language: python
filter_secrets: false   # https://github.com/travis-ci/travis-ci/issues/8934


before_install:
  - deactivate
  # Do not buffer python outputs; flush them directly to the terminal
  - export PYTHONUNBUFFERED=true
  # Sets up a miniconda environment
  - source devtools/ci/miniconda_install.sh

install:
  # this is the conda-build based installation
  #- conda install --yes conda-build
  #- conda build devtools/conda-recipe
  #- conda create --quiet --yes --name test --use-local openpathsampling-dev
  #- source activate test
  # install by without conda-build (requirements, then setup.py install)
  - conda create -q -y --name test conda pyyaml python=$CONDA_PY
  - source activate test
  - export PACKAGES=`python devtools/install_recipe_requirements.py --dry devtools/conda-recipe/meta.yaml`
  - echo $PACKAGES
  - conda install -y -q -c conda-forge -c omnia $PACKAGES
  - python setup.py install
  
  # report info about our conda env and finish installation
  - conda info --envs
  - conda install --quiet --yes msmbuilder
<<<<<<< HEAD
  - conda install --quiet --yes nose ipynbtest 
  - conda install --quiet --yes -c conda-forge pytest pytest-cov==2.5.1
  - conda install --quiet --yes -c conda-forge python-coveralls
  # pin pytest-cov b/c: https://github.com/z4r/python-coveralls/issues/66
=======
  - conda install --quiet --yes nose python-coveralls ipynbtest 
>>>>>>> 7a2ab149
  - conda update --all --yes --use-local --quiet
  # pin pytest-cov b/c: https://github.com/z4r/python-coveralls/issues/66
  # usually this should be before the conda update
  - conda install --quiet --yes pytest pytest-cov=2.5.1

before_script:
  - python --version
  - source devtools/ci/git_hash.sh
  - conda list -n test

script:
  - source devtools/ci/nosetests.sh
  - source devtools/ci/ipythontests.sh

  # Upload new docs
  - bash -x devtools/ci/after_sucess.sh

addons:
  apt:
    packages:
    - pandoc

env:
  global:
    - secure: "NJvoSrLNd2ZR3HluJjEqI36gD5lsucwIvgnYjNmM4cwnnA77aLV9FRYTwlLRZn3XY9FL8KOzL5l0amNzMD7sQrf7bWwWv7iCUBddH549q9RSgiuOugtodYJ6VaXi76hk1rOgcJpDoCj9wTCIlMtWibPUzr1QHmdihfdM2iA2kkE="
    - secure: "l9NJkZDD0ALhkErUvhRrreLsrcWErd+CXpWv8dxHGtkjemNx6CwVtyL+a30jz/QwMANSZbKll/cPK5yJQvuwDaWxja6UPLLKVNGtma+CmwKcIC/wwTwbMoxcS62fyLJ3kS0qR8oCQz2nCPKiYyRGADtPLWVMZckY1SJfNYcKuCM="
    - secure: "kb37xmsSV3pEnESnINzwlW2Cju/UFzA/G+m+NsihAwO8RMPZwKCrZK/rptgkUDACXJxom5M690WEukQkHnOt+OTrWhu7WKZgYeVuWUs2++RohYv/m5npaOHMMn+uYmF328v4PvPmXxbD02zzg5Tgdn82x8oa6J8BKX8ohOQ6Xpg="
  matrix:
    - CONDA_PY=2.7
    - CONDA_PY=3.5
    - CONDA_PY=3.6<|MERGE_RESOLUTION|>--- conflicted
+++ resolved
@@ -26,14 +26,7 @@
   # report info about our conda env and finish installation
   - conda info --envs
   - conda install --quiet --yes msmbuilder
-<<<<<<< HEAD
-  - conda install --quiet --yes nose ipynbtest 
-  - conda install --quiet --yes -c conda-forge pytest pytest-cov==2.5.1
-  - conda install --quiet --yes -c conda-forge python-coveralls
-  # pin pytest-cov b/c: https://github.com/z4r/python-coveralls/issues/66
-=======
   - conda install --quiet --yes nose python-coveralls ipynbtest 
->>>>>>> 7a2ab149
   - conda update --all --yes --use-local --quiet
   # pin pytest-cov b/c: https://github.com/z4r/python-coveralls/issues/66
   # usually this should be before the conda update
