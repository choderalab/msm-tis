--- conflicted
+++ resolved
@@ -32,12 +32,9 @@
     - networkx
     - matplotlib
     - ujson
-<<<<<<< HEAD
     - psutil
-=======
     #- msmbuilder
     - pyemma
->>>>>>> f82c987d
 
 test:
   imports:
