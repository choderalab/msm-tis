package:
  name: openpathsampling-dev
<<<<<<< HEAD
  version: !!str 0.0.2
=======
  version: !!str 0.0.1

build:
  preserve_egg_dir: True
  number: 0
>>>>>>> d597463e

requirements:
  build:
    - python
    - numpy
    - setuptools
    - numpy
    - scipy
    - setuptools
    - netcdf4
    - openmm
    - openmmtools
    - pymbar
    - docopt
    - jinja2
    - mdtraj

  run:
    - python
    - pandas
    - numpy
    - scipy
    - netcdf4
    - openmm
    - openmmtools
    - pymbar
    - docopt
    - pyyaml
    - jinja2
    - mdtraj

about:
  home: https://github.com/choderalab/openpathsampling
  license: GNU Lesser General Public License v2 or later (LGPLv2+)<|MERGE_RESOLUTION|>--- conflicted
+++ resolved
@@ -1,14 +1,10 @@
 package:
   name: openpathsampling-dev
-<<<<<<< HEAD
   version: !!str 0.0.2
-=======
-  version: !!str 0.0.1
 
 build:
   preserve_egg_dir: True
   number: 0
->>>>>>> d597463e
 
 requirements:
   build:
