{
 "metadata": {
  "name": "",
<<<<<<< HEAD
  "signature": "sha256:ecca0c56473bc4c4bc6ce7e03c9287fb585bb710ee345f0ad6e34e1207377e56"
=======
  "signature": "sha256:0565117630f6d65fcd6466f1fc1465030aee6862ff082a2cd5819a26e21b2010"
>>>>>>> 25ad5944
 },
 "nbformat": 3,
 "nbformat_minor": 0,
 "worksheets": [
  {
   "cells": [
    {
     "cell_type": "markdown",
     "metadata": {},
     "source": [
      "# OPENTIS\n",
      "## An Example with Alanine"
     ]
    },
    {
     "cell_type": "markdown",
     "metadata": {},
     "source": [
      "Import Modules"
     ]
    },
    {
     "cell_type": "code",
     "collapsed": false,
     "input": [
      "import numpy as np\n",
      "import mdtraj as md\n",
      "import pandas as pd\n",
      "import time\n",
      "import sys, os\n",
      " \n",
      "# in principle, all of these imports should be simplified once this is a package\n",
      "from opentis.orderparameter import OP_Function, OP_Volume\n",
      "from opentis.snapshot import Snapshot\n",
      "from opentis.volume import LambdaVolumePeriodic, VolumeFactory as vf\n",
      "from opentis.pathmover import PathMoverFactory as mf\n",
      "from opentis.ensemble import EnsembleFactory as ef\n",
      "from opentis.ensemble import (LengthEnsemble, SequentialEnsemble, OutXEnsemble,\n",
      "                      InXEnsemble, HitXEnsemble, LeaveXEnsemble)\n",
      "from opentis.storage import Storage\n",
      "from opentis.trajectory import Trajectory\n",
      "from opentis.calculation import Bootstrapping\n",
      "from opentis.pathmover import PathMover\n",
      "from opentis.shooting import UniformSelector\n",
      "import simtk.unit as u\n",
      "\n",
      "from opentis.openmm_engine import OpenMMEngine\n",
      "\n",
      "from opentis.storage import Storage\n",
      "from opentis.visualize import PathTreeBuilder\n",
      "from IPython.display import SVG"
     ],
     "language": "python",
     "metadata": {},
     "outputs": [],
     "prompt_number": 1
    },
    {
     "cell_type": "markdown",
     "metadata": {},
     "source": [
      "Radians to Degree conversion"
     ]
    },
    {
     "cell_type": "code",
     "collapsed": false,
     "input": [
      "degrees = 180/3.14159 # psi reports in radians; I think in degrees"
     ],
     "language": "python",
     "metadata": {},
     "outputs": [],
     "prompt_number": 2
    },
    {
     "cell_type": "markdown",
     "metadata": {},
     "source": [
      "Create an AlanineOpenMMSimulator for demonstration purposes"
     ]
    },
    {
     "cell_type": "markdown",
     "metadata": {},
     "source": [
      "### Set simulation options and create a simulator object"
     ]
    },
    {
     "cell_type": "code",
     "collapsed": false,
     "input": [
      "options = {\n",
      "            'temperature' : 300.0 * u.kelvin,\n",
      "            'collision_rate' : 1.0 / u.picoseconds,\n",
      "            'timestep' : 2.0 * u.femtoseconds,\n",
      "            'nsteps_per_frame' : 10,\n",
      "            'n_frames_max' : 5000,\n",
      "            'start_time' : time.time(),\n",
      "            'fn_initial_pdb' : \"../data/Alanine_solvated.pdb\",\n",
      "            'platform' : 'fastest',\n",
      "            'solute_indices' : range(22),\n",
      "            'forcefield_solute' : 'amber96.xml',\n",
      "            'forcefield_solvent' : 'tip3p.xml'\n",
      "           }"
     ],
     "language": "python",
     "metadata": {},
     "outputs": [],
     "prompt_number": 3
    },
    {
     "cell_type": "code",
     "collapsed": false,
     "input": [
      "engine = OpenMMEngine.auto(\n",
      "                filename=\"trajectory.nc\",\n",
      "                template=\"../data/Alanine_solvated.pdb\",\n",
      "                options=options,\n",
      "                mode='create'\n",
      "                )"
     ],
     "language": "python",
     "metadata": {},
     "outputs": [],
     "prompt_number": 4
    },
    {
     "cell_type": "markdown",
     "metadata": {},
     "source": [
      "And save the storage in a separate variable for convenience"
     ]
    },
    {
     "cell_type": "code",
     "collapsed": false,
     "input": [
      "storage = engine.storage\n",
      "PathMover.engine = engine"
     ],
     "language": "python",
     "metadata": {},
     "outputs": [],
     "prompt_number": 5
    },
    {
     "cell_type": "markdown",
     "metadata": {},
     "source": [
      "Equilibrate"
     ]
    },
    {
     "cell_type": "code",
     "collapsed": false,
     "input": [
      "engine.current_snapshot = engine.template\n",
      "engine.equilibrate(5)\n",
      "engine.initialized = True"
     ],
     "language": "python",
     "metadata": {},
     "outputs": [],
     "prompt_number": 6
    },
    {
     "cell_type": "markdown",
     "metadata": {},
     "source": [
      "Save equilibrated snapshot with index 0"
     ]
    },
    {
     "cell_type": "code",
     "collapsed": false,
     "input": [
      "storage.save(engine.current_snapshot, 0);"
     ],
     "language": "python",
     "metadata": {},
     "outputs": [],
     "prompt_number": 7
    },
    {
     "cell_type": "markdown",
     "metadata": {},
     "source": [
      "### Order Parameters"
     ]
    },
    {
     "cell_type": "markdown",
     "metadata": {},
     "source": [
      "this generates an order parameter (callable) object named psi (so if we call `psi(trajectory)` we get a list of the values of psi for each frame in the trajectory). This particular order parameter uses mdtraj's compute_dihedrals function, with the atoms in psi_atoms"
     ]
    },
    {
     "cell_type": "code",
     "collapsed": false,
     "input": [
      "psi_atoms = [6,8,14,16]\n",
      "psi = OP_Function(\"psi\", md.compute_dihedrals, trajdatafmt=\"mdtraj\",\n",
      "                  indices=[psi_atoms])\n",
      "\n",
      "phi_atoms = [4,6,8,14]\n",
      "phi = OP_Function(\"phi\", md.compute_dihedrals, trajdatafmt=\"mdtraj\",\n",
      "                  indices=[phi_atoms])\n",
      "\n",
      "storage.save([psi, phi]);"
     ],
     "language": "python",
     "metadata": {},
     "outputs": [],
     "prompt_number": 8
    },
    {
     "cell_type": "markdown",
     "metadata": {},
     "source": [
      "### Volumes"
     ]
    },
    {
     "cell_type": "markdown",
     "metadata": {},
     "source": [
      "This creates two states using a one-dimensional order parameter (called _Lambda_ in TIS terminology). A snapshot is in the State as long as the order parameter is with specific bounds. "
     ]
    },
    {
     "cell_type": "code",
     "collapsed": false,
     "input": [
      "stateA = LambdaVolumePeriodic(\n",
      "    orderparameter=psi, \n",
      "    lambda_min=-120.0/degrees, \n",
      "    lambda_max=-30.0/degrees, \n",
      "    period_min=-180.0/degrees, \n",
      "    period_max=+180.0/degrees\n",
      ")\n",
      "stateB = LambdaVolumePeriodic(psi, 100/degrees, 180/degrees, -180.0/degrees, +180.0/degrees)"
     ],
     "language": "python",
     "metadata": {},
     "outputs": [],
     "prompt_number": 9
    },
    {
     "cell_type": "markdown",
     "metadata": {},
     "source": [
      "Now do the same for a set of lambda ranges to produce nested volumes."
     ]
    },
    {
     "cell_type": "code",
     "collapsed": false,
     "input": [
      "minima = map((1.0 / degrees).__mul__,\n",
      "             [-125, -135, -140, -142.5, -145.0, -147.0, -150.0])\n",
      "\n",
      "maxima = map((1.0 / degrees).__mul__,\n",
      "             [-25.0, -21.0, -18.5, -17.0, -15.0, -10.0, 0.0])\n",
      "\n",
      "volume_set = vf.LambdaVolumePeriodicSet(psi, minima, maxima, -180.0/degrees, +180.0/degrees)"
     ],
     "language": "python",
     "metadata": {},
     "outputs": [],
     "prompt_number": 10
    },
    {
     "cell_type": "markdown",
     "metadata": {},
     "source": [
      "### Ensembles"
     ]
    },
    {
     "cell_type": "markdown",
     "metadata": {},
     "source": [
      "Now do this automatically for all ensembles"
     ]
    },
    {
     "cell_type": "code",
     "collapsed": false,
     "input": [
      "interface0 = volume_set[0]\n",
      "interface_set = ef.TISEnsembleSet(stateA, stateA | stateB, volume_set)\n",
      "for no, interface in enumerate(interface_set):\n",
      "    # Give each interface a name\n",
      "    interface.name = 'Interface '+str(no)\n",
      "    # And save all of these\n",
      "    storage.ensemble.save(interface)"
     ],
     "language": "python",
     "metadata": {},
     "outputs": [],
     "prompt_number": 11
    },
    {
     "cell_type": "markdown",
     "metadata": {},
     "source": [
      "And create a special ensemble, that will create a first trajectory in the innermost TIS ensemble independent from where we start"
     ]
    },
    {
     "cell_type": "markdown",
     "metadata": {},
     "source": [
      "The idea is to describe a trajectory type by a sequence of positions. First can be outside of stateA or not, then be inside stateA, etc..."
     ]
    },
    {
     "cell_type": "code",
     "collapsed": false,
     "input": [
      "    first_traj_ensemble = SequentialEnsemble([\n",
      "        OutXEnsemble(stateA) | LengthEnsemble(0),\n",
      "        InXEnsemble(stateA),\n",
      "        (OutXEnsemble(stateA) & InXEnsemble(interface0)) | LengthEnsemble(0),\n",
      "        InXEnsemble(interface0) | LengthEnsemble(0),\n",
      "        OutXEnsemble(interface0),\n",
      "        OutXEnsemble(stateA) | LengthEnsemble(0),\n",
      "        InXEnsemble(stateA) & LengthEnsemble(1)\n",
      "    ])"
     ],
     "language": "python",
     "metadata": {},
     "outputs": [],
     "prompt_number": 12
    },
    {
     "cell_type": "markdown",
     "metadata": {},
     "source": [
      "### start path generation"
     ]
    },
    {
     "cell_type": "markdown",
     "metadata": {},
     "source": [
      "so lets try and see if we can generate a first path"
     ]
    },
    {
     "cell_type": "markdown",
     "metadata": {},
     "source": [
      "load the initial snapshot (although we still have it) and generate using the Alanine simulator. The second option specifies a function : trajectory -> bool that keeps the simulation running as long as it is true. Our goal was to generate a path that belongs to a specific ensemble, so we use `forward` to determine if it makes sense to keep running or if the result cannot belong to the ensemble anymore."
     ]
    },
    {
     "cell_type": "code",
     "collapsed": false,
     "input": [
      "snapshot = storage.load(Snapshot, 0)\n",
      "total_path = engine.generate(\n",
      "    snapshot= snapshot, \n",
      "    running = [first_traj_ensemble.can_append]\n",
      ")"
     ],
     "language": "python",
     "metadata": {},
     "outputs": [],
     "prompt_number": 13
    },
    {
     "cell_type": "markdown",
     "metadata": {},
     "source": [
      "Show the length"
     ]
    },
    {
     "cell_type": "code",
     "collapsed": false,
     "input": [
      "print \"Total trajectory length: \", len(total_path)"
     ],
     "language": "python",
     "metadata": {},
     "outputs": [
      {
       "output_type": "stream",
       "stream": "stdout",
       "text": [
        "Total trajectory length:  28\n"
       ]
      }
     ],
     "prompt_number": 14
    },
    {
     "cell_type": "markdown",
     "metadata": {},
     "source": [
      "And save the trajetory completely"
     ]
    },
    {
     "cell_type": "code",
     "collapsed": false,
     "input": [
      "storage.save(total_path);"
     ],
     "language": "python",
     "metadata": {},
     "outputs": [],
     "prompt_number": 15
    },
    {
     "cell_type": "markdown",
     "metadata": {},
     "source": [
      "Split the trajectory into parts that belong to the TIS ensemble (not the one we generated)"
     ]
    },
    {
     "cell_type": "code",
     "collapsed": false,
     "input": [
      "interface0_ensemble = interface_set[0]\n",
      "segments = interface0_ensemble.split(total_path)\n",
      "\n",
      "print \"Traj in first_traj_ensemble? (should be)\", \n",
      "print first_traj_ensemble(total_path)\n",
      "\n",
      "print \"Traj in TIS ensemble? (probably not)\", \n",
      "print interface0_ensemble(total_path)\n",
      "\n",
      "\n",
      "print \"Number of segments in TIS ensemble: \", len(segments)\n",
      "if len(segments):\n",
      "    print \"Length of each segment:\"\n",
      "    for i in range(len(segments)):\n",
      "        print \"  seg[{0}]: {1}\".format(i, len(segments[i]))"
     ],
     "language": "python",
     "metadata": {},
     "outputs": [
      {
       "output_type": "stream",
       "stream": "stdout",
       "text": [
        "Traj in first_traj_ensemble? (should be) True\n",
        "Traj in TIS ensemble? (probably not) False\n",
        "Number of segments in TIS ensemble:  1\n",
        "Length of each segment:\n",
        "  seg[0]: 7\n"
       ]
      }
     ],
     "prompt_number": 16
    },
    {
     "cell_type": "markdown",
     "metadata": {},
     "source": [
      "Show some results and check if this worked"
     ]
    },
    {
     "cell_type": "code",
     "collapsed": false,
     "input": [
      "data = []\n",
      "for frame in total_path:\n",
      "    data.append((phi(frame)[0]*degrees, psi(frame)[0]*degrees, stateA(frame), interface0(frame), stateB(frame), first_traj_ensemble.can_append(total_path[slice(0,total_path.index(frame)+1)])))\n",
      "    \n",
      "dataframe = pd.DataFrame(data, columns=['phi', 'psi', 'stateA', 'interface0', 'stateB', 'appendable'])\n",
      "dataframe[[0,1,2,3,4,5]].ix[[0,1,2,len(dataframe)-3,len(dataframe)-2,len(dataframe)-1]]"
     ],
     "language": "python",
     "metadata": {},
     "outputs": [
      {
       "html": [
        "<div style=\"max-height:1000px;max-width:1500px;overflow:auto;\">\n",
        "<table border=\"1\" class=\"dataframe\">\n",
        "  <thead>\n",
        "    <tr style=\"text-align: right;\">\n",
        "      <th></th>\n",
        "      <th>phi</th>\n",
        "      <th>psi</th>\n",
        "      <th>stateA</th>\n",
        "      <th>interface0</th>\n",
        "      <th>stateB</th>\n",
        "      <th>appendable</th>\n",
        "    </tr>\n",
        "  </thead>\n",
        "  <tbody>\n",
        "    <tr>\n",
        "      <th>0 </th>\n",
        "      <td>-81.772781</td>\n",
        "      <td>-10.470488</td>\n",
        "      <td> [False]</td>\n",
        "      <td> [False]</td>\n",
        "      <td> [False]</td>\n",
        "      <td>  True</td>\n",
        "    </tr>\n",
        "    <tr>\n",
        "      <th>1 </th>\n",
        "      <td>-80.793044</td>\n",
        "      <td>-11.822903</td>\n",
        "      <td> [False]</td>\n",
        "      <td> [False]</td>\n",
        "      <td> [False]</td>\n",
        "      <td>  True</td>\n",
        "    </tr>\n",
        "    <tr>\n",
        "      <th>2 </th>\n",
        "      <td>-79.561697</td>\n",
        "      <td>-11.820137</td>\n",
        "      <td> [False]</td>\n",
        "      <td> [False]</td>\n",
        "      <td> [False]</td>\n",
        "      <td>  True</td>\n",
        "    </tr>\n",
        "    <tr>\n",
        "      <th>25</th>\n",
        "      <td>-82.583873</td>\n",
        "      <td>-28.524962</td>\n",
        "      <td> [False]</td>\n",
        "      <td>  [True]</td>\n",
        "      <td> [False]</td>\n",
        "      <td>  True</td>\n",
        "    </tr>\n",
        "    <tr>\n",
        "      <th>26</th>\n",
        "      <td>-70.448044</td>\n",
        "      <td>-26.061282</td>\n",
        "      <td> [False]</td>\n",
        "      <td>  [True]</td>\n",
        "      <td> [False]</td>\n",
        "      <td>  True</td>\n",
        "    </tr>\n",
        "    <tr>\n",
        "      <th>27</th>\n",
        "      <td>-71.917103</td>\n",
        "      <td>-31.935348</td>\n",
        "      <td>  [True]</td>\n",
        "      <td>  [True]</td>\n",
        "      <td> [False]</td>\n",
        "      <td> False</td>\n",
        "    </tr>\n",
        "  </tbody>\n",
        "</table>\n",
        "</div>"
       ],
       "metadata": {},
       "output_type": "pyout",
       "prompt_number": 17,
       "text": [
        "          phi        psi   stateA interface0   stateB appendable\n",
        "0  -81.772781 -10.470488  [False]    [False]  [False]       True\n",
        "1  -80.793044 -11.822903  [False]    [False]  [False]       True\n",
        "2  -79.561697 -11.820137  [False]    [False]  [False]       True\n",
        "25 -82.583873 -28.524962  [False]     [True]  [False]       True\n",
        "26 -70.448044 -26.061282  [False]     [True]  [False]       True\n",
        "27 -71.917103 -31.935348   [True]     [True]  [False]      False"
       ]
      }
     ],
     "prompt_number": 17
    },
    {
     "cell_type": "code",
     "collapsed": false,
     "input": [
      "print \"Do our segments satisfy the ensemble?\",\n",
      "for seg in segments:\n",
      "    print interface0_ensemble(seg),"
     ],
     "language": "python",
     "metadata": {},
     "outputs": [
      {
       "output_type": "stream",
       "stream": "stdout",
       "text": [
        "Do our segments satisfy the ensemble? True\n"
       ]
      }
     ],
     "prompt_number": 18
    },
    {
     "cell_type": "code",
     "collapsed": false,
     "input": [
      "data = []\n",
      "for frame in segments[0]:\n",
      "    data.append((phi(frame)[0]*degrees, psi(frame)[0]*degrees, stateA(frame), interface0(frame), stateB(frame), first_traj_ensemble.can_append(total_path[slice(0,total_path.index(frame)+1)])))\n",
      "    \n",
      "dataframe = pd.DataFrame(data, columns=['phi', 'psi', 'stateA', 'interface0', 'stateB', 'appendable'])\n",
      "dataframe[[0,1,2,3,4,5]]"
     ],
     "language": "python",
     "metadata": {},
     "outputs": [
      {
       "html": [
        "<div style=\"max-height:1000px;max-width:1500px;overflow:auto;\">\n",
        "<table border=\"1\" class=\"dataframe\">\n",
        "  <thead>\n",
        "    <tr style=\"text-align: right;\">\n",
        "      <th></th>\n",
        "      <th>phi</th>\n",
        "      <th>psi</th>\n",
        "      <th>stateA</th>\n",
        "      <th>interface0</th>\n",
        "      <th>stateB</th>\n",
        "      <th>appendable</th>\n",
        "    </tr>\n",
        "  </thead>\n",
        "  <tbody>\n",
        "    <tr>\n",
        "      <th>0</th>\n",
        "      <td>-74.134164</td>\n",
        "      <td>-32.677664</td>\n",
        "      <td>  [True]</td>\n",
        "      <td>  [True]</td>\n",
        "      <td> [False]</td>\n",
        "      <td>  True</td>\n",
        "    </tr>\n",
        "    <tr>\n",
        "      <th>1</th>\n",
        "      <td>-88.909631</td>\n",
        "      <td>-29.497515</td>\n",
        "      <td> [False]</td>\n",
        "      <td>  [True]</td>\n",
        "      <td> [False]</td>\n",
        "      <td>  True</td>\n",
        "    </tr>\n",
        "    <tr>\n",
        "      <th>2</th>\n",
        "      <td>-87.613533</td>\n",
        "      <td>-27.994013</td>\n",
        "      <td> [False]</td>\n",
        "      <td>  [True]</td>\n",
        "      <td> [False]</td>\n",
        "      <td>  True</td>\n",
        "    </tr>\n",
        "    <tr>\n",
        "      <th>3</th>\n",
        "      <td>-79.420988</td>\n",
        "      <td>-21.029503</td>\n",
        "      <td> [False]</td>\n",
        "      <td> [False]</td>\n",
        "      <td> [False]</td>\n",
        "      <td>  True</td>\n",
        "    </tr>\n",
        "    <tr>\n",
        "      <th>4</th>\n",
        "      <td>-82.583873</td>\n",
        "      <td>-28.524962</td>\n",
        "      <td> [False]</td>\n",
        "      <td>  [True]</td>\n",
        "      <td> [False]</td>\n",
        "      <td>  True</td>\n",
        "    </tr>\n",
        "    <tr>\n",
        "      <th>5</th>\n",
        "      <td>-70.448044</td>\n",
        "      <td>-26.061282</td>\n",
        "      <td> [False]</td>\n",
        "      <td>  [True]</td>\n",
        "      <td> [False]</td>\n",
        "      <td>  True</td>\n",
        "    </tr>\n",
        "    <tr>\n",
        "      <th>6</th>\n",
        "      <td>-71.917103</td>\n",
        "      <td>-31.935348</td>\n",
        "      <td>  [True]</td>\n",
        "      <td>  [True]</td>\n",
        "      <td> [False]</td>\n",
        "      <td> False</td>\n",
        "    </tr>\n",
        "  </tbody>\n",
        "</table>\n",
        "</div>"
       ],
       "metadata": {},
       "output_type": "pyout",
       "prompt_number": 19,
       "text": [
        "         phi        psi   stateA interface0   stateB appendable\n",
        "0 -74.134164 -32.677664   [True]     [True]  [False]       True\n",
        "1 -88.909631 -29.497515  [False]     [True]  [False]       True\n",
        "2 -87.613533 -27.994013  [False]     [True]  [False]       True\n",
        "3 -79.420988 -21.029503  [False]    [False]  [False]       True\n",
        "4 -82.583873 -28.524962  [False]     [True]  [False]       True\n",
        "5 -70.448044 -26.061282  [False]     [True]  [False]       True\n",
        "6 -71.917103 -31.935348   [True]     [True]  [False]      False"
       ]
      }
     ],
     "prompt_number": 19
    },
    {
     "cell_type": "markdown",
     "metadata": {},
     "source": [
      "### Bootstrapping"
     ]
    },
    {
     "cell_type": "markdown",
     "metadata": {},
     "source": [
      "Run a bootstrapping (not TIS) simulation that shoots from an ensemble until the next interface is reached then switch to the next ensemble to drive the system out of stateA"
     ]
    },
    {
     "cell_type": "code",
     "collapsed": false,
     "input": [
      "mover_set = mf.OneWayShootingSet(UniformSelector(), interface_set)"
     ],
     "language": "python",
     "metadata": {},
     "outputs": [],
     "prompt_number": 20
    },
    {
     "cell_type": "code",
     "collapsed": false,
     "input": [
      "bootstrap = Bootstrapping(storage=storage,\n",
      "                          engine=engine,\n",
      "                          ensembles=interface_set,\n",
      "                          movers=mover_set,\n",
      "                          trajectory=segments[0])"
     ],
     "language": "python",
     "metadata": {},
     "outputs": [],
     "prompt_number": 21
    },
    {
     "cell_type": "markdown",
     "metadata": {},
     "source": [
      "Run Bootstrapping with at most 50 attempts per ensemble"
     ]
    },
    {
     "cell_type": "code",
     "collapsed": false,
     "input": [
      "bootstrap.run(50)"
     ],
     "language": "python",
     "metadata": {},
     "outputs": [
      {
       "output_type": "stream",
       "stream": "stdout",
       "text": [
        "0 Ensemble: 0   failsteps= 0\n",
        "Shooting backward from frame 1\n",
        "Proposal probability"
       ]
      },
      {
       "output_type": "stream",
       "stream": "stdout",
       "text": [
        " 1.0 / random : 0.682366464065\n",
        "1"
       ]
      },
      {
       "output_type": "stream",
       "stream": "stdout",
       "text": [
        " Ensemble: 0   failsteps= 1\n",
        "Shooting backward from frame 2\n",
        "Proposal probability"
       ]
      },
      {
       "output_type": "stream",
       "stream": "stdout",
       "text": [
        " 1.0 / random : 0.76894687113\n",
        "2 Ensemble: 0   failsteps= 2\n",
        "Shooting backward from frame 1\n",
        "Proposal probability"
       ]
      },
      {
       "output_type": "stream",
       "stream": "stdout",
       "text": [
        " 1.0 / random : 0.0725963629426\n",
        "3 Ensemble: 0   failsteps= 3\n",
        "Shooting backward from frame 4\n",
        "Proposal probability"
       ]
      },
      {
       "output_type": "stream",
       "stream": "stdout",
       "text": [
        " 1.66666666667 / random : 0.540695478427\n",
        "4 Ensemble: 0   failsteps= 4\n",
        "Shooting forward from frame 1\n",
        "Proposal probability"
       ]
      },
      {
       "output_type": "stream",
       "stream": "stdout",
       "text": [
        " 1.0 / random : 0.886541234229\n",
        "5 Ensemble: 0   failsteps= 5\n",
        "Shooting forward from frame 1\n",
        "Proposal probability"
       ]
      },
      {
       "output_type": "stream",
       "stream": "stdout",
       "text": [
        " 0.75 / random : 0.857598433075\n",
        "6 Ensemble: 0   failsteps= 6\n",
        "Shooting forward from frame 3\n",
        "Proposal probability"
       ]
      },
      {
       "output_type": "stream",
       "stream": "stdout",
       "text": [
        " 1.0 / random : 0.202878821257\n",
        "7 Ensemble: 0   failsteps= 7\n",
        "Shooting backward from frame 1\n",
        "Proposal probability"
       ]
      },
      {
       "output_type": "stream",
       "stream": "stdout",
       "text": [
        " 1.0 / random : 0.895873542802\n",
        "8 Ensemble: 0   failsteps= 8\n",
        "Shooting backward from frame 2\n",
        "Proposal probability"
       ]
      },
      {
       "output_type": "stream",
       "stream": "stdout",
       "text": [
        " 1.0 / random : 0.86867688341\n",
        "9 Ensemble: 1   failsteps= 0\n",
        "Shooting backward from frame 2\n",
        "10"
       ]
      },
      {
       "output_type": "stream",
       "stream": "stdout",
       "text": [
        " Ensemble: 1   failsteps= 1\n",
        "Shooting backward from frame 3\n",
        "11"
       ]
      },
      {
       "output_type": "stream",
       "stream": "stdout",
       "text": [
        " Ensemble: 1   failsteps= 2\n",
        "Shooting backward from frame 1\n",
        "Proposal probability"
       ]
      },
      {
       "output_type": "stream",
       "stream": "stdout",
       "text": [
        " 1.0 / random : 0.309574654906\n",
        "12 Ensemble: 1   failsteps= 3\n",
        "Shooting forward from frame 1\n",
        "Proposal probability"
       ]
      },
      {
       "output_type": "stream",
       "stream": "stdout",
       "text": [
        " 0.5 / random : 0.953917534599\n",
        "13 Ensemble: 1   failsteps= 4\n",
        "Shooting forward from frame 3\n",
        "Proposal probability"
       ]
      },
      {
       "output_type": "stream",
       "stream": "stdout",
       "text": [
        " 1.0 / random : 0.523572838731\n",
        "14 Ensemble: 1   failsteps= 5\n",
        "Shooting backward from frame 2\n",
        "15"
       ]
      },
      {
       "output_type": "stream",
       "stream": "stdout",
       "text": [
        " Ensemble: 1   failsteps= 6\n",
        "Shooting backward from frame 3\n",
        "16"
       ]
      },
      {
       "output_type": "stream",
       "stream": "stdout",
       "text": [
        " Ensemble: 1   failsteps= 7\n",
        "Shooting forward from frame 3\n",
        "Proposal probability"
       ]
      },
      {
       "output_type": "stream",
       "stream": "stdout",
       "text": [
        " 1.0 / random : 0.876522502117\n",
        "17 Ensemble: 1   failsteps= 8\n",
        "Shooting forward from frame 2\n",
        "Proposal probability"
       ]
      },
      {
       "output_type": "stream",
       "stream": "stdout",
       "text": [
        " 1.0 / random : 0.956089837599\n",
        "18 Ensemble: 1   failsteps= 9\n",
        "Shooting backward from frame 3\n",
        "19"
       ]
      },
      {
       "output_type": "stream",
       "stream": "stdout",
       "text": [
        " Ensemble: 1   failsteps= 10\n",
        "Shooting backward from frame 3\n",
        "20"
       ]
      },
      {
       "output_type": "stream",
       "stream": "stdout",
       "text": [
        " Ensemble: 1   failsteps= 11\n",
        "Shooting backward from frame 1\n",
        "Proposal probability"
       ]
      },
      {
       "output_type": "stream",
       "stream": "stdout",
       "text": [
        " 1.0 / random : 0.333366567624\n",
        "21 Ensemble: 1   failsteps= 12\n",
        "Shooting forward from frame 3\n",
        "Proposal probability"
       ]
      },
      {
       "output_type": "stream",
       "stream": "stdout",
       "text": [
        " 1.0 / random : 0.0690675188087\n",
        "22 Ensemble: 1   failsteps= 13\n",
        "Shooting backward from frame 1\n",
        "Proposal probability"
       ]
      },
      {
       "output_type": "stream",
       "stream": "stdout",
       "text": [
        " 0.5 / random : 0.932581090182\n",
        "23 Ensemble: 1   failsteps= 14\n",
        "Shooting backward from frame 2\n",
        "24"
       ]
      },
      {
       "output_type": "stream",
       "stream": "stdout",
       "text": [
        " Ensemble: 1   failsteps= 15\n",
        "Shooting backward from frame 2\n",
        "25"
       ]
      },
      {
       "output_type": "stream",
       "stream": "stdout",
       "text": [
        " Ensemble: 1   failsteps= 16\n",
        "Shooting forward from frame 3\n",
        "Proposal probability"
       ]
      },
      {
       "output_type": "stream",
       "stream": "stdout",
       "text": [
        " 1.0 / random : 0.0714995770532\n",
        "26 Ensemble: 1   failsteps= 17\n",
        "Shooting backward from frame 3\n",
        "27"
       ]
      },
      {
       "output_type": "stream",
       "stream": "stdout",
       "text": [
        " Ensemble: 1   failsteps= 18\n",
        "Shooting backward from frame 3\n",
        "Proposal probability"
       ]
      },
      {
       "output_type": "stream",
       "stream": "stdout",
       "text": [
        " 0.5 / random : 0.471745955903\n",
        "28 Ensemble: 1   failsteps= 19\n",
        "Shooting forward from frame 4\n",
        "Proposal probability"
       ]
      },
      {
       "output_type": "stream",
       "stream": "stdout",
       "text": [
        " 0.857142857143 / random : 0.589054158236\n",
        "29 Ensemble: 1   failsteps= 20\n",
        "Shooting backward from frame 2\n",
        "Proposal probability"
       ]
      },
      {
       "output_type": "stream",
       "stream": "stdout",
       "text": [
        " 0.875 / random : 0.869305144395\n",
        "30 Ensemble: 1   failsteps= 21\n",
        "Shooting backward from frame 8\n",
        "Proposal probability"
       ]
      },
      {
       "output_type": "stream",
       "stream": "stdout",
       "text": [
        " 2.0 / random : 0.65888849245\n",
        "31 Ensemble: 1   failsteps= 22\n",
        "Shooting backward from frame 1\n",
        "Proposal probability"
       ]
      },
      {
       "output_type": "stream",
       "stream": "stdout",
       "text": [
        " 1.0 / random : 0.718204845411\n",
        "32 Ensemble: 1   failsteps= 23\n",
        "Shooting forward from frame 1\n",
        "Proposal probability"
       ]
      },
      {
       "output_type": "stream",
       "stream": "stdout",
       "text": [
        " 1.0 / random : 0.972653114947\n",
        "33 Ensemble: 1   failsteps= 24\n",
        "Shooting forward from frame 4\n",
        "Proposal probability"
       ]
      },
      {
       "output_type": "stream",
       "stream": "stdout",
       "text": [
        " 1.0 / random : 0.0793468532166\n",
        "34 Ensemble: 1   failsteps= 25\n",
        "Shooting forward from frame 3\n",
        "Proposal probability"
       ]
      },
      {
       "output_type": "stream",
       "stream": "stdout",
       "text": [
        " 1.0 / random : 0.389134197154\n",
        "35 Ensemble: 1   failsteps= 26\n",
        "Shooting backward from frame 3\n",
        "Proposal probability"
       ]
      },
      {
       "output_type": "stream",
       "stream": "stdout",
       "text": [
        " 1.0 / random : 0.784571175795\n",
        "36 Ensemble: 2   failsteps= 0\n",
        "Shooting forward from frame 2\n",
        "Proposal probability"
       ]
      },
      {
       "output_type": "stream",
       "stream": "stdout",
       "text": [
        " 1.33333333333 / random : 0.928609042547\n",
        "37 Ensemble: 2   failsteps= 1\n",
        "Shooting forward from frame 2\n",
        "Proposal probability"
       ]
      },
      {
       "output_type": "stream",
       "stream": "stdout",
       "text": [
        " 1.0 / random : 0.99539962881\n",
        "38 Ensemble: 2   failsteps= 2\n",
        "Shooting forward from frame 3\n",
        "Proposal probability"
       ]
      },
      {
       "output_type": "stream",
       "stream": "stdout",
       "text": [
        " 1.0 / random : 0.212931761314\n",
        "39 Ensemble: 2   failsteps= 3\n",
        "Shooting forward from frame 3\n",
        "Proposal probability"
       ]
      },
      {
       "output_type": "stream",
       "stream": "stdout",
       "text": [
        " 1.0 / random : 0.26878411747\n",
        "40 Ensemble: 2   failsteps= 4\n",
        "Shooting backward from frame 3\n",
        "Proposal probability"
       ]
      },
      {
       "output_type": "stream",
       "stream": "stdout",
       "text": [
        " 0.75 / random : 0.243670739872\n",
        "41 Ensemble: 2   failsteps= 5\n",
        "Shooting forward from frame 3\n",
        "42"
       ]
      },
      {
       "output_type": "stream",
       "stream": "stdout",
       "text": [
        " Ensemble: 2   failsteps= 6\n",
        "Shooting backward from frame 1\n",
        "Proposal probability"
       ]
      },
      {
       "output_type": "stream",
       "stream": "stdout",
       "text": [
        " 1.0 / random : 0.470560834822\n",
        "43 Ensemble: 2   failsteps= 7\n",
        "Shooting backward from frame 2\n",
        "Proposal probability"
       ]
      },
      {
       "output_type": "stream",
       "stream": "stdout",
       "text": [
        " 0.571428571429 / random : 0.204944471363\n",
        "44 Ensemble: 3   failsteps= 0\n",
        "Shooting forward from frame 2\n",
        "45"
       ]
      },
      {
       "output_type": "stream",
       "stream": "stdout",
       "text": [
        " Ensemble: 3   failsteps= 1\n",
        "Shooting forward from frame 5\n",
        "Proposal probability"
       ]
      },
      {
       "output_type": "stream",
       "stream": "stdout",
       "text": [
        " 1.16666666667 / random : 0.856250237998\n",
        "46 Ensemble: 3   failsteps= 2\n",
        "Shooting backward from frame 4\n",
        "47"
       ]
      },
      {
       "output_type": "stream",
       "stream": "stdout",
       "text": [
        " Ensemble: 3   failsteps= 3\n",
        "Shooting backward from frame 1\n",
        "Proposal probability"
       ]
      },
      {
       "output_type": "stream",
       "stream": "stdout",
       "text": [
        " 1.0 / random : 0.712149817451\n",
        "48 Ensemble: 3   failsteps= 4\n",
        "Shooting forward from frame 2\n",
        "49"
       ]
      },
      {
       "output_type": "stream",
       "stream": "stdout",
       "text": [
        " Ensemble: 3   failsteps= 5\n",
        "Shooting forward from frame 3\n",
        "Proposal probability"
       ]
      },
      {
       "output_type": "stream",
       "stream": "stdout",
       "text": [
        " 1.0 / random : 0.0276780585497\n",
        "50 Ensemble: 3   failsteps= 6\n",
        "Shooting backward from frame 2\n",
        "Proposal probability"
       ]
      },
      {
       "output_type": "stream",
       "stream": "stdout",
       "text": [
        " 0.666666666667 / random : 0.157850182152\n",
        "51 Ensemble: 3   failsteps= 7\n",
        "Shooting backward from frame 4\n",
        "Proposal probability"
       ]
      },
      {
       "output_type": "stream",
       "stream": "stdout",
       "text": [
        " 0.818181818182 / random : 0.42321929211\n",
        "52 Ensemble: 3   failsteps= 8\n",
        "Shooting backward from frame 4\n",
        "Proposal probability"
       ]
      },
      {
       "output_type": "stream",
       "stream": "stdout",
       "text": [
        " 1.0 / random : 0.7136499769\n",
        "53 Ensemble: 3   failsteps= 9\n",
        "Shooting forward from frame 2\n",
        "54"
       ]
      },
      {
       "output_type": "stream",
       "stream": "stdout",
       "text": [
        " Ensemble: 3   failsteps= 10\n",
        "Shooting backward from frame 5\n",
        "Proposal probability"
       ]
      },
      {
       "output_type": "stream",
       "stream": "stdout",
       "text": [
        " 1.375 / random : 0.827576583759\n",
        "55 Ensemble: 3   failsteps= 11\n",
        "Shooting forward from frame 3\n",
        "56"
       ]
      },
      {
       "output_type": "stream",
       "stream": "stdout",
       "text": [
        " Ensemble: 3   failsteps= 12\n",
        "Shooting forward from frame 4\n",
        "57"
       ]
      },
      {
       "output_type": "stream",
       "stream": "stdout",
       "text": [
        " Ensemble: 3   failsteps= 13\n",
        "Shooting forward from frame 2\n",
        "58"
       ]
      },
      {
       "output_type": "stream",
       "stream": "stdout",
       "text": [
        " Ensemble: 3   failsteps= 14\n",
        "Shooting forward from frame 5\n",
        "Proposal probability"
       ]
      },
      {
       "output_type": "stream",
       "stream": "stdout",
       "text": [
        " 1.0 / random : 0.0234932634033\n",
        "59 Ensemble: 3   failsteps= 15\n",
        "Shooting backward from frame 3\n",
        "Proposal probability"
       ]
      },
      {
       "output_type": "stream",
       "stream": "stdout",
       "text": [
        " 0.888888888889 / random : 0.605003003522\n",
        "60 Ensemble: 3   failsteps= 16\n",
        "Shooting backward from frame 7\n",
        "61"
       ]
      },
      {
       "output_type": "stream",
       "stream": "stdout",
       "text": [
        " Ensemble: 3   failsteps= 17\n",
        "Shooting backward from frame 4\n",
        "Proposal probability"
       ]
      },
      {
       "output_type": "stream",
       "stream": "stdout",
       "text": [
        " 1.125 / random : 0.827672496185\n",
        "62 Ensemble: 3   failsteps= 18\n",
        "Shooting backward from frame 3\n",
        "Proposal probability"
       ]
      },
      {
       "output_type": "stream",
       "stream": "stdout",
       "text": [
        " 0.615384615385 / random : 0.680636361032\n",
        "63 Ensemble: 3   failsteps= 19\n",
        "Shooting backward from frame 8\n",
        "Proposal probability"
       ]
      },
      {
       "output_type": "stream",
       "stream": "stdout",
       "text": [
        " 0.8 / random : 0.661613994136\n",
        "64 Ensemble: 4   failsteps= 0\n",
        "Shooting forward from frame 10\n",
        "Proposal probability"
       ]
      },
      {
       "output_type": "stream",
       "stream": "stdout",
       "text": [
        " 0.666666666667 / random : 0.356369527239\n",
        "65 Ensemble: 4   failsteps= 1\n",
        "Shooting forward from frame 8\n",
        "Proposal probability"
       ]
      },
      {
       "output_type": "stream",
       "stream": "stdout",
       "text": [
        " 1.07142857143 / random : 0.370805248873\n",
        "66 Ensemble: 4   failsteps= 2\n",
        "Shooting backward from frame 12\n",
        "Proposal probability"
       ]
      },
      {
       "output_type": "stream",
       "stream": "stdout",
       "text": [
        " 2.0 / random : 0.0187616243619\n",
        "67 Ensemble: 4   failsteps= 3\n",
        "Shooting forward from frame 2\n",
        "68"
       ]
      },
      {
       "output_type": "stream",
       "stream": "stdout",
       "text": [
        " Ensemble: 4   failsteps= 4\n",
        "Shooting backward from frame 6\n",
        "69"
       ]
      },
      {
       "output_type": "stream",
       "stream": "stdout",
       "text": [
        " Ensemble: 4   failsteps= 5\n",
        "Shooting forward from frame 5\n",
        "Proposal probability"
       ]
      },
      {
       "output_type": "stream",
       "stream": "stdout",
       "text": [
        " 0.875 / random : 0.327642829388\n",
        "70 Ensemble: 4   failsteps= 6\n",
        "Shooting backward from frame 1\n",
        "Proposal probability"
       ]
      },
      {
       "output_type": "stream",
       "stream": "stdout",
       "text": [
        " 1.0 / random : 0.593406250944\n",
        "71 Ensemble: 4   failsteps= 7\n",
        "Shooting forward from frame 6\n",
        "Proposal probability"
       ]
      },
      {
       "output_type": "stream",
       "stream": "stdout",
       "text": [
        " 1.0 / random : 0.0183686709508\n",
        "72 Ensemble: 4   failsteps= 8\n",
        "Shooting backward from frame 7\n",
        "Proposal probability"
       ]
      },
      {
       "output_type": "stream",
       "stream": "stdout",
       "text": [
        " 1.0 / random : 0.390072850592\n",
        "73 Ensemble: 4   failsteps= 9\n",
        "Shooting backward from frame 1\n",
        "Proposal probability"
       ]
      },
      {
       "output_type": "stream",
       "stream": "stdout",
       "text": [
        " 1.0 / random : 0.724649350834\n",
        "74 Ensemble: 4   failsteps= 10\n",
        "Shooting backward from frame 4\n",
        "Proposal probability"
       ]
      },
      {
       "output_type": "stream",
       "stream": "stdout",
       "text": [
        " 0.888888888889 / random : 0.697032729706\n",
        "75 Ensemble: 4   failsteps= 11\n",
        "Shooting backward from frame 2\n",
        "Proposal probability"
       ]
      },
      {
       "output_type": "stream",
       "stream": "stdout",
       "text": [
        " 0.5625 / random : 0.526905436502\n",
        "76 Ensemble: 4   failsteps= 12\n",
        "Shooting forward from frame 12\n",
        "Proposal probability"
       ]
      },
      {
       "output_type": "stream",
       "stream": "stdout",
       "text": [
        " 0.941176470588 / random : 0.835470345699\n",
        "77 Ensemble: 4   failsteps= 13\n",
        "Shooting forward from frame 16\n",
        "Proposal probability"
       ]
      },
      {
       "output_type": "stream",
       "stream": "stdout",
       "text": [
        " 1.0 / random : 0.961103177395\n",
        "78 Ensemble: 4   failsteps= 14\n",
        "Shooting backward from frame 2\n",
        "Proposal probability"
       ]
      },
      {
       "output_type": "stream",
       "stream": "stdout",
       "text": [
        " 0.68 / random : 0.0254825291226\n",
        "79 Ensemble: 4   failsteps= 15\n",
        "Shooting forward from frame 24\n",
        "Proposal probability"
       ]
      },
      {
       "output_type": "stream",
       "stream": "stdout",
       "text": [
        " 1.0 / random : 0.54740205531\n",
        "80 Ensemble: 4   failsteps= 16\n",
        "Shooting forward from frame 10\n",
        "Proposal probability"
       ]
      },
      {
       "output_type": "stream",
       "stream": "stdout",
       "text": [
        " 1.38888888889 / random : 0.22042632231\n",
        "81 Ensemble: 5   failsteps= 0\n",
        "Shooting forward from frame 4\n",
        "82"
       ]
      },
      {
       "output_type": "stream",
       "stream": "stdout",
       "text": [
        " Ensemble: 5   failsteps= 1\n",
        "Shooting backward from frame 12\n",
        "Proposal probability"
       ]
      },
      {
       "output_type": "stream",
       "stream": "stdout",
       "text": [
        " 2.0 / random : 0.632350667629\n",
        "83 Ensemble: 5   failsteps= 2\n",
        "Shooting forward from frame 3\n",
        "Proposal probability"
       ]
      },
      {
       "output_type": "stream",
       "stream": "stdout",
       "text": [
        " 0.529411764706 / random : 0.959660332561\n",
        "84 Ensemble: 5   failsteps= 3\n",
        "Shooting backward from frame 6\n",
        "Proposal probability"
       ]
      },
      {
       "output_type": "stream",
       "stream": "stdout",
       "text": [
        " 0.75 / random : 0.00276827613051\n",
        "85 Ensemble: 5   failsteps= 4\n",
        "Shooting forward from frame 11\n",
        "Proposal probability"
       ]
      },
      {
       "output_type": "stream",
       "stream": "stdout",
       "text": [
        " 0.857142857143 / random : 0.460876968041\n",
        "86 Ensemble: 5   failsteps= 5\n",
        "Shooting backward from frame 3\n",
        "Proposal probability"
       ]
      },
      {
       "output_type": "stream",
       "stream": "stdout",
       "text": [
        " 0.933333333333 / random : 0.683247506617\n",
        "87 Ensemble: 5   failsteps= 6\n",
        "Shooting backward from frame 2\n",
        "Proposal probability"
       ]
      },
      {
       "output_type": "stream",
       "stream": "stdout",
       "text": [
        " 0.714285714286 / random : 0.598140721493\n",
        "88 Ensemble: 5   failsteps= 7\n",
        "Shooting forward from frame 2\n",
        "89"
       ]
      },
      {
       "output_type": "stream",
       "stream": "stdout",
       "text": [
        " Ensemble: 5   failsteps= 8\n",
        "Shooting forward from frame 3\n",
        "90"
       ]
      },
      {
       "output_type": "stream",
       "stream": "stdout",
       "text": [
        " Ensemble: 5   failsteps= 9\n",
        "Shooting forward from frame 18\n",
        "Proposal probability"
       ]
      },
      {
       "output_type": "stream",
       "stream": "stdout",
       "text": [
        " 1.0 / random : 0.527162695382\n",
        "91 Ensemble: 5   failsteps= 10\n",
        "Shooting backward from frame 13\n",
        "Proposal probability"
       ]
      },
      {
       "output_type": "stream",
       "stream": "stdout",
       "text": [
        " 1.4 / random : 0.869199370492\n",
        "92 Ensemble: 5   failsteps= 11\n",
        "Shooting backward from frame 1\n",
        "Proposal probability"
       ]
      },
      {
       "output_type": "stream",
       "stream": "stdout",
       "text": [
        " 1.0 / random : 0.900913567622\n",
        "93 Ensemble: 5   failsteps= 12\n",
        "Shooting backward from frame 9\n",
        "Proposal probability"
       ]
      },
      {
       "output_type": "stream",
       "stream": "stdout",
       "text": [
        " 1.36363636364 / random : 0.352040419621\n",
        "94 Ensemble: 5   failsteps= 13\n",
        "Shooting forward from frame 9\n",
        "Proposal probability"
       ]
      },
      {
       "output_type": "stream",
       "stream": "stdout",
       "text": [
        " 1.0 / random : 0.0680647336011\n",
        "95 Ensemble: 5   failsteps= 14\n",
        "Shooting forward from frame 4\n",
        "96"
       ]
      },
      {
       "output_type": "stream",
       "stream": "stdout",
       "text": [
        " Ensemble: 5   failsteps= 15\n",
        "Shooting forward from frame 5\n",
        "Proposal probability"
       ]
      },
      {
       "output_type": "stream",
       "stream": "stdout",
       "text": [
        " 1.0 / random : 0.272417474634\n",
        "97 Ensemble: 5   failsteps= 16\n",
        "Shooting backward from frame 7\n",
        "Proposal probability"
       ]
      },
      {
       "output_type": "stream",
       "stream": "stdout",
       "text": [
        " 0.916666666667 / random : 0.15023891411\n",
        "98 Ensemble: 5   failsteps= 17\n",
        "Shooting forward from frame 3\n",
        "Proposal probability"
       ]
      },
      {
       "output_type": "stream",
       "stream": "stdout",
       "text": [
        " 1.0 / random : 0.747196802589\n"
       ]
      }
     ],
     "prompt_number": 22
    },
    {
     "cell_type": "markdown",
     "metadata": {},
     "source": [
      "Save all computed phi/psi values which depends on whether they have been needed before"
     ]
    },
    {
     "cell_type": "code",
     "collapsed": false,
     "input": [
      "storage.save([psi,phi]);"
     ],
     "language": "python",
     "metadata": {},
     "outputs": [],
     "prompt_number": 23
    },
    {
     "cell_type": "markdown",
     "metadata": {},
     "source": [
      "Create an orderparameter from a volume which is just 1 or 0 and can thus be stored for later analysis"
     ]
    },
    {
     "cell_type": "code",
     "collapsed": false,
     "input": [
      "op_inA = OP_Volume('StateA', stateA)\n",
      "op_inB = OP_Volume('StateB', stateB)\n",
      "op_notinAorB = OP_Volume('StateX', ~ (stateA | stateB))"
     ],
     "language": "python",
     "metadata": {},
     "outputs": [],
     "prompt_number": 24
    },
    {
     "cell_type": "markdown",
     "metadata": {},
     "source": [
      "Compute the orderparameter for all snapshots"
     ]
    },
    {
     "cell_type": "code",
     "collapsed": false,
     "input": [
      "op_inA(storage.snapshot.all())\n",
      "op_inB(storage.snapshot.all())\n",
      "op_notinAorB(storage.snapshot.all());"
     ],
     "language": "python",
     "metadata": {},
     "outputs": [],
     "prompt_number": 25
    },
    {
     "cell_type": "markdown",
     "metadata": {},
     "source": [
      "Save the new orderparameters"
     ]
    },
    {
     "cell_type": "code",
     "collapsed": false,
     "input": [
      "storage.save([op_inA, op_inB, op_notinAorB]);"
     ],
     "language": "python",
     "metadata": {},
     "outputs": [],
     "prompt_number": 26
    },
    {
     "cell_type": "markdown",
     "metadata": {},
     "source": [
      "## Visualization"
     ]
    },
    {
     "cell_type": "markdown",
     "metadata": {},
     "source": [
      "Create a PathTree generator"
     ]
    },
    {
     "cell_type": "code",
     "collapsed": false,
     "input": [
      "tree = PathTreeBuilder(storage)\n",
      "op_inA.name\n",
      "storage.save(op_inA)\n",
      "storage.cv.load(0)\n",
      "op_inA.idx"
     ],
     "language": "python",
     "metadata": {},
     "outputs": [
      {
       "metadata": {},
       "output_type": "pyout",
       "prompt_number": 27,
       "text": [
        "{<opentis.storage.netcdf_storage.Storage at 0x10b3d3cd0>: 2}"
       ]
      }
     ],
     "prompt_number": 27
    },
    {
     "cell_type": "markdown",
     "metadata": {},
     "source": [
      "Get samples (trajectries) that were generated for a specific ensemble"
     ]
    },
    {
     "cell_type": "code",
     "collapsed": false,
     "input": [
      "samples = storage.sample.by_ensemble(storage.ensemble.load(1))"
     ],
     "language": "python",
     "metadata": {},
     "outputs": [],
     "prompt_number": 28
    },
    {
     "cell_type": "markdown",
     "metadata": {},
     "source": [
      "Change the settings to show rejected pathways, mark OrderParaemters `stateA` and `stateX`, and show the 'psi' value as text inside of the boxes"
     ]
    },
    {
     "cell_type": "code",
     "collapsed": false,
     "input": [
      "tree.rejected = False\n",
      "tree.states = [('StateA','orange'),('StateX','black')]\n",
      "tree.op = storage.cv.load('psi').get_transformed_view(lambda x : int(x / 3.141592653 * 180))\n",
      "tree.from_samples(samples)"
     ],
     "language": "python",
     "metadata": {},
     "outputs": [],
     "prompt_number": 29
    },
    {
     "cell_type": "markdown",
     "metadata": {},
     "source": [
      "Render the tree"
     ]
    },
    {
     "cell_type": "code",
     "collapsed": false,
     "input": [
      "view = tree.renderer\n",
      "view.zoom = 1.1\n",
      "view.scale_y = 24\n",
      "view.scale_x = 24\n",
      "view.font_size = 0.35\n",
      "SVG(view.to_svg())"
     ],
     "language": "python",
     "metadata": {},
     "outputs": [
      {
       "metadata": {},
       "output_type": "pyout",
       "prompt_number": 30,
       "svg": [
        "<svg baseProfile=\"full\" height=\"475.2px\" version=\"1.1\" width=\"316.8px\" xmlns=\"http://www.w3.org/2000/svg\" xmlns:ev=\"http://www.w3.org/2001/xml-events\" xmlns:xlink=\"http://www.w3.org/1999/xlink\"><defs/><rect fill=\"orange\" height=\"2.64\" stroke=\"orange\" stroke-width=\"1.32\" width=\"26.4\" x=\"264.0\" y=\"458.04\"/><rect fill=\"black\" height=\"2.64\" stroke=\"black\" stroke-width=\"1.32\" width=\"26.4\" x=\"237.6\" y=\"458.04\"/><rect fill=\"orange\" height=\"2.64\" stroke=\"orange\" stroke-width=\"1.32\" width=\"26.4\" x=\"264.0\" y=\"431.64\"/><rect fill=\"orange\" height=\"2.64\" stroke=\"orange\" stroke-width=\"1.32\" width=\"26.4\" x=\"264.0\" y=\"405.24\"/><rect fill=\"black\" height=\"2.64\" stroke=\"black\" stroke-width=\"1.32\" width=\"79.2\" x=\"184.8\" y=\"405.24\"/><rect fill=\"orange\" height=\"2.64\" stroke=\"orange\" stroke-width=\"1.32\" width=\"26.4\" x=\"132.0\" y=\"378.84\"/><rect fill=\"black\" height=\"2.64\" stroke=\"black\" stroke-width=\"1.32\" width=\"79.2\" x=\"158.4\" y=\"352.44\"/><rect fill=\"orange\" height=\"2.64\" stroke=\"orange\" stroke-width=\"1.32\" width=\"26.4\" x=\"132.0\" y=\"352.44\"/><rect fill=\"black\" height=\"2.64\" stroke=\"black\" stroke-width=\"1.32\" width=\"52.8\" x=\"52.8\" y=\"326.04\"/><rect fill=\"orange\" height=\"2.64\" stroke=\"orange\" stroke-width=\"1.32\" width=\"26.4\" x=\"26.4\" y=\"326.04\"/><rect fill=\"orange\" height=\"2.64\" stroke=\"orange\" stroke-width=\"1.32\" width=\"26.4\" x=\"264.0\" y=\"299.64\"/><rect fill=\"black\" height=\"2.64\" stroke=\"black\" stroke-width=\"1.32\" width=\"79.2\" x=\"184.8\" y=\"299.64\"/><rect fill=\"black\" height=\"2.64\" stroke=\"black\" stroke-width=\"1.32\" width=\"132.0\" x=\"79.2\" y=\"273.24\"/><rect fill=\"orange\" height=\"2.64\" stroke=\"orange\" stroke-width=\"1.32\" width=\"26.4\" x=\"52.8\" y=\"273.24\"/><rect fill=\"orange\" height=\"2.64\" stroke=\"orange\" stroke-width=\"1.32\" width=\"26.4\" x=\"237.6\" y=\"246.84\"/><rect fill=\"orange\" height=\"2.64\" stroke=\"orange\" stroke-width=\"1.32\" width=\"26.4\" x=\"237.6\" y=\"220.44\"/><rect fill=\"orange\" height=\"2.64\" stroke=\"orange\" stroke-width=\"1.32\" width=\"26.4\" x=\"132.0\" y=\"194.04\"/><rect fill=\"orange\" height=\"2.64\" stroke=\"orange\" stroke-width=\"1.32\" width=\"26.4\" x=\"237.6\" y=\"167.64\"/><rect fill=\"black\" height=\"2.64\" stroke=\"black\" stroke-width=\"1.32\" width=\"26.4\" x=\"211.2\" y=\"167.64\"/><rect fill=\"orange\" height=\"2.64\" stroke=\"orange\" stroke-width=\"1.32\" width=\"26.4\" x=\"237.6\" y=\"141.24\"/><rect fill=\"orange\" height=\"2.64\" stroke=\"orange\" stroke-width=\"1.32\" width=\"26.4\" x=\"237.6\" y=\"114.84\"/><rect fill=\"orange\" height=\"2.64\" stroke=\"orange\" stroke-width=\"1.32\" width=\"26.4\" x=\"132.0\" y=\"88.44\"/><rect fill=\"black\" height=\"2.64\" stroke=\"black\" stroke-width=\"1.32\" width=\"26.4\" x=\"158.4\" y=\"62.04\"/><rect fill=\"orange\" height=\"2.64\" stroke=\"orange\" stroke-width=\"1.32\" width=\"26.4\" x=\"132.0\" y=\"62.04\"/><rect fill=\"orange\" height=\"2.64\" stroke=\"orange\" stroke-width=\"1.32\" width=\"26.4\" x=\"237.6\" y=\"35.64\"/><rect fill=\"black\" height=\"2.64\" stroke=\"black\" stroke-width=\"1.32\" width=\"79.2\" x=\"158.4\" y=\"35.64\"/><rect fill=\"orange\" height=\"2.64\" stroke=\"orange\" stroke-width=\"1.32\" width=\"26.4\" x=\"132.0\" y=\"35.64\"/><rect fill=\"black\" height=\"15.84\" width=\"23.76\" x=\"133.32\" y=\"18.48\"/><circle cx=\"132.0\" cy=\"26.4\" fill=\"black\" r=\"1.32\" stroke=\"black\" stroke-width=\"0\"/><circle cx=\"158.4\" cy=\"26.4\" fill=\"black\" r=\"1.32\" stroke=\"black\" stroke-width=\"0\"/><text alignment-baseline=\"middle\" fill=\"white\" font-family=\"Futura\" font-size=\"9.24\" text-anchor=\"middle\" x=\"145.2\" y=\"27.72\">-30</text><rect fill=\"black\" height=\"15.84\" width=\"23.76\" x=\"159.72\" y=\"18.48\"/><circle cx=\"158.4\" cy=\"26.4\" fill=\"black\" r=\"1.32\" stroke=\"black\" stroke-width=\"0\"/><circle cx=\"184.8\" cy=\"26.4\" fill=\"black\" r=\"1.32\" stroke=\"black\" stroke-width=\"0\"/><text alignment-baseline=\"middle\" fill=\"white\" font-family=\"Futura\" font-size=\"9.24\" text-anchor=\"middle\" x=\"171.6\" y=\"27.72\">-21</text><rect fill=\"black\" height=\"15.84\" width=\"23.76\" x=\"186.12\" y=\"18.48\"/><circle cx=\"184.8\" cy=\"26.4\" fill=\"black\" r=\"1.32\" stroke=\"black\" stroke-width=\"0\"/><circle cx=\"211.2\" cy=\"26.4\" fill=\"black\" r=\"1.32\" stroke=\"black\" stroke-width=\"0\"/><text alignment-baseline=\"middle\" fill=\"white\" font-family=\"Futura\" font-size=\"9.24\" text-anchor=\"middle\" x=\"198.0\" y=\"27.72\">-28</text><rect fill=\"black\" height=\"15.84\" width=\"23.76\" x=\"212.52\" y=\"18.48\"/><circle cx=\"211.2\" cy=\"26.4\" fill=\"black\" r=\"1.32\" stroke=\"black\" stroke-width=\"0\"/><circle cx=\"237.6\" cy=\"26.4\" fill=\"black\" r=\"1.32\" stroke=\"black\" stroke-width=\"0\"/><text alignment-baseline=\"middle\" fill=\"white\" font-family=\"Futura\" font-size=\"9.24\" text-anchor=\"middle\" x=\"224.4\" y=\"27.72\">-25</text><rect fill=\"black\" height=\"15.84\" width=\"23.76\" x=\"238.92\" y=\"18.48\"/><circle cx=\"237.6\" cy=\"26.4\" fill=\"black\" r=\"1.32\" stroke=\"black\" stroke-width=\"0\"/><circle cx=\"264.0\" cy=\"26.4\" fill=\"black\" r=\"1.32\" stroke=\"black\" stroke-width=\"0\"/><text alignment-baseline=\"middle\" fill=\"white\" font-family=\"Futura\" font-size=\"9.24\" text-anchor=\"middle\" x=\"250.8\" y=\"27.72\">-30</text><text alignment-baseline=\"middle\" fill=\"black\" font-family=\"Futura\" font-size=\"9.24\" text-anchor=\"end\" x=\"126.72\" y=\"27.72\">9b</text><line stroke=\"red\" stroke-width=\"1.32\" x1=\"211.2\" x2=\"211.2\" y1=\"27.72\" y2=\"51.48\"/><text alignment-baseline=\"middle\" fill=\"black\" font-family=\"Futura\" font-size=\"9.24\" text-anchor=\"start\" x=\"269.28\" y=\"54.12\">10f</text><rect fill=\"red\" height=\"15.84\" width=\"23.76\" x=\"133.32\" y=\"44.88\"/><circle cx=\"132.0\" cy=\"52.8\" fill=\"red\" r=\"1.32\" stroke=\"red\" stroke-width=\"0\"/><circle cx=\"158.4\" cy=\"52.8\" fill=\"red\" r=\"1.32\" stroke=\"red\" stroke-width=\"0\"/><text alignment-baseline=\"middle\" fill=\"white\" font-family=\"Futura\" font-size=\"9.24\" text-anchor=\"middle\" x=\"145.2\" y=\"54.12\">-30</text><rect fill=\"red\" height=\"15.84\" width=\"23.76\" x=\"159.72\" y=\"44.88\"/><circle cx=\"158.4\" cy=\"52.8\" fill=\"red\" r=\"1.32\" stroke=\"red\" stroke-width=\"0\"/><circle cx=\"184.8\" cy=\"52.8\" fill=\"red\" r=\"1.32\" stroke=\"red\" stroke-width=\"0\"/><text alignment-baseline=\"middle\" fill=\"white\" font-family=\"Futura\" font-size=\"9.24\" text-anchor=\"middle\" x=\"171.6\" y=\"54.12\">-19</text><line stroke=\"red\" stroke-width=\"1.32\" x1=\"184.8\" x2=\"184.8\" y1=\"54.12\" y2=\"77.88\"/><text alignment-baseline=\"middle\" fill=\"black\" font-family=\"Futura\" font-size=\"9.24\" text-anchor=\"start\" x=\"269.28\" y=\"80.52\">13f</text><rect fill=\"red\" height=\"15.84\" width=\"23.76\" x=\"133.32\" y=\"71.28\"/><circle cx=\"132.0\" cy=\"79.2\" fill=\"red\" r=\"1.32\" stroke=\"red\" stroke-width=\"0\"/><circle cx=\"158.4\" cy=\"79.2\" fill=\"red\" r=\"1.32\" stroke=\"red\" stroke-width=\"0\"/><text alignment-baseline=\"middle\" fill=\"white\" font-family=\"Futura\" font-size=\"9.24\" text-anchor=\"middle\" x=\"145.2\" y=\"80.52\">-30</text><line stroke=\"red\" stroke-width=\"1.32\" x1=\"237.6\" x2=\"237.6\" y1=\"27.72\" y2=\"104.28\"/><text alignment-baseline=\"middle\" fill=\"black\" font-family=\"Futura\" font-size=\"9.24\" text-anchor=\"start\" x=\"269.28\" y=\"106.92\">15f</text><rect fill=\"red\" height=\"15.84\" width=\"23.76\" x=\"238.92\" y=\"97.68\"/><circle cx=\"237.6\" cy=\"105.6\" fill=\"red\" r=\"1.32\" stroke=\"red\" stroke-width=\"0\"/><circle cx=\"264.0\" cy=\"105.6\" fill=\"red\" r=\"1.32\" stroke=\"red\" stroke-width=\"0\"/><text alignment-baseline=\"middle\" fill=\"white\" font-family=\"Futura\" font-size=\"9.24\" text-anchor=\"middle\" x=\"250.8\" y=\"106.92\">-30</text><line stroke=\"red\" stroke-width=\"1.32\" x1=\"237.6\" x2=\"237.6\" y1=\"27.72\" y2=\"130.68\"/><text alignment-baseline=\"middle\" fill=\"black\" font-family=\"Futura\" font-size=\"9.24\" text-anchor=\"start\" x=\"269.28\" y=\"133.32\">18f</text><rect fill=\"red\" height=\"15.84\" width=\"23.76\" x=\"238.92\" y=\"124.08\"/><circle cx=\"237.6\" cy=\"132.0\" fill=\"red\" r=\"1.32\" stroke=\"red\" stroke-width=\"0\"/><circle cx=\"264.0\" cy=\"132.0\" fill=\"red\" r=\"1.32\" stroke=\"red\" stroke-width=\"0\"/><text alignment-baseline=\"middle\" fill=\"white\" font-family=\"Futura\" font-size=\"9.24\" text-anchor=\"middle\" x=\"250.8\" y=\"133.32\">-31</text><line stroke=\"red\" stroke-width=\"1.32\" x1=\"211.2\" x2=\"211.2\" y1=\"27.72\" y2=\"157.08\"/><text alignment-baseline=\"middle\" fill=\"black\" font-family=\"Futura\" font-size=\"9.24\" text-anchor=\"start\" x=\"269.28\" y=\"159.72\">19f</text><rect fill=\"red\" height=\"15.84\" width=\"23.76\" x=\"212.52\" y=\"150.48\"/><circle cx=\"211.2\" cy=\"158.4\" fill=\"red\" r=\"1.32\" stroke=\"red\" stroke-width=\"0\"/><circle cx=\"237.6\" cy=\"158.4\" fill=\"red\" r=\"1.32\" stroke=\"red\" stroke-width=\"0\"/><text alignment-baseline=\"middle\" fill=\"white\" font-family=\"Futura\" font-size=\"9.24\" text-anchor=\"middle\" x=\"224.4\" y=\"159.72\">-22</text><rect fill=\"red\" height=\"15.84\" width=\"23.76\" x=\"238.92\" y=\"150.48\"/><circle cx=\"237.6\" cy=\"158.4\" fill=\"red\" r=\"1.32\" stroke=\"red\" stroke-width=\"0\"/><circle cx=\"264.0\" cy=\"158.4\" fill=\"red\" r=\"1.32\" stroke=\"red\" stroke-width=\"0\"/><text alignment-baseline=\"middle\" fill=\"white\" font-family=\"Futura\" font-size=\"9.24\" text-anchor=\"middle\" x=\"250.8\" y=\"159.72\">-32</text><line stroke=\"red\" stroke-width=\"1.32\" x1=\"184.8\" x2=\"184.8\" y1=\"54.12\" y2=\"183.48\"/><text alignment-baseline=\"middle\" fill=\"black\" font-family=\"Futura\" font-size=\"9.24\" text-anchor=\"start\" x=\"269.28\" y=\"186.12\">22f</text><rect fill=\"red\" height=\"15.84\" width=\"23.76\" x=\"133.32\" y=\"176.88\"/><circle cx=\"132.0\" cy=\"184.8\" fill=\"red\" r=\"1.32\" stroke=\"red\" stroke-width=\"0\"/><circle cx=\"158.4\" cy=\"184.8\" fill=\"red\" r=\"1.32\" stroke=\"red\" stroke-width=\"0\"/><text alignment-baseline=\"middle\" fill=\"white\" font-family=\"Futura\" font-size=\"9.24\" text-anchor=\"middle\" x=\"145.2\" y=\"186.12\">-31</text><line stroke=\"red\" stroke-width=\"1.32\" x1=\"237.6\" x2=\"237.6\" y1=\"159.72\" y2=\"209.88\"/><text alignment-baseline=\"middle\" fill=\"black\" font-family=\"Futura\" font-size=\"9.24\" text-anchor=\"start\" x=\"269.28\" y=\"212.52\">23f</text><rect fill=\"red\" height=\"15.84\" width=\"23.76\" x=\"238.92\" y=\"203.28\"/><circle cx=\"237.6\" cy=\"211.2\" fill=\"red\" r=\"1.32\" stroke=\"red\" stroke-width=\"0\"/><circle cx=\"264.0\" cy=\"211.2\" fill=\"red\" r=\"1.32\" stroke=\"red\" stroke-width=\"0\"/><text alignment-baseline=\"middle\" fill=\"white\" font-family=\"Futura\" font-size=\"9.24\" text-anchor=\"middle\" x=\"250.8\" y=\"212.52\">-32</text><line stroke=\"red\" stroke-width=\"1.32\" x1=\"237.6\" x2=\"237.6\" y1=\"159.72\" y2=\"236.28\"/><text alignment-baseline=\"middle\" fill=\"black\" font-family=\"Futura\" font-size=\"9.24\" text-anchor=\"start\" x=\"269.28\" y=\"238.92\">27f</text><rect fill=\"red\" height=\"15.84\" width=\"23.76\" x=\"238.92\" y=\"229.68\"/><circle cx=\"237.6\" cy=\"237.6\" fill=\"red\" r=\"1.32\" stroke=\"red\" stroke-width=\"0\"/><circle cx=\"264.0\" cy=\"237.6\" fill=\"red\" r=\"1.32\" stroke=\"red\" stroke-width=\"0\"/><text alignment-baseline=\"middle\" fill=\"white\" font-family=\"Futura\" font-size=\"9.24\" text-anchor=\"middle\" x=\"250.8\" y=\"238.92\">-32</text><line stroke=\"red\" stroke-width=\"1.32\" x1=\"237.6\" x2=\"237.6\" y1=\"159.72\" y2=\"262.68\"/><text alignment-baseline=\"middle\" fill=\"black\" font-family=\"Futura\" font-size=\"9.24\" text-anchor=\"start\" x=\"269.28\" y=\"265.32\">29f</text><rect fill=\"red\" height=\"15.84\" width=\"23.76\" x=\"54.12\" y=\"256.08\"/><circle cx=\"52.8\" cy=\"264.0\" fill=\"red\" r=\"1.32\" stroke=\"red\" stroke-width=\"0\"/><circle cx=\"79.2\" cy=\"264.0\" fill=\"red\" r=\"1.32\" stroke=\"red\" stroke-width=\"0\"/><text alignment-baseline=\"middle\" fill=\"white\" font-family=\"Futura\" font-size=\"9.24\" text-anchor=\"middle\" x=\"66.0\" y=\"265.32\">-37</text><rect fill=\"red\" height=\"15.84\" width=\"23.76\" x=\"80.52\" y=\"256.08\"/><circle cx=\"79.2\" cy=\"264.0\" fill=\"red\" r=\"1.32\" stroke=\"red\" stroke-width=\"0\"/><circle cx=\"105.6\" cy=\"264.0\" fill=\"red\" r=\"1.32\" stroke=\"red\" stroke-width=\"0\"/><text alignment-baseline=\"middle\" fill=\"white\" font-family=\"Futura\" font-size=\"9.24\" text-anchor=\"middle\" x=\"92.4\" y=\"265.32\">-25</text><rect fill=\"red\" height=\"15.84\" width=\"23.76\" x=\"106.92\" y=\"256.08\"/><circle cx=\"105.6\" cy=\"264.0\" fill=\"red\" r=\"1.32\" stroke=\"red\" stroke-width=\"0\"/><circle cx=\"132.0\" cy=\"264.0\" fill=\"red\" r=\"1.32\" stroke=\"red\" stroke-width=\"0\"/><text alignment-baseline=\"middle\" fill=\"white\" font-family=\"Futura\" font-size=\"9.24\" text-anchor=\"middle\" x=\"118.8\" y=\"265.32\">-23</text><rect fill=\"red\" height=\"15.84\" width=\"23.76\" x=\"133.32\" y=\"256.08\"/><circle cx=\"132.0\" cy=\"264.0\" fill=\"red\" r=\"1.32\" stroke=\"red\" stroke-width=\"0\"/><circle cx=\"158.4\" cy=\"264.0\" fill=\"red\" r=\"1.32\" stroke=\"red\" stroke-width=\"0\"/><text alignment-baseline=\"middle\" fill=\"white\" font-family=\"Futura\" font-size=\"9.24\" text-anchor=\"middle\" x=\"145.2\" y=\"265.32\">-24</text><rect fill=\"red\" height=\"15.84\" width=\"23.76\" x=\"159.72\" y=\"256.08\"/><circle cx=\"158.4\" cy=\"264.0\" fill=\"red\" r=\"1.32\" stroke=\"red\" stroke-width=\"0\"/><circle cx=\"184.8\" cy=\"264.0\" fill=\"red\" r=\"1.32\" stroke=\"red\" stroke-width=\"0\"/><text alignment-baseline=\"middle\" fill=\"white\" font-family=\"Futura\" font-size=\"9.24\" text-anchor=\"middle\" x=\"171.6\" y=\"265.32\">-20</text><rect fill=\"red\" height=\"15.84\" width=\"23.76\" x=\"186.12\" y=\"256.08\"/><circle cx=\"184.8\" cy=\"264.0\" fill=\"red\" r=\"1.32\" stroke=\"red\" stroke-width=\"0\"/><circle cx=\"211.2\" cy=\"264.0\" fill=\"red\" r=\"1.32\" stroke=\"red\" stroke-width=\"0\"/><text alignment-baseline=\"middle\" fill=\"white\" font-family=\"Futura\" font-size=\"9.24\" text-anchor=\"middle\" x=\"198.0\" y=\"265.32\">-27</text><line stroke=\"red\" stroke-width=\"1.32\" x1=\"184.8\" x2=\"184.8\" y1=\"265.32\" y2=\"289.08\"/><text alignment-baseline=\"middle\" fill=\"black\" font-family=\"Futura\" font-size=\"9.24\" text-anchor=\"start\" x=\"295.68\" y=\"291.72\">30f</text><rect fill=\"red\" height=\"15.84\" width=\"23.76\" x=\"186.12\" y=\"282.48\"/><circle cx=\"184.8\" cy=\"290.4\" fill=\"red\" r=\"1.32\" stroke=\"red\" stroke-width=\"0\"/><circle cx=\"211.2\" cy=\"290.4\" fill=\"red\" r=\"1.32\" stroke=\"red\" stroke-width=\"0\"/><text alignment-baseline=\"middle\" fill=\"white\" font-family=\"Futura\" font-size=\"9.24\" text-anchor=\"middle\" x=\"198.0\" y=\"291.72\">-22</text><rect fill=\"red\" height=\"15.84\" width=\"23.76\" x=\"212.52\" y=\"282.48\"/><circle cx=\"211.2\" cy=\"290.4\" fill=\"red\" r=\"1.32\" stroke=\"red\" stroke-width=\"0\"/><circle cx=\"237.6\" cy=\"290.4\" fill=\"red\" r=\"1.32\" stroke=\"red\" stroke-width=\"0\"/><text alignment-baseline=\"middle\" fill=\"white\" font-family=\"Futura\" font-size=\"9.24\" text-anchor=\"middle\" x=\"224.4\" y=\"291.72\">-20</text><rect fill=\"red\" height=\"15.84\" width=\"23.76\" x=\"238.92\" y=\"282.48\"/><circle cx=\"237.6\" cy=\"290.4\" fill=\"red\" r=\"1.32\" stroke=\"red\" stroke-width=\"0\"/><circle cx=\"264.0\" cy=\"290.4\" fill=\"red\" r=\"1.32\" stroke=\"red\" stroke-width=\"0\"/><text alignment-baseline=\"middle\" fill=\"white\" font-family=\"Futura\" font-size=\"9.24\" text-anchor=\"middle\" x=\"250.8\" y=\"291.72\">-20</text><rect fill=\"red\" height=\"15.84\" width=\"23.76\" x=\"265.32\" y=\"282.48\"/><circle cx=\"264.0\" cy=\"290.4\" fill=\"red\" r=\"1.32\" stroke=\"red\" stroke-width=\"0\"/><circle cx=\"290.4\" cy=\"290.4\" fill=\"red\" r=\"1.32\" stroke=\"red\" stroke-width=\"0\"/><text alignment-baseline=\"middle\" fill=\"white\" font-family=\"Futura\" font-size=\"9.24\" text-anchor=\"middle\" x=\"277.2\" y=\"291.72\">-37</text><line stroke=\"red\" stroke-width=\"1.32\" x1=\"132.0\" x2=\"132.0\" y1=\"265.32\" y2=\"315.48\"/><text alignment-baseline=\"middle\" fill=\"black\" font-family=\"Futura\" font-size=\"9.24\" text-anchor=\"start\" x=\"295.68\" y=\"318.12\">31f</text><rect fill=\"red\" height=\"15.84\" width=\"23.76\" x=\"27.72\" y=\"308.88\"/><circle cx=\"26.4\" cy=\"316.8\" fill=\"red\" r=\"1.32\" stroke=\"red\" stroke-width=\"0\"/><circle cx=\"52.8\" cy=\"316.8\" fill=\"red\" r=\"1.32\" stroke=\"red\" stroke-width=\"0\"/><text alignment-baseline=\"middle\" fill=\"white\" font-family=\"Futura\" font-size=\"9.24\" text-anchor=\"middle\" x=\"39.6\" y=\"318.12\">-30</text><rect fill=\"red\" height=\"15.84\" width=\"23.76\" x=\"54.12\" y=\"308.88\"/><circle cx=\"52.8\" cy=\"316.8\" fill=\"red\" r=\"1.32\" stroke=\"red\" stroke-width=\"0\"/><circle cx=\"79.2\" cy=\"316.8\" fill=\"red\" r=\"1.32\" stroke=\"red\" stroke-width=\"0\"/><text alignment-baseline=\"middle\" fill=\"white\" font-family=\"Futura\" font-size=\"9.24\" text-anchor=\"middle\" x=\"66.0\" y=\"318.12\">-21</text><rect fill=\"red\" height=\"15.84\" width=\"23.76\" x=\"80.52\" y=\"308.88\"/><circle cx=\"79.2\" cy=\"316.8\" fill=\"red\" r=\"1.32\" stroke=\"red\" stroke-width=\"0\"/><circle cx=\"105.6\" cy=\"316.8\" fill=\"red\" r=\"1.32\" stroke=\"red\" stroke-width=\"0\"/><text alignment-baseline=\"middle\" fill=\"white\" font-family=\"Futura\" font-size=\"9.24\" text-anchor=\"middle\" x=\"92.4\" y=\"318.12\">-24</text><line stroke=\"red\" stroke-width=\"1.32\" x1=\"264.0\" x2=\"264.0\" y1=\"291.72\" y2=\"341.88\"/><text alignment-baseline=\"middle\" fill=\"black\" font-family=\"Futura\" font-size=\"9.24\" text-anchor=\"start\" x=\"295.68\" y=\"344.52\">32f</text><rect fill=\"red\" height=\"15.84\" width=\"23.76\" x=\"133.32\" y=\"335.28\"/><circle cx=\"132.0\" cy=\"343.2\" fill=\"red\" r=\"1.32\" stroke=\"red\" stroke-width=\"0\"/><circle cx=\"158.4\" cy=\"343.2\" fill=\"red\" r=\"1.32\" stroke=\"red\" stroke-width=\"0\"/><text alignment-baseline=\"middle\" fill=\"white\" font-family=\"Futura\" font-size=\"9.24\" text-anchor=\"middle\" x=\"145.2\" y=\"344.52\">-36</text><rect fill=\"red\" height=\"15.84\" width=\"23.76\" x=\"159.72\" y=\"335.28\"/><circle cx=\"158.4\" cy=\"343.2\" fill=\"red\" r=\"1.32\" stroke=\"red\" stroke-width=\"0\"/><circle cx=\"184.8\" cy=\"343.2\" fill=\"red\" r=\"1.32\" stroke=\"red\" stroke-width=\"0\"/><text alignment-baseline=\"middle\" fill=\"white\" font-family=\"Futura\" font-size=\"9.24\" text-anchor=\"middle\" x=\"171.6\" y=\"344.52\">-23</text><rect fill=\"red\" height=\"15.84\" width=\"23.76\" x=\"186.12\" y=\"335.28\"/><circle cx=\"184.8\" cy=\"343.2\" fill=\"red\" r=\"1.32\" stroke=\"red\" stroke-width=\"0\"/><circle cx=\"211.2\" cy=\"343.2\" fill=\"red\" r=\"1.32\" stroke=\"red\" stroke-width=\"0\"/><text alignment-baseline=\"middle\" fill=\"white\" font-family=\"Futura\" font-size=\"9.24\" text-anchor=\"middle\" x=\"198.0\" y=\"344.52\">-26</text><rect fill=\"red\" height=\"15.84\" width=\"23.76\" x=\"212.52\" y=\"335.28\"/><circle cx=\"211.2\" cy=\"343.2\" fill=\"red\" r=\"1.32\" stroke=\"red\" stroke-width=\"0\"/><circle cx=\"237.6\" cy=\"343.2\" fill=\"red\" r=\"1.32\" stroke=\"red\" stroke-width=\"0\"/><text alignment-baseline=\"middle\" fill=\"white\" font-family=\"Futura\" font-size=\"9.24\" text-anchor=\"middle\" x=\"224.4\" y=\"344.52\">-19</text><line stroke=\"red\" stroke-width=\"1.32\" x1=\"184.8\" x2=\"184.8\" y1=\"344.52\" y2=\"368.28\"/><text alignment-baseline=\"middle\" fill=\"black\" font-family=\"Futura\" font-size=\"9.24\" text-anchor=\"start\" x=\"295.68\" y=\"370.92\">33f</text><rect fill=\"red\" height=\"15.84\" width=\"23.76\" x=\"133.32\" y=\"361.68\"/><circle cx=\"132.0\" cy=\"369.6\" fill=\"red\" r=\"1.32\" stroke=\"red\" stroke-width=\"0\"/><circle cx=\"158.4\" cy=\"369.6\" fill=\"red\" r=\"1.32\" stroke=\"red\" stroke-width=\"0\"/><text alignment-baseline=\"middle\" fill=\"white\" font-family=\"Futura\" font-size=\"9.24\" text-anchor=\"middle\" x=\"145.2\" y=\"370.92\">-36</text><line stroke=\"red\" stroke-width=\"1.32\" x1=\"184.8\" x2=\"184.8\" y1=\"344.52\" y2=\"394.68\"/><text alignment-baseline=\"middle\" fill=\"black\" font-family=\"Futura\" font-size=\"9.24\" text-anchor=\"start\" x=\"295.68\" y=\"397.32\">34f</text><rect fill=\"red\" height=\"15.84\" width=\"23.76\" x=\"186.12\" y=\"388.08\"/><circle cx=\"184.8\" cy=\"396.0\" fill=\"red\" r=\"1.32\" stroke=\"red\" stroke-width=\"0\"/><circle cx=\"211.2\" cy=\"396.0\" fill=\"red\" r=\"1.32\" stroke=\"red\" stroke-width=\"0\"/><text alignment-baseline=\"middle\" fill=\"white\" font-family=\"Futura\" font-size=\"9.24\" text-anchor=\"middle\" x=\"198.0\" y=\"397.32\">-26</text><rect fill=\"red\" height=\"15.84\" width=\"23.76\" x=\"212.52\" y=\"388.08\"/><circle cx=\"211.2\" cy=\"396.0\" fill=\"red\" r=\"1.32\" stroke=\"red\" stroke-width=\"0\"/><circle cx=\"237.6\" cy=\"396.0\" fill=\"red\" r=\"1.32\" stroke=\"red\" stroke-width=\"0\"/><text alignment-baseline=\"middle\" fill=\"white\" font-family=\"Futura\" font-size=\"9.24\" text-anchor=\"middle\" x=\"224.4\" y=\"397.32\">-20</text><rect fill=\"red\" height=\"15.84\" width=\"23.76\" x=\"238.92\" y=\"388.08\"/><circle cx=\"237.6\" cy=\"396.0\" fill=\"red\" r=\"1.32\" stroke=\"red\" stroke-width=\"0\"/><circle cx=\"264.0\" cy=\"396.0\" fill=\"red\" r=\"1.32\" stroke=\"red\" stroke-width=\"0\"/><text alignment-baseline=\"middle\" fill=\"white\" font-family=\"Futura\" font-size=\"9.24\" text-anchor=\"middle\" x=\"250.8\" y=\"397.32\">-19</text><rect fill=\"red\" height=\"15.84\" width=\"23.76\" x=\"265.32\" y=\"388.08\"/><circle cx=\"264.0\" cy=\"396.0\" fill=\"red\" r=\"1.32\" stroke=\"red\" stroke-width=\"0\"/><circle cx=\"290.4\" cy=\"396.0\" fill=\"red\" r=\"1.32\" stroke=\"red\" stroke-width=\"0\"/><text alignment-baseline=\"middle\" fill=\"white\" font-family=\"Futura\" font-size=\"9.24\" text-anchor=\"middle\" x=\"277.2\" y=\"397.32\">-35</text><line stroke=\"red\" stroke-width=\"1.32\" x1=\"264.0\" x2=\"264.0\" y1=\"397.32\" y2=\"421.08\"/><text alignment-baseline=\"middle\" fill=\"black\" font-family=\"Futura\" font-size=\"9.24\" text-anchor=\"start\" x=\"295.68\" y=\"423.72\">35f</text><rect fill=\"red\" height=\"15.84\" width=\"23.76\" x=\"265.32\" y=\"414.48\"/><circle cx=\"264.0\" cy=\"422.4\" fill=\"red\" r=\"1.32\" stroke=\"red\" stroke-width=\"0\"/><circle cx=\"290.4\" cy=\"422.4\" fill=\"red\" r=\"1.32\" stroke=\"red\" stroke-width=\"0\"/><text alignment-baseline=\"middle\" fill=\"white\" font-family=\"Futura\" font-size=\"9.24\" text-anchor=\"middle\" x=\"277.2\" y=\"423.72\">-35</text><line stroke=\"red\" stroke-width=\"1.32\" x1=\"237.6\" x2=\"237.6\" y1=\"397.32\" y2=\"447.48\"/><text alignment-baseline=\"middle\" fill=\"black\" font-family=\"Futura\" font-size=\"9.24\" text-anchor=\"start\" x=\"295.68\" y=\"450.12\">36f</text><rect fill=\"red\" height=\"15.84\" width=\"23.76\" x=\"238.92\" y=\"440.88\"/><circle cx=\"237.6\" cy=\"448.8\" fill=\"red\" r=\"1.32\" stroke=\"red\" stroke-width=\"0\"/><circle cx=\"264.0\" cy=\"448.8\" fill=\"red\" r=\"1.32\" stroke=\"red\" stroke-width=\"0\"/><text alignment-baseline=\"middle\" fill=\"white\" font-family=\"Futura\" font-size=\"9.24\" text-anchor=\"middle\" x=\"250.8\" y=\"450.12\">-19</text><rect fill=\"red\" height=\"15.84\" width=\"23.76\" x=\"265.32\" y=\"440.88\"/><circle cx=\"264.0\" cy=\"448.8\" fill=\"red\" r=\"1.32\" stroke=\"red\" stroke-width=\"0\"/><circle cx=\"290.4\" cy=\"448.8\" fill=\"red\" r=\"1.32\" stroke=\"red\" stroke-width=\"0\"/><text alignment-baseline=\"middle\" fill=\"white\" font-family=\"Futura\" font-size=\"9.24\" text-anchor=\"middle\" x=\"277.2\" y=\"450.12\">-37</text></svg>"
       ],
       "text": [
        "<IPython.core.display.SVG at 0x10d527f50>"
       ]
      }
     ],
     "prompt_number": 30
    },
    {
     "cell_type": "markdown",
     "metadata": {},
     "source": [
      "An alternate view which is similar to the standard way of plotting"
     ]
    },
    {
     "cell_type": "code",
     "collapsed": false,
     "input": [
      "tree.rejected = False\n",
      "tree.states = []\n",
      "tree.op = None\n",
      "samples = storage.sample.by_ensemble(storage.ensemble.load(1))\n",
      "tree.from_samples(samples)\n",
      "view = tree.renderer\n",
      "view.zoom = 1.1\n",
      "view.horizontal_gap = -0.01\n",
      "view.scale_y = 15\n",
      "view.scale_x = 24\n",
      "view.font_size = 0.8\n",
      "view.font_family = 'Times'\n",
      "SVG(view.to_svg())"
     ],
     "language": "python",
     "metadata": {},
     "outputs": [
      {
       "metadata": {},
       "output_type": "pyout",
       "prompt_number": 31,
       "svg": [
        "<svg baseProfile=\"full\" height=\"297.0px\" version=\"1.1\" width=\"316.8px\" xmlns=\"http://www.w3.org/2000/svg\" xmlns:ev=\"http://www.w3.org/2001/xml-events\" xmlns:xlink=\"http://www.w3.org/1999/xlink\"><defs/><rect fill=\"black\" height=\"9.9\" width=\"26.928\" x=\"131.736\" y=\"11.55\"/><circle cx=\"132.0\" cy=\"16.5\" fill=\"black\" r=\"-0.264\" stroke=\"black\" stroke-width=\"0\"/><circle cx=\"158.4\" cy=\"16.5\" fill=\"black\" r=\"-0.264\" stroke=\"black\" stroke-width=\"0\"/><text alignment-baseline=\"middle\" fill=\"white\" font-family=\"Times\" font-size=\"13.2\" text-anchor=\"middle\" x=\"145.2\" y=\"17.325\"/><rect fill=\"black\" height=\"9.9\" width=\"26.928\" x=\"158.136\" y=\"11.55\"/><circle cx=\"158.4\" cy=\"16.5\" fill=\"black\" r=\"-0.264\" stroke=\"black\" stroke-width=\"0\"/><circle cx=\"184.8\" cy=\"16.5\" fill=\"black\" r=\"-0.264\" stroke=\"black\" stroke-width=\"0\"/><text alignment-baseline=\"middle\" fill=\"white\" font-family=\"Times\" font-size=\"13.2\" text-anchor=\"middle\" x=\"171.6\" y=\"17.325\"/><rect fill=\"black\" height=\"9.9\" width=\"26.928\" x=\"184.536\" y=\"11.55\"/><circle cx=\"184.8\" cy=\"16.5\" fill=\"black\" r=\"-0.264\" stroke=\"black\" stroke-width=\"0\"/><circle cx=\"211.2\" cy=\"16.5\" fill=\"black\" r=\"-0.264\" stroke=\"black\" stroke-width=\"0\"/><text alignment-baseline=\"middle\" fill=\"white\" font-family=\"Times\" font-size=\"13.2\" text-anchor=\"middle\" x=\"198.0\" y=\"17.325\"/><rect fill=\"black\" height=\"9.9\" width=\"26.928\" x=\"210.936\" y=\"11.55\"/><circle cx=\"211.2\" cy=\"16.5\" fill=\"black\" r=\"-0.264\" stroke=\"black\" stroke-width=\"0\"/><circle cx=\"237.6\" cy=\"16.5\" fill=\"black\" r=\"-0.264\" stroke=\"black\" stroke-width=\"0\"/><text alignment-baseline=\"middle\" fill=\"white\" font-family=\"Times\" font-size=\"13.2\" text-anchor=\"middle\" x=\"224.4\" y=\"17.325\"/><rect fill=\"black\" height=\"9.9\" width=\"26.928\" x=\"237.336\" y=\"11.55\"/><circle cx=\"237.6\" cy=\"16.5\" fill=\"black\" r=\"-0.264\" stroke=\"black\" stroke-width=\"0\"/><circle cx=\"264.0\" cy=\"16.5\" fill=\"black\" r=\"-0.264\" stroke=\"black\" stroke-width=\"0\"/><text alignment-baseline=\"middle\" fill=\"white\" font-family=\"Times\" font-size=\"13.2\" text-anchor=\"middle\" x=\"250.8\" y=\"17.325\"/><text alignment-baseline=\"middle\" fill=\"black\" font-family=\"Times\" font-size=\"13.2\" text-anchor=\"end\" x=\"126.72\" y=\"17.325\">9b</text><line stroke=\"red\" stroke-width=\"1.32\" x1=\"211.2\" x2=\"211.2\" y1=\"16.335\" y2=\"33.165\"/><text alignment-baseline=\"middle\" fill=\"black\" font-family=\"Times\" font-size=\"13.2\" text-anchor=\"start\" x=\"269.28\" y=\"33.825\">10f</text><rect fill=\"red\" height=\"9.9\" width=\"26.928\" x=\"131.736\" y=\"28.05\"/><circle cx=\"132.0\" cy=\"33.0\" fill=\"red\" r=\"-0.264\" stroke=\"red\" stroke-width=\"0\"/><circle cx=\"158.4\" cy=\"33.0\" fill=\"red\" r=\"-0.264\" stroke=\"red\" stroke-width=\"0\"/><text alignment-baseline=\"middle\" fill=\"white\" font-family=\"Times\" font-size=\"13.2\" text-anchor=\"middle\" x=\"145.2\" y=\"33.825\"/><rect fill=\"red\" height=\"9.9\" width=\"26.928\" x=\"158.136\" y=\"28.05\"/><circle cx=\"158.4\" cy=\"33.0\" fill=\"red\" r=\"-0.264\" stroke=\"red\" stroke-width=\"0\"/><circle cx=\"184.8\" cy=\"33.0\" fill=\"red\" r=\"-0.264\" stroke=\"red\" stroke-width=\"0\"/><text alignment-baseline=\"middle\" fill=\"white\" font-family=\"Times\" font-size=\"13.2\" text-anchor=\"middle\" x=\"171.6\" y=\"33.825\"/><line stroke=\"red\" stroke-width=\"1.32\" x1=\"184.8\" x2=\"184.8\" y1=\"32.835\" y2=\"49.665\"/><text alignment-baseline=\"middle\" fill=\"black\" font-family=\"Times\" font-size=\"13.2\" text-anchor=\"start\" x=\"269.28\" y=\"50.325\">13f</text><rect fill=\"red\" height=\"9.9\" width=\"26.928\" x=\"131.736\" y=\"44.55\"/><circle cx=\"132.0\" cy=\"49.5\" fill=\"red\" r=\"-0.264\" stroke=\"red\" stroke-width=\"0\"/><circle cx=\"158.4\" cy=\"49.5\" fill=\"red\" r=\"-0.264\" stroke=\"red\" stroke-width=\"0\"/><text alignment-baseline=\"middle\" fill=\"white\" font-family=\"Times\" font-size=\"13.2\" text-anchor=\"middle\" x=\"145.2\" y=\"50.325\"/><line stroke=\"red\" stroke-width=\"1.32\" x1=\"237.6\" x2=\"237.6\" y1=\"16.335\" y2=\"66.165\"/><text alignment-baseline=\"middle\" fill=\"black\" font-family=\"Times\" font-size=\"13.2\" text-anchor=\"start\" x=\"269.28\" y=\"66.825\">15f</text><rect fill=\"red\" height=\"9.9\" width=\"26.928\" x=\"237.336\" y=\"61.05\"/><circle cx=\"237.6\" cy=\"66.0\" fill=\"red\" r=\"-0.264\" stroke=\"red\" stroke-width=\"0\"/><circle cx=\"264.0\" cy=\"66.0\" fill=\"red\" r=\"-0.264\" stroke=\"red\" stroke-width=\"0\"/><text alignment-baseline=\"middle\" fill=\"white\" font-family=\"Times\" font-size=\"13.2\" text-anchor=\"middle\" x=\"250.8\" y=\"66.825\"/><line stroke=\"red\" stroke-width=\"1.32\" x1=\"237.6\" x2=\"237.6\" y1=\"16.335\" y2=\"82.665\"/><text alignment-baseline=\"middle\" fill=\"black\" font-family=\"Times\" font-size=\"13.2\" text-anchor=\"start\" x=\"269.28\" y=\"83.325\">18f</text><rect fill=\"red\" height=\"9.9\" width=\"26.928\" x=\"237.336\" y=\"77.55\"/><circle cx=\"237.6\" cy=\"82.5\" fill=\"red\" r=\"-0.264\" stroke=\"red\" stroke-width=\"0\"/><circle cx=\"264.0\" cy=\"82.5\" fill=\"red\" r=\"-0.264\" stroke=\"red\" stroke-width=\"0\"/><text alignment-baseline=\"middle\" fill=\"white\" font-family=\"Times\" font-size=\"13.2\" text-anchor=\"middle\" x=\"250.8\" y=\"83.325\"/><line stroke=\"red\" stroke-width=\"1.32\" x1=\"211.2\" x2=\"211.2\" y1=\"16.335\" y2=\"99.165\"/><text alignment-baseline=\"middle\" fill=\"black\" font-family=\"Times\" font-size=\"13.2\" text-anchor=\"start\" x=\"269.28\" y=\"99.825\">19f</text><rect fill=\"red\" height=\"9.9\" width=\"26.928\" x=\"210.936\" y=\"94.05\"/><circle cx=\"211.2\" cy=\"99.0\" fill=\"red\" r=\"-0.264\" stroke=\"red\" stroke-width=\"0\"/><circle cx=\"237.6\" cy=\"99.0\" fill=\"red\" r=\"-0.264\" stroke=\"red\" stroke-width=\"0\"/><text alignment-baseline=\"middle\" fill=\"white\" font-family=\"Times\" font-size=\"13.2\" text-anchor=\"middle\" x=\"224.4\" y=\"99.825\"/><rect fill=\"red\" height=\"9.9\" width=\"26.928\" x=\"237.336\" y=\"94.05\"/><circle cx=\"237.6\" cy=\"99.0\" fill=\"red\" r=\"-0.264\" stroke=\"red\" stroke-width=\"0\"/><circle cx=\"264.0\" cy=\"99.0\" fill=\"red\" r=\"-0.264\" stroke=\"red\" stroke-width=\"0\"/><text alignment-baseline=\"middle\" fill=\"white\" font-family=\"Times\" font-size=\"13.2\" text-anchor=\"middle\" x=\"250.8\" y=\"99.825\"/><line stroke=\"red\" stroke-width=\"1.32\" x1=\"184.8\" x2=\"184.8\" y1=\"32.835\" y2=\"115.665\"/><text alignment-baseline=\"middle\" fill=\"black\" font-family=\"Times\" font-size=\"13.2\" text-anchor=\"start\" x=\"269.28\" y=\"116.325\">22f</text><rect fill=\"red\" height=\"9.9\" width=\"26.928\" x=\"131.736\" y=\"110.55\"/><circle cx=\"132.0\" cy=\"115.5\" fill=\"red\" r=\"-0.264\" stroke=\"red\" stroke-width=\"0\"/><circle cx=\"158.4\" cy=\"115.5\" fill=\"red\" r=\"-0.264\" stroke=\"red\" stroke-width=\"0\"/><text alignment-baseline=\"middle\" fill=\"white\" font-family=\"Times\" font-size=\"13.2\" text-anchor=\"middle\" x=\"145.2\" y=\"116.325\"/><line stroke=\"red\" stroke-width=\"1.32\" x1=\"237.6\" x2=\"237.6\" y1=\"98.835\" y2=\"132.165\"/><text alignment-baseline=\"middle\" fill=\"black\" font-family=\"Times\" font-size=\"13.2\" text-anchor=\"start\" x=\"269.28\" y=\"132.825\">23f</text><rect fill=\"red\" height=\"9.9\" width=\"26.928\" x=\"237.336\" y=\"127.05\"/><circle cx=\"237.6\" cy=\"132.0\" fill=\"red\" r=\"-0.264\" stroke=\"red\" stroke-width=\"0\"/><circle cx=\"264.0\" cy=\"132.0\" fill=\"red\" r=\"-0.264\" stroke=\"red\" stroke-width=\"0\"/><text alignment-baseline=\"middle\" fill=\"white\" font-family=\"Times\" font-size=\"13.2\" text-anchor=\"middle\" x=\"250.8\" y=\"132.825\"/><line stroke=\"red\" stroke-width=\"1.32\" x1=\"237.6\" x2=\"237.6\" y1=\"98.835\" y2=\"148.665\"/><text alignment-baseline=\"middle\" fill=\"black\" font-family=\"Times\" font-size=\"13.2\" text-anchor=\"start\" x=\"269.28\" y=\"149.325\">27f</text><rect fill=\"red\" height=\"9.9\" width=\"26.928\" x=\"237.336\" y=\"143.55\"/><circle cx=\"237.6\" cy=\"148.5\" fill=\"red\" r=\"-0.264\" stroke=\"red\" stroke-width=\"0\"/><circle cx=\"264.0\" cy=\"148.5\" fill=\"red\" r=\"-0.264\" stroke=\"red\" stroke-width=\"0\"/><text alignment-baseline=\"middle\" fill=\"white\" font-family=\"Times\" font-size=\"13.2\" text-anchor=\"middle\" x=\"250.8\" y=\"149.325\"/><line stroke=\"red\" stroke-width=\"1.32\" x1=\"237.6\" x2=\"237.6\" y1=\"98.835\" y2=\"165.165\"/><text alignment-baseline=\"middle\" fill=\"black\" font-family=\"Times\" font-size=\"13.2\" text-anchor=\"start\" x=\"269.28\" y=\"165.825\">29f</text><rect fill=\"red\" height=\"9.9\" width=\"26.928\" x=\"52.536\" y=\"160.05\"/><circle cx=\"52.8\" cy=\"165.0\" fill=\"red\" r=\"-0.264\" stroke=\"red\" stroke-width=\"0\"/><circle cx=\"79.2\" cy=\"165.0\" fill=\"red\" r=\"-0.264\" stroke=\"red\" stroke-width=\"0\"/><text alignment-baseline=\"middle\" fill=\"white\" font-family=\"Times\" font-size=\"13.2\" text-anchor=\"middle\" x=\"66.0\" y=\"165.825\"/><rect fill=\"red\" height=\"9.9\" width=\"26.928\" x=\"78.936\" y=\"160.05\"/><circle cx=\"79.2\" cy=\"165.0\" fill=\"red\" r=\"-0.264\" stroke=\"red\" stroke-width=\"0\"/><circle cx=\"105.6\" cy=\"165.0\" fill=\"red\" r=\"-0.264\" stroke=\"red\" stroke-width=\"0\"/><text alignment-baseline=\"middle\" fill=\"white\" font-family=\"Times\" font-size=\"13.2\" text-anchor=\"middle\" x=\"92.4\" y=\"165.825\"/><rect fill=\"red\" height=\"9.9\" width=\"26.928\" x=\"105.336\" y=\"160.05\"/><circle cx=\"105.6\" cy=\"165.0\" fill=\"red\" r=\"-0.264\" stroke=\"red\" stroke-width=\"0\"/><circle cx=\"132.0\" cy=\"165.0\" fill=\"red\" r=\"-0.264\" stroke=\"red\" stroke-width=\"0\"/><text alignment-baseline=\"middle\" fill=\"white\" font-family=\"Times\" font-size=\"13.2\" text-anchor=\"middle\" x=\"118.8\" y=\"165.825\"/><rect fill=\"red\" height=\"9.9\" width=\"26.928\" x=\"131.736\" y=\"160.05\"/><circle cx=\"132.0\" cy=\"165.0\" fill=\"red\" r=\"-0.264\" stroke=\"red\" stroke-width=\"0\"/><circle cx=\"158.4\" cy=\"165.0\" fill=\"red\" r=\"-0.264\" stroke=\"red\" stroke-width=\"0\"/><text alignment-baseline=\"middle\" fill=\"white\" font-family=\"Times\" font-size=\"13.2\" text-anchor=\"middle\" x=\"145.2\" y=\"165.825\"/><rect fill=\"red\" height=\"9.9\" width=\"26.928\" x=\"158.136\" y=\"160.05\"/><circle cx=\"158.4\" cy=\"165.0\" fill=\"red\" r=\"-0.264\" stroke=\"red\" stroke-width=\"0\"/><circle cx=\"184.8\" cy=\"165.0\" fill=\"red\" r=\"-0.264\" stroke=\"red\" stroke-width=\"0\"/><text alignment-baseline=\"middle\" fill=\"white\" font-family=\"Times\" font-size=\"13.2\" text-anchor=\"middle\" x=\"171.6\" y=\"165.825\"/><rect fill=\"red\" height=\"9.9\" width=\"26.928\" x=\"184.536\" y=\"160.05\"/><circle cx=\"184.8\" cy=\"165.0\" fill=\"red\" r=\"-0.264\" stroke=\"red\" stroke-width=\"0\"/><circle cx=\"211.2\" cy=\"165.0\" fill=\"red\" r=\"-0.264\" stroke=\"red\" stroke-width=\"0\"/><text alignment-baseline=\"middle\" fill=\"white\" font-family=\"Times\" font-size=\"13.2\" text-anchor=\"middle\" x=\"198.0\" y=\"165.825\"/><line stroke=\"red\" stroke-width=\"1.32\" x1=\"184.8\" x2=\"184.8\" y1=\"164.835\" y2=\"181.665\"/><text alignment-baseline=\"middle\" fill=\"black\" font-family=\"Times\" font-size=\"13.2\" text-anchor=\"start\" x=\"295.68\" y=\"182.325\">30f</text><rect fill=\"red\" height=\"9.9\" width=\"26.928\" x=\"184.536\" y=\"176.55\"/><circle cx=\"184.8\" cy=\"181.5\" fill=\"red\" r=\"-0.264\" stroke=\"red\" stroke-width=\"0\"/><circle cx=\"211.2\" cy=\"181.5\" fill=\"red\" r=\"-0.264\" stroke=\"red\" stroke-width=\"0\"/><text alignment-baseline=\"middle\" fill=\"white\" font-family=\"Times\" font-size=\"13.2\" text-anchor=\"middle\" x=\"198.0\" y=\"182.325\"/><rect fill=\"red\" height=\"9.9\" width=\"26.928\" x=\"210.936\" y=\"176.55\"/><circle cx=\"211.2\" cy=\"181.5\" fill=\"red\" r=\"-0.264\" stroke=\"red\" stroke-width=\"0\"/><circle cx=\"237.6\" cy=\"181.5\" fill=\"red\" r=\"-0.264\" stroke=\"red\" stroke-width=\"0\"/><text alignment-baseline=\"middle\" fill=\"white\" font-family=\"Times\" font-size=\"13.2\" text-anchor=\"middle\" x=\"224.4\" y=\"182.325\"/><rect fill=\"red\" height=\"9.9\" width=\"26.928\" x=\"237.336\" y=\"176.55\"/><circle cx=\"237.6\" cy=\"181.5\" fill=\"red\" r=\"-0.264\" stroke=\"red\" stroke-width=\"0\"/><circle cx=\"264.0\" cy=\"181.5\" fill=\"red\" r=\"-0.264\" stroke=\"red\" stroke-width=\"0\"/><text alignment-baseline=\"middle\" fill=\"white\" font-family=\"Times\" font-size=\"13.2\" text-anchor=\"middle\" x=\"250.8\" y=\"182.325\"/><rect fill=\"red\" height=\"9.9\" width=\"26.928\" x=\"263.736\" y=\"176.55\"/><circle cx=\"264.0\" cy=\"181.5\" fill=\"red\" r=\"-0.264\" stroke=\"red\" stroke-width=\"0\"/><circle cx=\"290.4\" cy=\"181.5\" fill=\"red\" r=\"-0.264\" stroke=\"red\" stroke-width=\"0\"/><text alignment-baseline=\"middle\" fill=\"white\" font-family=\"Times\" font-size=\"13.2\" text-anchor=\"middle\" x=\"277.2\" y=\"182.325\"/><line stroke=\"red\" stroke-width=\"1.32\" x1=\"132.0\" x2=\"132.0\" y1=\"164.835\" y2=\"198.165\"/><text alignment-baseline=\"middle\" fill=\"black\" font-family=\"Times\" font-size=\"13.2\" text-anchor=\"start\" x=\"295.68\" y=\"198.825\">31f</text><rect fill=\"red\" height=\"9.9\" width=\"26.928\" x=\"26.136\" y=\"193.05\"/><circle cx=\"26.4\" cy=\"198.0\" fill=\"red\" r=\"-0.264\" stroke=\"red\" stroke-width=\"0\"/><circle cx=\"52.8\" cy=\"198.0\" fill=\"red\" r=\"-0.264\" stroke=\"red\" stroke-width=\"0\"/><text alignment-baseline=\"middle\" fill=\"white\" font-family=\"Times\" font-size=\"13.2\" text-anchor=\"middle\" x=\"39.6\" y=\"198.825\"/><rect fill=\"red\" height=\"9.9\" width=\"26.928\" x=\"52.536\" y=\"193.05\"/><circle cx=\"52.8\" cy=\"198.0\" fill=\"red\" r=\"-0.264\" stroke=\"red\" stroke-width=\"0\"/><circle cx=\"79.2\" cy=\"198.0\" fill=\"red\" r=\"-0.264\" stroke=\"red\" stroke-width=\"0\"/><text alignment-baseline=\"middle\" fill=\"white\" font-family=\"Times\" font-size=\"13.2\" text-anchor=\"middle\" x=\"66.0\" y=\"198.825\"/><rect fill=\"red\" height=\"9.9\" width=\"26.928\" x=\"78.936\" y=\"193.05\"/><circle cx=\"79.2\" cy=\"198.0\" fill=\"red\" r=\"-0.264\" stroke=\"red\" stroke-width=\"0\"/><circle cx=\"105.6\" cy=\"198.0\" fill=\"red\" r=\"-0.264\" stroke=\"red\" stroke-width=\"0\"/><text alignment-baseline=\"middle\" fill=\"white\" font-family=\"Times\" font-size=\"13.2\" text-anchor=\"middle\" x=\"92.4\" y=\"198.825\"/><line stroke=\"red\" stroke-width=\"1.32\" x1=\"264.0\" x2=\"264.0\" y1=\"181.335\" y2=\"214.665\"/><text alignment-baseline=\"middle\" fill=\"black\" font-family=\"Times\" font-size=\"13.2\" text-anchor=\"start\" x=\"295.68\" y=\"215.325\">32f</text><rect fill=\"red\" height=\"9.9\" width=\"26.928\" x=\"131.736\" y=\"209.55\"/><circle cx=\"132.0\" cy=\"214.5\" fill=\"red\" r=\"-0.264\" stroke=\"red\" stroke-width=\"0\"/><circle cx=\"158.4\" cy=\"214.5\" fill=\"red\" r=\"-0.264\" stroke=\"red\" stroke-width=\"0\"/><text alignment-baseline=\"middle\" fill=\"white\" font-family=\"Times\" font-size=\"13.2\" text-anchor=\"middle\" x=\"145.2\" y=\"215.325\"/><rect fill=\"red\" height=\"9.9\" width=\"26.928\" x=\"158.136\" y=\"209.55\"/><circle cx=\"158.4\" cy=\"214.5\" fill=\"red\" r=\"-0.264\" stroke=\"red\" stroke-width=\"0\"/><circle cx=\"184.8\" cy=\"214.5\" fill=\"red\" r=\"-0.264\" stroke=\"red\" stroke-width=\"0\"/><text alignment-baseline=\"middle\" fill=\"white\" font-family=\"Times\" font-size=\"13.2\" text-anchor=\"middle\" x=\"171.6\" y=\"215.325\"/><rect fill=\"red\" height=\"9.9\" width=\"26.928\" x=\"184.536\" y=\"209.55\"/><circle cx=\"184.8\" cy=\"214.5\" fill=\"red\" r=\"-0.264\" stroke=\"red\" stroke-width=\"0\"/><circle cx=\"211.2\" cy=\"214.5\" fill=\"red\" r=\"-0.264\" stroke=\"red\" stroke-width=\"0\"/><text alignment-baseline=\"middle\" fill=\"white\" font-family=\"Times\" font-size=\"13.2\" text-anchor=\"middle\" x=\"198.0\" y=\"215.325\"/><rect fill=\"red\" height=\"9.9\" width=\"26.928\" x=\"210.936\" y=\"209.55\"/><circle cx=\"211.2\" cy=\"214.5\" fill=\"red\" r=\"-0.264\" stroke=\"red\" stroke-width=\"0\"/><circle cx=\"237.6\" cy=\"214.5\" fill=\"red\" r=\"-0.264\" stroke=\"red\" stroke-width=\"0\"/><text alignment-baseline=\"middle\" fill=\"white\" font-family=\"Times\" font-size=\"13.2\" text-anchor=\"middle\" x=\"224.4\" y=\"215.325\"/><line stroke=\"red\" stroke-width=\"1.32\" x1=\"184.8\" x2=\"184.8\" y1=\"214.335\" y2=\"231.165\"/><text alignment-baseline=\"middle\" fill=\"black\" font-family=\"Times\" font-size=\"13.2\" text-anchor=\"start\" x=\"295.68\" y=\"231.825\">33f</text><rect fill=\"red\" height=\"9.9\" width=\"26.928\" x=\"131.736\" y=\"226.05\"/><circle cx=\"132.0\" cy=\"231.0\" fill=\"red\" r=\"-0.264\" stroke=\"red\" stroke-width=\"0\"/><circle cx=\"158.4\" cy=\"231.0\" fill=\"red\" r=\"-0.264\" stroke=\"red\" stroke-width=\"0\"/><text alignment-baseline=\"middle\" fill=\"white\" font-family=\"Times\" font-size=\"13.2\" text-anchor=\"middle\" x=\"145.2\" y=\"231.825\"/><line stroke=\"red\" stroke-width=\"1.32\" x1=\"184.8\" x2=\"184.8\" y1=\"214.335\" y2=\"247.665\"/><text alignment-baseline=\"middle\" fill=\"black\" font-family=\"Times\" font-size=\"13.2\" text-anchor=\"start\" x=\"295.68\" y=\"248.325\">34f</text><rect fill=\"red\" height=\"9.9\" width=\"26.928\" x=\"184.536\" y=\"242.55\"/><circle cx=\"184.8\" cy=\"247.5\" fill=\"red\" r=\"-0.264\" stroke=\"red\" stroke-width=\"0\"/><circle cx=\"211.2\" cy=\"247.5\" fill=\"red\" r=\"-0.264\" stroke=\"red\" stroke-width=\"0\"/><text alignment-baseline=\"middle\" fill=\"white\" font-family=\"Times\" font-size=\"13.2\" text-anchor=\"middle\" x=\"198.0\" y=\"248.325\"/><rect fill=\"red\" height=\"9.9\" width=\"26.928\" x=\"210.936\" y=\"242.55\"/><circle cx=\"211.2\" cy=\"247.5\" fill=\"red\" r=\"-0.264\" stroke=\"red\" stroke-width=\"0\"/><circle cx=\"237.6\" cy=\"247.5\" fill=\"red\" r=\"-0.264\" stroke=\"red\" stroke-width=\"0\"/><text alignment-baseline=\"middle\" fill=\"white\" font-family=\"Times\" font-size=\"13.2\" text-anchor=\"middle\" x=\"224.4\" y=\"248.325\"/><rect fill=\"red\" height=\"9.9\" width=\"26.928\" x=\"237.336\" y=\"242.55\"/><circle cx=\"237.6\" cy=\"247.5\" fill=\"red\" r=\"-0.264\" stroke=\"red\" stroke-width=\"0\"/><circle cx=\"264.0\" cy=\"247.5\" fill=\"red\" r=\"-0.264\" stroke=\"red\" stroke-width=\"0\"/><text alignment-baseline=\"middle\" fill=\"white\" font-family=\"Times\" font-size=\"13.2\" text-anchor=\"middle\" x=\"250.8\" y=\"248.325\"/><rect fill=\"red\" height=\"9.9\" width=\"26.928\" x=\"263.736\" y=\"242.55\"/><circle cx=\"264.0\" cy=\"247.5\" fill=\"red\" r=\"-0.264\" stroke=\"red\" stroke-width=\"0\"/><circle cx=\"290.4\" cy=\"247.5\" fill=\"red\" r=\"-0.264\" stroke=\"red\" stroke-width=\"0\"/><text alignment-baseline=\"middle\" fill=\"white\" font-family=\"Times\" font-size=\"13.2\" text-anchor=\"middle\" x=\"277.2\" y=\"248.325\"/><line stroke=\"red\" stroke-width=\"1.32\" x1=\"264.0\" x2=\"264.0\" y1=\"247.335\" y2=\"264.165\"/><text alignment-baseline=\"middle\" fill=\"black\" font-family=\"Times\" font-size=\"13.2\" text-anchor=\"start\" x=\"295.68\" y=\"264.825\">35f</text><rect fill=\"red\" height=\"9.9\" width=\"26.928\" x=\"263.736\" y=\"259.05\"/><circle cx=\"264.0\" cy=\"264.0\" fill=\"red\" r=\"-0.264\" stroke=\"red\" stroke-width=\"0\"/><circle cx=\"290.4\" cy=\"264.0\" fill=\"red\" r=\"-0.264\" stroke=\"red\" stroke-width=\"0\"/><text alignment-baseline=\"middle\" fill=\"white\" font-family=\"Times\" font-size=\"13.2\" text-anchor=\"middle\" x=\"277.2\" y=\"264.825\"/><line stroke=\"red\" stroke-width=\"1.32\" x1=\"237.6\" x2=\"237.6\" y1=\"247.335\" y2=\"280.665\"/><text alignment-baseline=\"middle\" fill=\"black\" font-family=\"Times\" font-size=\"13.2\" text-anchor=\"start\" x=\"295.68\" y=\"281.325\">36f</text><rect fill=\"red\" height=\"9.9\" width=\"26.928\" x=\"237.336\" y=\"275.55\"/><circle cx=\"237.6\" cy=\"280.5\" fill=\"red\" r=\"-0.264\" stroke=\"red\" stroke-width=\"0\"/><circle cx=\"264.0\" cy=\"280.5\" fill=\"red\" r=\"-0.264\" stroke=\"red\" stroke-width=\"0\"/><text alignment-baseline=\"middle\" fill=\"white\" font-family=\"Times\" font-size=\"13.2\" text-anchor=\"middle\" x=\"250.8\" y=\"281.325\"/><rect fill=\"red\" height=\"9.9\" width=\"26.928\" x=\"263.736\" y=\"275.55\"/><circle cx=\"264.0\" cy=\"280.5\" fill=\"red\" r=\"-0.264\" stroke=\"red\" stroke-width=\"0\"/><circle cx=\"290.4\" cy=\"280.5\" fill=\"red\" r=\"-0.264\" stroke=\"red\" stroke-width=\"0\"/><text alignment-baseline=\"middle\" fill=\"white\" font-family=\"Times\" font-size=\"13.2\" text-anchor=\"middle\" x=\"277.2\" y=\"281.325\"/></svg>"
       ],
       "text": [
        "<IPython.core.display.SVG at 0x10d50cdd0>"
       ]
      }
     ],
     "prompt_number": 31
    },
    {
     "cell_type": "markdown",
     "metadata": {},
     "source": [
      "### Phi/Psi Plots"
     ]
    },
    {
     "cell_type": "code",
     "collapsed": false,
     "input": [
      "# Imports for plotting\n",
      "%matplotlib inline\n",
      "import matplotlib\n",
      "import matplotlib.pyplot as plt\n",
      "import matplotlib.pylab as pylab\n",
      "from matplotlib.legend_handler import HandlerLine2D"
     ],
     "language": "python",
     "metadata": {},
     "outputs": [],
     "prompt_number": 32
    },
    {
     "cell_type": "markdown",
     "metadata": {},
     "source": [
      "Make sure that all phi/psi values have been computed!"
     ]
    },
    {
     "cell_type": "code",
     "collapsed": false,
     "input": [
      "phi(storage.snapshot.all());\n",
      "psi(storage.snapshot.all());"
     ],
     "language": "python",
     "metadata": {},
     "outputs": [],
     "prompt_number": 33
    },
    {
     "cell_type": "code",
     "collapsed": false,
     "input": [
      "plt.figure(figsize=(5, 5))\n",
      "\n",
      "for traj in storage.trajectory.iterator():\n",
      "    phi_angles = degrees * np.array(phi(traj)).flatten()\n",
      "    psi_angles = degrees * np.array(psi(traj)).flatten()\n",
      "    plt.plot(phi_angles, psi_angles, 'ro', linewidth=1);\n",
      "    \n",
      "plt.xlim(-180, 180);\n",
      "plt.ylim(-180, 180);"
     ],
     "language": "python",
     "metadata": {},
     "outputs": [
      {
       "metadata": {},
       "output_type": "display_data",
       "png": "iVBORw0KGgoAAAANSUhEUgAAAUMAAAEzCAYAAACrEWHGAAAABHNCSVQICAgIfAhkiAAAAAlwSFlz\nAAALEgAACxIB0t1+/AAAHGRJREFUeJzt3X+QXWWd5/H3lzQmCNGAARJ+KBBBDVgrOETX0ebWlOSH\nGQRmNiDMrIjI4mYFV2tGIID0LqBC1VgLONEtfihsSRBqxBmMSMKsnTi1OqwCShIjIZiFIATkh0CG\nAAnf/eM5N7l9+3YnpHNvdzrvV1VXn/ucc8/9du7lw3PO85xzIzORpF3dbsNdgCSNBIahJGEYShJg\nGEoSYBhKEmAYShIAXcNdQCsR4XwfSW2RmdGqfcT2DDOzLT+XXnpp2/ZtbdZlbSO7tsGM2DCUpE4y\nDCWJXTAMa7XacJcwIGt740ZqXWBt22u4aoutHUcPh4jIkViXpJ1bRJA72wCKJHWSYShJGIaSBBiG\nkgQYhpIEGIaSBBiGkgQYhpIEGIaSBBiGkgQYhpIEGIaSBOyAMIyIGyNiXUQ82NDWExFrI+L+6mdW\nw7oLI2JVRKyMiOlDfX1J2hGGfNeaiPgI8BJwc2a+t2q7FHgxM7/etO1U4BbgWOBA4B7giMx8vWk7\n71ojaYdr611rMvOnwHOtXrdF24nAgsx8LTPXAA8D04ZagyQNVTvPGZ4bEb+KiBsiYkLVdgCwtmGb\ntZQeoiQNq3aF4TeBQ4H3AU8AfzfIth4PSxp2bfmq0Mx8qr4cEdcDd1YPHwcObtj0oKqtn56ens3L\ntVptRN+mXNLI1NvbS29v7zZtu0Nu+x8RhwB3NgygTM7MJ6rlLwDHZubpDQMo09gygPLO5tESB1Ak\ntcNgAyhD7hlGxALgOGBiRDwGXArUIuJ9lEPg3wHnAGTmioi4DVgBbATmmnqSRgK/EErSLsMvhJKk\nrTAMJQnDUJIAw1CSAMNQkgDDUJIAw1CSAMNQkgDDUJIAw1CSAMNQkgDDUJIAw1CSAMNQkgDDUJIA\nw1CSAMNQkgDDUJIAw1CSAMNQkgDDUJIAw1CSAMNQkgDDUJIAw1CSAMNQkgDDUJIAw1CSAMNQkgDD\nUJKAHRCGEXFjRKyLiAcb2vaJiMUR8VBELIqICQ3rLoyIVRGxMiKmD/X1JWlH2BE9w28DM5vaLgAW\nZ+YRwD9Xj4mIqcCpwNTqOfMjwt6ppGE35CDKzJ8CzzU1fxy4qVq+CTipWj4RWJCZr2XmGuBhYNpQ\na5CkoWpXr2z/zFxXLa8D9q+WDwDWNmy3FjiwTTVI0jZr+yFqZiaQg23S7hokaWu62rTfdRExKTOf\njIjJwFNV++PAwQ3bHVS19dPT07N5uVarUavV2lOppFGrt7eX3t7ebdo2SsdtaCLiEODOzHxv9fgq\n4JnMvDIiLgAmZOYF1QDKLZTzhAcC9wDvzKYiIqK5SZKGLCLIzGi1bsg9w4hYABwHTIyIx4AvA18D\nbouIs4A1wCkAmbkiIm4DVgAbgbmmnqSRYIf0DHc0e4aS2mGwnqFz/CQJw1CSAMNQkgDDUJIAw1CS\nAMNQkgDDUJIAw1CSAMNQkgDDUJIAw1CSAMNQkgDDUJIAw1CSAMNQkgDDUJIAw1CSAMNQkgDDUJIA\nw1CSAMNQkgDDUJIAw1CSAMNQkgDDUJIAw1CSAMNQkgDDUJIAw1CSAMNQkgDoaufOI2IN8AKwCXgt\nM6dFxD7A94B3AGuAUzLz+XbWIUlb0+6eYQK1zDw6M6dVbRcAizPzCOCfq8eSNKw6cZgcTY8/DtxU\nLd8EnNSBGiRpUJ3oGd4TEb+IiLOrtv0zc121vA7Yv801SNJWtfWcIfCnmflEROwLLI6IlY0rMzMj\nIttcgyRtVVvDMDOfqH4/HRF3ANOAdRExKTOfjIjJwFOtntvT07N5uVarUavV2lmqpFGot7eX3t7e\nbdo2MtvTMYuINwNjMvPFiNgTWAT8N+CjwDOZeWVEXABMyMwLmp6b7apL0q4rIsjM5nGMsq6NYXgo\ncEf1sAv4bmZ+tZpacxvwdgaYWmMYSmqHYQnDoTAMJbXDYGHoFSiShGEoSYBhKEmAYShJgGEoSYBh\nKEmAYShJgGEoSYBhKEmAYShJgGEoSYBhKEmAYShJgGEoSYBhKEmAYShJgGEoSYBhKEmAYShJgGEo\nSYBhKEmAYShJgGEoSYBhKEmAYShJgGEoSYBhKEmAYShJgGEoSYBhKEnAMIVhRMyMiJURsSoizh+O\nGiSpUWRmZ18wYgzwW+CjwOPA/wVOy8zfNGyTna6rU5YuXMiia66h65VX2Dh2LNPPO4/u2bOHuyxp\nlxARZGa0WtfV6WKAacDDmbkGICJuBU4EfjPYk0aDpQsXcvfnP88Vq1dvbruoWm53IBrC0uCG4zD5\nQOCxhsdrq7ZRb9E11/QJQoArVq9m8bXXtvV16yE8fdEiNi5ZQteiRfz9nDnM7+lp6+tKO5Ph6Blu\n0/FvT8N/qLVajVqt1qZyOqfrlVdati+/+27m9/Qwt03htOiaa5ixejV3A1fUG19+mc9edRVLjz3W\nHqJGrd7eXnp7e7dp2+E4Z/hBoCczZ1aPLwRez8wrG7YZlecML54xg8sXLdr8eCmwiNJN/iPwrtNO\nY/Zf/dUbPpzd2iFwT63GxiVLuLzFcy+ZMYPLfvzjHfHnSSPeYOcMycyO/lB6o6uBQ4A3AQ8A72na\nJkejJT/8YX4KMiGXQM6rlus/Z0bkX0+Y0KftC5Mm5ZIf/nDQfc6bMqXPc+ZNmdLnORdNn56XNr1W\n/eeTEyYMun9pNKmypWU2dbxnCBARs4D/AYwBbsjMrzatz+GoqxNmRjAW2AO4tcX6U4EJwPPAZGAv\n4OHDDuPWpnONdXOPOYb599/fr72xx7d04UL+fs4cvvfyy/22+y/AH/bYg8lTprDXAQc4sKJRbaSN\nJpOZdwF3Dcdrd9rJRx3FhuXL2Qt4CQhgHPDuAbafAOwJ/M+Gtk//7ncsXbiwX0gtXbiQl37TehB+\nzIYNm5e7Z89m2Ze+xGevuopvNQTiF4ANUEJy2TJYtqxjo9vSSOMVKG108lFHMXH5cu4Cbqek/9OU\nXt8vB3jOWuDrTW03ZvK9L3+537a3XnIJb28IvUabxo3r83huTw+n3347p+29Nz3AJcCLwA1Nz+vE\n6LY0EhmGbbRh+XKua3g8H/gT4G7gb4GLmrafB7xlgH39YcWKPo/rvcLpLfZz9u67c/y55/bbR/fs\n2Uw59lh6gMuAgyiDOBcDPdXvpfTtVUq7imE5TN5V7NX0eAnwvWq5u/p9KvAeYBMwkxKYrfxbU0Bd\ncdZZ7LZhw+b9XEI5AbsJeOz11wesafp553HR6tVcsXo1a6HvdBtKsK574YVB/ippdLJn2EYvNT3e\no+lxN2WQpIfSU+umBGirHuP6avnM445jZgRvXbeOAD5XPe+yaj+bgHmbNg14qNs9ezYzrr6aS2bM\n4Jk99+wThFCCcWy0nnkgjWb2DNto3JFHcnbDoXLzWO5S4Immtk8CN9G3p7eCcn5vegRPAA8CJ1Nm\nrz8MzKIMuqwHTqCE4/8e5FC3e/ZsumfPpqdWgyVLNs937AI2AhsHmBwujWb2DNvojmXL+MORRzIL\nmAM8BZzTsH4RZWpLY0+wmzIB+0HKQMtDwP6U6xV/D3wQOArYmzIg8+Pq997AOsqdL+YDv1m2jJ5a\njYtnzGDpwoUt69s4dixLKYfKl1N6lpcD8cgjAz5HGq2GZZ7h1ozGeYanTpzIe555hv0oPcLXKD27\n71ePF7OlJ/gL4EJKD3EyW3psKyjheDCt5yXNolzNsjtlRvsdVftFU6Yw4+qrW07NGWj+oVemaDQa\nbJ6hPcMOOe5zn+MBYC5lsvW/sWWApfGc32WUeYg3A5Po22N7DzCR/gMzdW8FjqWMSD9BOZSGMl3m\n6vPO49SJE/nUhAmcOnEi83t66J49m8lTprTclyPK2tXYM+ygj+y3H4c//TQ3Ug6b1wNH03c0dx7l\n+sS30PoKlRMo5w97B1h3Z/X7GUo4vrVafgvwDw3b/qcI3vflL/P7n/2Myxct6nfe8Mmjj+b6++7b\n3j9VGpEG6xkahh128lFHsX75csZQzgV+mr6HyMcDX6GE0p9Qgmk6W6bi/AXwHPAhtoTofGAhW3qM\n66rlRynnGutXvzwGjAX2a2ib1N3Nbg89xKQnn+wTyl+cNImTrr/eK1E0qhiGI8zx73gHzzz6KJMp\nIdZoKXAj8J2GtouAGZRA/ChlsKQebuMpAyqNk7s/A/wc+PdN7WcD91POOW6gb0gua1Gn5w012oy4\na5N3dV2PPsp9wAcowXV9w7qvAz9o2v4KylSbG4EpbLlu+WzK6PF1TdtfTxlMaW4/mi0DLG8CjqOc\nwzwb+Ej1uH6YPB3PG2rXYhh2SOM9B8dQeoCHAG+jnON7G6W3tu8Az/8N8Gf0nZd4HfAfBti+eZBl\nPvBrylScus9W7ddRwrPxfodeiaJdjaPJHVC/7f7lixbx8pIlBHAtUI+av6Ucuo6nzCVsZX9KmD1B\nCdK69a035yX6Xtq3BPhW0zbfathXc3huBB6//34+0dXFCbvvzvmnnz7AK0mjg2HYAfXvPjkfeJYy\n4lu/i82zlPOGl1GuJnkZOKvp+Z+mjAifTjkEvpstIfYK5TC30TmU3uYvKdc+nw8MdLVy/d42jZcO\n1uu8C7h10ybu3LiRZxcsMBA1qnmY3AH17z5ZQQnCRtdRgms+8M7q8VLKOcLVlPN7Z1FGnOsjyvVz\niN+lHCb/hHKYuz/lULubci4QyhUuzzLw//U2UM5bbmxoW0H5YMyihOWGav3aBQs4+de/5o5lrYZb\npJ2bPcMO2Dh2LFCuH262lHIlyj2UMFvKlknYt1B6ft2UuYWNVgD/jhJ69ZHh71DmJs5t2O4lSsAe\nRzlH2Ogs4P9RRp53p/QiZ1EOxfeh9AzvqH5Po1wVM3H5ck4+6qht/tulnYU9ww6o3zZrfdOt++vX\nBf+woa1+nXK9F1g/jH2yaZ+vUqbUnEE55/hVWnu1+j2X0vv8RLXPpyjzGgE+TN/ziWdTRp4b1Xuj\n1wGzli8f4NWknZc9ww6o3zZrHX3P7y2ClrfQWtzweAPlqpS3NrTNowTgTZQBl/9FuXSv+dzhPPr2\nRuuXAn6H0ht9AXg7/QdW6ofqzcZUv/cCzx9q1LFn2CHds2ezH+Xw8wRKSL02wLb10PlMtU39pq89\nwG+B/0zpOXZTemtrKVedPEqZnL03cHj1PCgh2Tjn8EzK4fdEyuFxK5sa6lwPTKXMTYRy6L3i9tvh\nllu2+ndLOwvDsINe2WMPul5+efMgyikDbPdzyuFsfSBkXvW7Hn7dDduOAb5dLf85sIYSdOuB5ZTe\n37OUc4F7UEaVv9iwjxMGqOE1+g72nE0ZRPkM5TB77Ci+Qki7Jg+TO+jkL32J30ZwCaWX9zSt72r9\nCuX6459Swm8mJbzmUa5dblQ/73cG5brjt1N6hhspQbk75Rv5gnL+8Af0DdNZ9D+8PpMSmI2uo5y3\nfIYyqLLeu2FrlLFn2EFze3oAWPqNbzBu40Ym/vGPzKDvXa1nAo9Qzu0dR7nB62OUy/TG0zfI6vMP\n/5wSoG+lHMIeSAmvU+l738OeVjVRrnf+GPDm6vmvN71O3XjgNkrvcOqcOW/gL5dGPm/UMIxO2H13\n7ty4sX875RB1KWWQZBJlYKV+E9hVlJ5jvcf3PHBEtd0yytSYfSnd/sYwvJi+l9zVHU8J0ndV+36Z\n/vMhoQT17l1dTJ0zhys9X6idkDd3HaGmzpnT7xD1M5ReHpTe2RnAvZTJ1TdQzv/NpUzJCUrY/YwS\nmldSrmbZn3L4vb7aX910+h8S/zXl/OC7KYH7Ocp5xs80bVf/uoKJH/qQQahRyZ7hMDv/9NNZcfvt\n7JnJ+ggmfuhDjHnxRZ5ftYpYv579MjmScneaxmk4n4pgeSbvo//tu1YAX6Mcaj9Fuav268AEylUt\nUyk9yzHV7/2qtp5qH0spl+S9gy1XoNQHcz4G/GgXeW80+ng/w53U0oULWXzttYzZsIG1L7zA2Aj2\nHT+en61cyZinn2bP11/nJeAPlDvgrKVMfxlf/d6LEo7dlEGRMykjzy9Seo13seWO28fQ9xD6FMr5\nwWanALf53mgnZRiOIueffjrPLljQ76atDwCHUuYXNvYgP0cJsG7KXbK/D5xImWYzl3LlyiRKQL6r\n4bkfA37U4vXtGWpn5jnDUWTF7bf3u2nrdZQJ1EfQ/4qWb7DlipY9KYMzYymHz3dTgrCL0pv8P9X6\nv6Bc2dLqfOb+3a3GmaWdX1vCMCJ6ImJtRNxf/cxqWHdhRKyKiJURMb0drz+a7TlAr2wvBp4nVb+i\nZT1llPgISnheQTls3ki5gmVfyqTtt1F6mhspPcE5lPmIm7q7+faSJTvgr5BGnnbNM0zg65n59cbG\niJhKmf42lTId7p6IOCIzB7rdnpoMNNn5JfrehqvRJuCcPfbgv1bfjzydEnp1325Ybvy6gOZ2g1Cj\nWTsPk1v9V3sisCAzX8vMNZT7mU5rYw2jzkDTccYdeSQP7bZbvytaPj1mDE8cfTQcdtjmidTdbLmb\nTbOBvpN5L6CnVuPiGTNYurD5a6yknV87w/DciPhVRNwQEROqtgMog551ayk9RG2jK2+5hX1OO40T\nurr4xJgxnNDVxdtOO407li2jdsklPLDXXpw4ZgyndHVxxpQpfOof/5Hr77uPfQ/s+8/8Eq0vBXyJ\n1l4CepYs4fJFi7j78583EDXqbPdockQsppx/b3YR5V4DT1ePLwMmZ+ZZEXEt8PPM/G61j+uBH2Xm\n95v27WjyDlb/HpYrqnsqforW39l8HnAs/ecu1q9JrvNrRLUzastXhWZm8z0DBnrx69lyddfjlO8+\nqjuoauunp7qOF6BWq1Gr1banTFXqXwZ/STVv8el/+Re6N23qdw3ylPHjWbP33sx69NHN36s8jr5B\nCH6NqHYOvb299Pb2btO2bZlnGBGTM/OJavkLwLGZeXo1gHIL5TzhgZS73b+zuRtoz7D9/nLKFPZ9\n5JE+N3Y9B/jDYYfxDw135L54xgwuX7So3/PtGWpnNBxfIn9lRLyPMqr8O6pLWzNzRUTcRrlibCMw\n19QbHu89+GD2e+SRzV8DUL/k7qmDD+6zXf0rC65oCMh5U6Yw89xzO1mu1HZtCcPM/OQg674CfKUd\nr6ttt3HsWObS98ujAC4ZN67P4+bD603jxjHz3HM3t0ujhZfj7aKaB1Sg6vFdfbVBp1HLa5PVUuON\nIDaNG8fx9vg0yhmGkoQ3apCkrTIMJQnDUJIAw1CSAMNQkgDDUJIAw1CSAMNQkgDDUJIAw1CSAMNQ\nkgDDUJIAw1CSAMNQkgDDUJIAw1CSAMNQkgDDUJIAw1CSAMNQkgDDUJIAw1CSAMNQkgDDUJIAw1CS\nAMNQkgDDUJKAIYRhRMyJiOURsSkijmlad2FErIqIlRExvaH9/RHxYLXu6qEULkk70lB6hg8CJwNL\nGxsjYipwKjAVmAnMj4ioVn8TOCszDwcOj4iZQ3h9SdphtjsMM3NlZj7UYtWJwILMfC0z1wAPAx+I\niMnA+My8t9ruZuCk7X19SdqR2nHO8ABgbcPjtcCBLdofr9oladh1DbYyIhYDk1qsmpeZd7anJEnq\nvEHDMDOP3459Pg4c3PD4IEqP8PFqubH98YF20tPTs3m5VqtRq9W2oxRJu7Le3l56e3u3advIzCG9\nWET8BPibzPxl9XgqcAswjXIYfA/wzszMiPhX4DzgXmAhcE1m/rjFPnOodUlSs4ggM6PVuqFMrTk5\nIh4DPggsjIi7ADJzBXAbsAK4C5jbkGxzgeuBVcDDrYJQkobDkHuG7WDPUFI7tKVnKEmjiWEoSRiG\nkgQYhpIEGIaSBBiGkgQYhpIEGIaSBBiGkgQYhpIEGIaSBBiGkgQYhpIEGIaSBBiGkgQYhpIEGIaS\nBBiGkgQYhpIEGIaSBBiGkgQYhpIEGIaSBBiGkgQYhpIEGIaSBBiGkgQYhpIEGIaSBBiGkgQMIQwj\nYk5ELI+ITRFxTEP7IRHxckTcX/3Mb1j3/oh4MCJWRcTVQy1eknaUofQMHwROBpa2WPdwZh5d/cxt\naP8mcFZmHg4cHhEzh/D6krTDbHcYZubKzHxoW7ePiMnA+My8t2q6GThpe19fknakdp0zPLQ6RO6N\niA9XbQcCaxu2ebxqk6Rh1zXYyohYDExqsWpeZt45wNN+Dxycmc9V5xJ/EBFHDrFOSWqrQcMwM49/\nozvMzFeBV6vl+yJiNXA4pSd4UMOmB1VtLfX09GxertVq1Gq1N1qKpF1cb28vvb2927RtZOaQXiwi\nfgL8TWb+sno8EXguMzdFxGGUAZajMvP5iPhX4DzgXmAhcE1m/rjFPnOodUlSs4ggM6PVuqFMrTk5\nIh4DPggsjIi7qlXHAb+KiPuB24FzMvP5at1c4HpgFWXEuV8QStJwGHLPsB3sGUpqh7b0DCVpNDEM\nJQnDUJIAw1CSAMNQkgDDUJIAw1CSAMNQkgDDUJIAw1CSAMNQkgDDUJIAw1CSAMNQkgDDUJKAXTAM\nt/UW4MPB2t64kVoXWNv2Gq7aDMMRxNreuJFaF1jb9jIMJWkYGYaSxAj+DpThrkHS6DTQd6CMyDCU\npE7zMFmSMAwlCRjFYRgRcyJieURsiohjGtoPiYiXI+L+6md+w7r3R8SDEbEqIq7udG3Vugur118Z\nEdM7XVtTLT0Rsbbh32rW1urspIiYWb3+qog4fzhqaKhlTUT8uvp3urdq2yciFkfEQxGxKCImdKiW\nGyNiXUQ82NA2YC2dfC8HqG1kfM4yc1T+AO8GjgB+AhzT0H4I8OAAz7kXmFYt/wiY2eHapgIPALtX\ndT7MlvO6Hamtqc5LgS+2aG9V524dfn/HVK97SFXHA8B7hvHz9jtgn6a2q4AvVcvnA1/rUC0fAY5u\n/JwPVEun38sBahsRn7NR2zPMzJWZ+dC2bh8Rk4HxmXlv1XQzcFKHazsRWJCZr2XmGsqb/4FO1tZC\nq5G3VnVO61A9ddOAhzNzTWa+Btxa1TWcmv+tPg7cVC3fRIfes8z8KfDcNtbS0fdygNpgBHzORm0Y\nbsWhVXe8NyI+XLUdCKxt2Obxqq2TDmiqYW1VQ3N7J2s7NyJ+FRE3NBxaDVRnJx0IPDbMNTRK4J6I\n+EVEnF217Z+Z66rldcD+w1PaoLWMhPcSRsDnrKtdO+6EiFgMTGqxal5m3jnA034PHJyZz1Xn634Q\nEUeOkNo6bpA6LwK+Cfz36vFlwN8BZw2wq07P0Rppc8L+NDOfiIh9gcURsbJxZWbmSJk/uw21dLrO\nEfE526nDMDOP347nvAq8Wi3fFxGrgcMpva2DGjY9qGrrWG3V6x3cVMPaHV1bo22tMyKuB+oh3qrO\nHVLPG9Bcw8H07UV0VGY+Uf1+OiLuoBzOrYuISZn5ZHWq46nhqm+QWob9vczMzf8uw/k521UOkzef\nj4iIiRExplo+jBKEj1Qf5hci4gMREcB/BH7QydqAfwI+ERFviohDq9ruzcwnh6O26j+aupOB+ghg\nyzrbXU+TXwCHV7MD3gScWtXVcRHx5ogYXy3vCUyn/Fv9E3BGtdkZdObzNJCBahn293LEfM46Mbo1\nHD/VP+pjwMvAk8BdVftfAsuA+4FfArMbnvP+6o14GLim07VV6+ZVr78SmNHp2prqvBn4NfAryn88\n+2+tzg6/x7OA31Z1XDiMn7VDKaOeD1SfrQur9n2Ae4CHgEXAhA7Vs4ByOujV6nN25mC1dPK9bFHb\np0fK58zL8SSJXecwWZIGZRhKEoahJAGGoSQBhqEkAYahJAGGoSQBhqEkAfD/AefeuEuU8YbEAAAA\nAElFTkSuQmCC\n",
       "text": [
        "<matplotlib.figure.Figure at 0x111631d10>"
       ]
      }
     ],
     "prompt_number": 34
    },
    {
     "cell_type": "code",
     "collapsed": false,
     "input": [
      "plt.figure(figsize=(8, 8))\n",
      "\n",
      "traj = storage.trajectory.load(1)\n",
      "phi_angles = degrees * np.array(phi(traj)).flatten()\n",
      "psi_angles = degrees * np.array(psi(traj)).flatten()\n",
      "plt.plot(phi_angles, psi_angles, 'k-', linewidth=1);\n",
      "\n",
      "for snapshot in storage.snapshot.iterator():\n",
      "    phi_angles = degrees * np.array(phi(snapshot)).flatten()\n",
      "    psi_angles = degrees * np.array(psi(snapshot)).flatten()\n",
      "    if op_notinAorB(snapshot):\n",
      "        plt.plot(phi_angles, psi_angles, 'ro', linewidth=1);\n",
      "    else:\n",
      "        plt.plot(phi_angles, psi_angles, 'bo', linewidth=1);\n",
      "        \n",
      "plt.xlim(-180, 180);\n",
      "plt.ylim(-180, 180);"
     ],
     "language": "python",
     "metadata": {},
     "outputs": [
      {
       "metadata": {},
       "output_type": "display_data",
       "png": "iVBORw0KGgoAAAANSUhEUgAAAeoAAAHaCAYAAADPFwqXAAAABHNCSVQICAgIfAhkiAAAAAlwSFlz\nAAALEgAACxIB0t1+/AAAIABJREFUeJzt3XuYXWVh7/HvOxlyIQmEiyYhQaEhVCJewIL0nNNkji0Z\ncLwg59EA1Vq5VAxNqPaC5HIYxfRIerQlwYhHqIXHQwx6alscgYTSYWyrgorcI2EwlASSQEwgk04u\nM/OeP9baM3vP7B0nmezMOzPfz/PMM3uvtfba75rsyW/e6woxRiRJUppqBrsAkiSpMoNakqSEGdSS\nJCXMoJYkKWEGtSRJCasd7AKUE0JwKLokaUSJMYZy25OtUccYk/q64YYbBr0MXrfX7XV73V738Lzu\nA0k2qCVJkkEtSVLSDOp+qqurG+wiDAqve2TxukcWr3toCL+ubXwwhBBiiuWSJKkaQgjEoTaYTJIk\nGdSSJCXNoJYkKWEGtSRJCTOoJUlKmEEtSVLCDGpJkhJmUEuSlDCDWpKkhBnUkiQlzKCWJClhBrUk\nSQkzqCVJSphBLUlSwgxqSZISZlBLkpQwg1qSpIQZ1JIkJcygliQpYQa1JEkJM6glSUqYQS1JUsIM\nakmSEmZQS5KUMINakqSEGdSSJCXMoJYkKWEDDuoQwt+GELaGEJ4o2tYYQtgUQng0/7qwaN/1IYQN\nIYT1IYS5A31/SZKGsxBjHNgJQvgdoA24M8b4tnzbDcCuGOOXex07C7gLOAeYBjwAnB5j7Op1XBxo\nuSRJGipCCMQYQ7l9A65Rxxh/AOwo975ltn0QWB1j3B9j3Ag8B5w70DJIkjRcVbOPekEI4bEQwu0h\nhEn5tpOATUXHbCKrWUuSpDKqFdRfBU4F3gm8DHzpAMfaxi1JUgW11ThpjHFb4XEI4TbgnvzpZuDk\nokOn59v6aGxs7H5cV1dHXV3d4S6mJEmDorm5mebm5n4dO+DBZAAhhFOAe4oGk02NMb6cP/40cE6M\n8bKiwWTn0jOY7LTeI8ccTCZJGkkONJhswDXqEMJqYA5wYgjhReAGoC6E8E6yZu1fAp8EiDE+HUK4\nG3ga6ADmm8iSJFV2WGrUh5s1aknSSFLV6VmSJKl6DGpJkhJmUEuSlDCDWpKkhBnUkiQlzKCWJClh\nBrUkSQkzqCVJSphBLUlSwgxqSZISZlBLkpQwg1qSpIQZ1JIkJcygliQpYQa1JEkJM6glSUqYQS1J\nUsIMakmSEmZQS5KUMINakqSEGdSSJCXMoJYkKWEGtSRJCTOoJUlKmEEtSVLCDGpJkhJmUEuSlDCD\nWpKkhBnUkiQlzKCWJClhBrUkSQkzqCVJSphBLUlSwgxqSZISZlBLkpQwg1qSpIQZ1JIkJcygliQp\nYQa1JEkJM6glSUqYQS1JUsIMakmSEmZQS5KUMINakqSEGdSSJCXMoJYkKWEGtSRJCTOoJUlKmEEt\nSVLCDGpJkhJmUEuSlDCDWpKkhBnUkiQlbMBBHUL42xDC1hDCE0Xbjg8hrAshPBtCWBtCmFS07/oQ\nwoYQwvoQwtyBvr8kScPZ4ahRfwO4oNe2zwLrYoynA/+cPyeEMAuYB8zKX7MqhGCtXpKkCgYckjHG\nHwA7em3+AHBH/vgO4KL88QeB1THG/THGjcBzwLkDLYMkScNVtWqzk2OMW/PHW4HJ+eOTgE1Fx20C\nplWpDJIkDXlVb3aOMUYgHuiQapdBkqShqrZK590aQpgSY9wSQpgKbMu3bwZOLjpuer6tj8bGxu7H\ndXV11NXVVaekkiQdYc3NzTQ3N/fr2JBVeAcmhHAKcE+M8W358+XA9hjjTSGEzwKTYoyfzQeT3UXW\nLz0NeAA4LfYqRAih9yZJkoatEAIxxlBu34Br1CGE1cAc4MQQwovA/wS+CNwdQrgC2Ah8BCDG+HQI\n4W7gaaADmG8iS5JU2WGpUR9u1qglSSPJgWrUzmGWJClhBrUkSQkzqCVJSphBLUlSwgxqSZISZlBL\nkpQwg1qSpIQZ1JIkJcygliQpYQa1JEkJM6glSUqYQS1JUsIMakmSEmZQS5KUMINakqSEGdSSJCXM\noJYkKWEGtSRJCTOoJUlKmEEtSVLCDGpJkhJmUEuSlDCDWpKkhBnUkiQlzKCWJClhBrUkSQkzqCVJ\nSphBLUlSwgxqSZISZlBLkpQwg1qSpIQZ1JIkJcygliQpYQa1JEkJM6glSUqYQS1JUsIMakmSEmZQ\nS5KUMINakqSEGdSSJCXMoJYkKWEGtSRJCTOoJUlKmEEtSVLCDGpJkhJmUEuSlDCDWpKkhBnUkiQl\nzKCWJClhBrUkSQkzqCVJSphBLUlSwgxqSZISVlvNk4cQNgKvA53A/hjjuSGE44E1wJuBjcBHYow7\nq1kOSZKGqmrXqCNQF2M8K8Z4br7ts8C6GOPpwD/nzyVJUhlHouk79Hr+AeCO/PEdwEVHoAySJA1J\nR6JG/UAI4SchhKvybZNjjFvzx1uByVUugyRJQ1ZV+6iB/xpjfDmE8AZgXQhhffHOGGMMIcQql0GS\npCGrqkEdY3w5//5KCOG7wLnA1hDClBjjlhDCVGBbudc2NjZ2P66rq6Ourq6aRZUk6Yhpbm6mubm5\nX8eGGKtToQ0hHA2MijHuCiGMB9YCnwN+D9geY7wphPBZYFKM8bO9XhurVS5JklITQiDG2HtMV7av\nikF9KvDd/Gkt8H9jjP8rn551N/AmKkzPMqglSSPJoAT1QBjUkqSR5EBB7cpkkiQlzKCWJClhBrUk\nSQkzqCVJSphBLUlSwgxqSZISZlBLkpQwg1qSpIQZ1JIkJcygliQpYQa1JEkJM6glSUqYQS1JUsIM\nakmSEmZQS5KUMINakqSEGdSSJCXMoJYkKWEGtSRJCTOoJUlKmEEtSVLCDGpJkhJmUEuSlDCDWpKk\nhBnUkiQlzKCWJClhBrUkSQkzqCVJSphBLUlSwgxqSZISZlBLkpQwg1qSpIQZ1JIkJcygliQpYQa1\nJEkJM6glSUqYQS1JUsIMakmSEmZQS5KUMINakqSEGdSSJCXMoJYkKWEGtSRJCTOoJUlKmEEtSVLC\nDGpJkhJmUEuSlDCDWpKkhBnUkiQlzKCWJClhBrUkSQkzqCVJSphBLUlSwgYlqEMIF4QQ1ocQNoQQ\nrhuMMkiSNBSEGOORfcMQRgG/AH4P2Aw8AlwaY3ym6Jh4pMs1ErU0NbF2xQpq9+6lY8wY5i5cyOyG\nhsEuliSNOCEEYoyh3L7aI10Y4FzguRjjRoAQwreADwLPHOhFOrxampq4/9prWdba2r1tcf7YsJak\ndAxG0/c04MWi55vybTqC1q5YURLSAMtaW1m3cuUglejgtDQ1saS+nsa6OpbU19PS1DTYRZKkqhiM\nGrVt2gmo3bu37PZRe/Yc4ZIcPFsDJI0kgxHUm4GTi56fTFarLtHY2Nj9uK6ujrq6umqXa0TpGDOm\n7PbOsWOPcEkOXqE1oAVYS/YhDq2t3Ll0qUEtaUhobm6mubm5X8cOxmCyWrLBZL8LvAQ8jIPJjriW\npibu/tjHuGXHju5tlwNbJkzgfX/6p8wv+kMpNY11dbznoYe4H1hWtP1TY8dy6Xe+Y1hLGnKSGkwW\nY+wIIfwxcD8wCri9OKR1ZDz5yCNse+01Pg7sB2YAfwjMbmvj6mXLWAV9wroao8QP5ZwdY8awltKQ\nBvjqnj0sXbnSoJY0rAxG0zcxxnuBewfjvZV56JZbuLuri3nAmnxbC7AEmNLRwb3LlnHmOed0h141\n+oUP9ZxzFy7ktpYWKNOfPhT62CXpYLgy2Qg1rqMj+54/byFr4vgC0Ajc09HB/dde2z2auhqjxA/1\nnLMbGphwxhll9w2FPnZJOhgG9QjVXps1prTnz8s1JReHZttLL5U9z67Nmw+5DAMZeX7JjTeyeMaM\nkm2fHDeObZs2OV1L0rAyKE3fGnxz/viPuXrZMuZ0dHA1MKXCcYXQfHbjRpaQfWA2AaOBNwKt69fT\n0tR00M3fLU1NPPPkk2X39adWXHi/pStXsmvzZl5ubeWa9nZmP/UUPPVUdxM64OprkoY0g3qYqzRY\na35jI6uAlltuYfuuXbywb1/Z13eOHUtLUxPT9u7lC8AqYEv+HYCODhZfey3Q/77qQt/0Ndu3s5jS\nmvyiGTO4YMGCfp1ndkMDsxsaWFJfz5peob+stZUrly5l8uuvO99a0tAWY0zuKyuWBuqh730vLpox\nI0bo/lo0Y0Z86Hvf69exfzRuXPzKDTfExXPnxgjxIYgfKdpf/LWkvr7f5Sqcr3DOJRBvgDjvhBPK\nlu3XuWHOnLJlmnfccQMuqyQdCXnulc1Ea9TDWKXBWkvzfufeNe1pH/0o85Yv54z2dl4BOtvb+dFN\nN/GftbXdi4uUH8J1cKOti/umZ+dfAI1nnnlINd1Ki7eU3+rIcElDi0E9jFUarLVt06ay06K2HnMM\na9rbu0eAL4PuKVCLgd3AhArvdTCjrZ9/8cWy2w91xPbchQtZ3Npacj2LZsxg/DHH0LJjR/fqZR3A\n3AG8jyQNBoN6GKtU09y5ZQtf2769ZNuy1lYuPe44oMIIcGAecA306Ve+vKaGP+xnv/Kqxkb2bNzY\n5xyfqKnhnPPO69c5eiseWDZqzx46x47lggULePKRR7jriSe4NZ+KBnB1bS1vP8T3kaTBYFAPY5Vq\nmsd0dECvoAYYnS/b2lbhfHuA1cClwFKyZeV+Dhw1fXq/m6wLC620FJ2jExjV1cVzX/saLUWLrByM\nwsCyYmtXrCgJaYBbOzpY+qMfHfT5JWmwGNTDWLma5vTzzqN1+fLyLzjhBK5ua2NHr3AreDtwPrCO\nLGAfAc4E/mPXLpbU11ec+lQYef7K5s3s2r6dPyFrQp9LUf800Lhly2FdAnQo3yFMkgoM6mGud01z\nSX0917S39216Bra0tbG4o4OlwNXArUX7rwT+gJ7BX5eThfR24FM7djB77dqyU59WNTby0PLlTG1v\nZyfwWXrCeXGhjGS1aji8ITqU7xAmSQUG9QhTu3dvd1AWNz3/CqjdupXPk92g4zJKm7d/k6wm/fdk\n86g7gZfJliC9DbgTmN7ayhff9z6aLr2Um+66i5amJh5fvpw17dn6Zy3AF4EVwPj8607gPuCCvEyH\nM0QLTf/1ra3dA8qeGTeOOfZRSxpCDOoRplDLLJ4WBVmN+RjgVeBv823F+68BvkIWtncCu4BTyUaC\n7wW2AWcD3weuWr2a64Cjtm/n1qKQvgM4i741+Q1ka9n+n0mT+KN+Dkrrj9kNDdmAsuXLu8tBezuL\nv/nNQ+4Ll6QjzbW+R5i5Cxf2WSN7EbAPOI1sClM5u8hWI7s/fz4tf34H8C3gXcC/kAXy14Gnv/3t\nkj7itcBU+o4m/wbwFrKbgbyxqDbd0tTEkvp6GuvqBrR290s//GFPSOcGejMRSTqSrFGPMIVa5Psv\nuoh3dXTwC+BTwO3AQ8DMCq97c75/DXAJWXN3sWVkTeVryGri42PkiRdfZB5Z8/h2oLhRu7CASi1Z\njboF+HI+mAw4bLfUdECZpKHOoB6BZjc08OTixTy+bBkzOjqYTVY7HgecRNYMXhzEi8j6kJ/JnxeG\naBXC9hVgJ1nzzH/m23fFyPQXXuBrRee5Kn+fMylaUCX3CeA6oHPdOl7eto3bKqyodrBB7YAySUOd\nQT1CFW7K0fSlL3Hl7t1MiJGtQOFmlsUDzS4gqyX/r3xfpOf+1fX59+JAvhzYFgJNndlY7kKgTwO+\nB/yMvjXyb5AtqNLZ1cXTjz5KC6V95FBaC650s5HeKs0l7++NPyRpsIWYL3KRkhBCTLFcw1VLUxN3\nLl1K689/zpQY+RR9a7xXA63A24DXgR3A/wOWkPUv99ZQU0NTvrBJ73NdAXycvkHcSFY7/yXZQLWv\n9Nq/tL6eG++7r/vuW8Xhe0VNDSfOm8dNd91V9vrWrVzJtk2b2LllC1OnTmXCSSd5y0tJyQghEGMM\n5fZZo1b3XOuWpiZu+vCHmZ0PviquVXeQTc+6EngNOD5/baUP0NiuLqD8cqS35+fuHdSdZKPOu4DH\n6WkmXwv8x9ix7HnsMd47cSJHtbfzj52dJa+9vauLi1evZtXppzO/sbHP9UHW7/217duzVdmefNJb\nXkoaEqxRi+suu4ynv/1txsfIthiZefTRfK2tZyHRQh/1bKCBrC96LNnc6i30bcYmP258TQ2zurpo\nLLP/MqBQ910FNJFND3uNrLY+GfgP4G0hMCVGniabd/0asBWYApxA1l8+GngjsB7YNWECTbt29Xm/\nJfX1fGHt2j7bC7V0SRpM1qhV0XWXXcavVq/mnqJtF7S1cSHwbkr7qFuANwB/V3TsZ8iasm8v2vZJ\nsule7TU1tADktetix5HVqtcDk8iCuqBQa58MTImRX0FJ+a4iq9E30NNPvpZsmtfP29pY1djYp1bt\n6G9JQ5XzqEe4p7/9bb5e9LyFbE709cB+4EZ6mqi/QmlIA3yZbFWzS4A/IQvfl/PvR3d0cPRRRzFv\n3LgssHMfIRuQNorsRh9fLz0lt5HdGGQU8ATwMbK+8Mb8+8eAp8nmbxcGs32BrFY9Bmj+3Oe4+Jhj\nWFUU1o7+ljRUWaMe4cb36mLo3adc6KdeT7ZgSTnvgJLm7Wvy76OASXv3cjLw18BfktWUf5OsuRvg\nDyucc0J+3M/oOxhtMdkfEW1F5V1F1q+9pnDQrl1c9bnPcd2zz3LTXXc5+lvSkGVQj3C7Q2mXSPEH\noniZ0UYqr1pWPKxrEfBWsnD9x6Lti4F/Jwv7vyvaXrpmWI9RZLXkCyl/b+wLyZYt3UZWy/4FWbAX\nT+v6OvD+NWto+f3f715OdN4ttzCuo4P22lrmfPSjDiSTlDyDeoTpPf/4xP/yX7iqpaW7+flAYTwX\n+tx169PAY2SDw2aQ9WcX18oLc6iPIhuA9oZe551D+Tt1vTl/fGKF8pxIFtInUTo9rPiOXAAndHV1\nLxe6+ZvfZE3Rfbhd81vSUOCo7xGk3PzjxTNm8NK0abz67/+ejfru6uJNMZbUeq8gGxx2FdkNOXaT\nBfpO4FiyKVRvBL5DFsbjyWq3JwGb6Tsf+zJKp2atAu7Nz/Vafo4asib0tZSfp/0/yKZxfbfMvqVk\nfeuQ9Z2/Zc4cOsaMqTjq+/wFC/q1eIokVYujvgXA2hUrukO6u6bb2sqrL7zAhYsXd4+UXtXYyHs/\n9zneSDbYqxCqd5Hdk7qwRvdjZDXtHwNvJ6tRFw8MK4RysVvJViArDurHyJqye4f6Z4AX6Luk6eVk\nfyxUulnlqPz7J/P3eXnsWGorjO7etmnTYVtXXJKqwVHfI0hhilJhtbAvkPU939PRwePLlnWPkp7f\n2Mj7briBsbW1fAuYTzaoq4aewHwPWW12Mtm85ifpO3r7VrJFUnqbSlbrbQQuIhuM9hJ9+6K/DMwi\n++NgKVnoXwP8Flntu1Iz/aNkNel3AJtmzOD8BQsqjvreuWVLSUiDd9eSlBaDegQphFW51cJu7eig\n5ZZbup/Pb2zk7YsXc8kJJ3DR0UfTRdZEfSdZwN9FVmM9kWyhkt59zwWjymzbQjaKvJOsifxx+jbt\ntJANEnsxL+/5+XvuBX5KdvOPV8hq7cUuz8vyFqDlhBO44Oabmd3QUP72njNmMHVq+bHszq+WlAr7\nqEeQQh/1Ua2tZVcL++jRR/PN3bv7bK+4qhdZX/AVZKuJ/X2Zc17ca3thlbO/Kdpe6KMuLGpSbn3w\nxWRzpm8C3knpYLWvkNXSXwBOz4+5euxYLvvOd0qarwtrfo/as4fOsWO7+6bnrl3LnWTTvcaQzfHe\nVFPD22fNck1wSUeEfdQCevpcv/i+95Xd/9q+fWW3V1zVK/9+O/DbjOZK9pX0JV9B1pfckB/7nxzD\n85zMGsZxDE9yFXv4OlnT+pn0jP4uV+Mv3O+6pte+whSy95LdpnNcflzHGWcwu6GBpqYWVqxYy+ub\nn+fYLT9i5tRjOPakyUw677+zbMUPef4XU/m/zOSDPMdt9PxxuLiri/onn2S2a4JLGmTWqEeg97xx\nOr/xykslwXQ5gY1vOIkHt23qDre9e2t5/fVtsGEtP2tr7XOepcB5TGAFb+HHTKOLPZzFw5zALtrp\n4HWypT7nMJa/5gO8xBoKw9hq+AWn8Tin8xxj6aKNrFl7LNkI8r8rU+5LyPqlv1Nm38XAr5jDGHZz\nzJTXWHDbX/PgIy+wfPnjjGp/P+/lWtbQWnSuY2jiLtpo4Leo5xEqtxiAa4JLqi5r1CqxsetMnuRK\nfpdbmEgHu6jlCf6YiV0/pqmphWuvvZ/W1p56a+AT/A6v8QNe7d62CDiesVzLe2ntWQ+MlryR+lT+\nlOf5CZcA/5t3sLU7pLNG7S7gWeAV5jGX77OV/UyiC9jPzgrlfpXKH9hdjOchmgE4iT/hrY+8wPLl\nD9Hevobfor4kpAG+xeucw0p+QgPjOXCLAdhnLWnwOJhsBDpm6kxeoZEHeZV/ZCcP8iqv0MjEqaex\nYsXakpAGiHyDf+dizuMELiYwj6yfeR1nloR0Zhmwji7GUM9v0cR72MqJ9EwIKz33Dtawk7dwDG+h\nmfn8gC/yKn0HiS0CdjOJVxjHZ3rt+zSwnTFkjegtvLTlb7jllodobz8DoGIQjycL391UWAe86PHL\nuyqtoSZJ1WWNegSafNKx2XyqXqZMm8SePeXGaUMXU/kxVzOBDcxkA8vYwE8ZX3REIYhrgZ/xAqfx\nQkkD9mIoqpEX28N4dvMikYtp4372MpfLWFtyP+zsD4N38yyvMpknWMq+7n3rGccG7iTrDc9ivKNj\nHIUJXJWCeDfZDTnWs5B5tJbUuguD3gA+xjh+/NKbaWpqoaGh9120Jam6rFGPQAsXzmXGjMUl22bM\nWMSCBednfdJldQKv0MZYHuVnrGUXO/jNfF/vmdln0beXeRlUaNRezx7W824KNe71LOQrTODG/Gw3\nArdwEus5ljbO5Aecy32cQTMncx/n8q+cQxsTySZ0HQP8Ffv2bSZb9PQzeRCXTs36CJNYzwKghTa+\ny7c5hVG8n1rmMoGzaWECDwLvZxz38xds2HI3K1eWmxUuSdVljXoEKtQKV65cyp49oxg7tpMFC7L6\n4y9/uYW+q29/GphJNnP5KLJArKWLTrIa7NGUNmlX+ljVAJ8Cvtq9ZQx/yK7QQcdR+2Bf9ro2Gvg+\n7+QcxjOePeymnfW8mba8mb0N+En3umfryGZil07oam//BKNGraSz81ja+BHf51zOYR/j2cdu3sl6\n/jttfAWYCEwj8kD30LrdLObfOIVWXqKNJbSRjfau1NogSdVkUI9QDQ2z+zTjnn32lezceQbZjOVC\nw/MzZE3I48mC8R8oXX37CmBjr7NXWjPsNLKlS+aRzXyeyF52QpzBUfHFkte1cSk/4XGyPxiW0HfF\n71uLyjiKvhO6vkFn54fIZnjfloc7ZLX/dRx77DPU7j6Kjo6ZZc6dTQbbwlFAz5SssWM7kaQjzaZv\nddu4sY0spGZDd8PzGmpq9pMF9lqyhT2L3U5NzX/22la4z1axT5AtRLqGrBY7KT/nXGAN+/e/lWyd\nssIwsvlkK4hfCGyqUOJRwM+BN1XY/w7gjF7bsms777yTmTBhEpX/Vh0FeR829HQNSNKRZlCrW4zl\nB10de+xxnHXWZCqFWlfXm6FkLPZssnXCriGb/XwNWVBfRzagbD9Zn/dCskCGbKXw0WS19nlkfyS8\nDASyxu6+QniMyZPbySZ6lVO4OWfpOPHjjruGBQvO59RTx3OgG3vW1m5nzpxG6uuXcvPNFziQTNKg\nsOlb3U49dTyPPlpu+wQ+//l5XHzxCsovXvZGepq0zyALyD+icI+smpqL6eoqhNyD+ffGMucZ1f2a\nEO4gxo+T3a5jB737zUePvorrrz+fc845k4ULv8Lzz38C+EbRuYrHbb9G1ky+DdjJjh2vcemlf8Px\nx49j1KhtdHZ+htKWgkXU1Gxg8eILaWycjyQNJoNa3W688RKuvPIzbNnSE1pTpnyaz39+Hg0Ns7n+\n+idZvvxq2tuLB5oVAnE2WQg39jnvrFlvYtq0bODav/3bT+noeEeFEhT6gGdTU/OXdHXdRIxNZP3K\ndwKXAqOZOPE1Vq/OasnXXns/zz+/huxmmNeQhfFbisq0hGyR08LI9N8H7mfXrmXs2gXQwujRXyTG\n97F//2hgHzU1ezjllBM455wzD+4HKElVYFCrW0PDbG67rfdo8A91N/k2Ns7nnHNauvc/+eQzbN9+\nDT13ly7fjDxt2kTuuy9bjPPMMz/JU0+9TNaHXTwA7NPAh/LHi+jsXMT48beS3SOksKJ35uyzG2lo\nmE19/ZKixVmmk/2RsIpsFHjh+Fp6bt2xhiy4S1cL37dvNmeddSWvvz6Z1tZldHXB88/Dtdcu7v65\nSNJgMahVotxo8Er7e5YbLRw/l9raq+no6KlxZ4OwLuh+Pm3aG3jqqbkU15DhV2R3tn6QbLpVVhse\nPXoVZW7m1T36eu/e4o9v4Y+EbHWynhHhD5H1iRcGlZX/yG/c2MaOHbeVbGttXcbKlUsNakmDyqDW\nISs3H/u8897Oj35UOj+7OOgWLpxLa+v9tLb2hOK4cfNob7+tz/lPOWUCxx+/uGRJ0+LgHzOmuAZf\nGGleODYyatQjdHaOzbctybeXr/Xv21d+XKVzpyUNNoNaA/LrauDljofe4T6Hb36zbyDfeOMf9Dm2\nOPh/+7dP4sEHCzX4QhnOp7b2FDo6PkZnZyRboAV6gryevs3ui8pMMcs4d1rSYDOodcSVC/fivu/i\nldIKt9scM6aDBQvmlrzuhz98iY6Oy6BkVfCZdHSsoqcvulCTLrxuHdkUsfcDM8jmdF/Am960nT17\nKtfeJWmwGNQ6IorvcT1mTAcLF5aGbuHxihVr2bTpFS699G/Ys2c0+/efBrwHmE1ra+ngrqyPunSg\nWc+o88JHu7hJvHDsIrLR3z2vmz59HQsWnF+x9i5Jg8WgVtWVu8d179DtOaaebBrV14rOsDh/Teng\nrtI+6oKOou+FO3rtJpvjPQl4kdGjJ7BvX08AF2rOB9uML0lHgkGtqit3j+veodtzTO/pU1BYextm\nlwzuygYpd9IYAAANKklEQVSmlTZXT5nyEtu3/xH7978TuIvSm4tcBbyNmTN3Mn26NWdJQ4NLiKrq\nSqdR9SgO3Z5jDrT2dungroaG2dx8cz1nnXUlxx13Cccd93GmTh3LySe/RjYt69Ze58iWKZ0+/Y3c\nd9+N/Pmfv4cYI3/1Vw9SX7+EpqaWQ7k8Saoqa9SquvJN1KWh23NM5bW3Kw3uev31yd1zoHfsgClT\nruCoo/ayf3+593yBBQuu7FdzvCSlwBq1qm7hwrnMmFF6N63ed6PqOabvnbfGjr2as856ueyNMco1\nq2/Zcju1tTvKlmXWrIk0NMw+QHP8uoO8OkmqrqrUqEMIjWSLL7+Sb1oUY7w333c9cDn57ZNijGur\nUQalo9zc6d79wj3HrGPTplfZsuUSpk6dwrRpE1mw4LKKtdzyzeot7NsX6X0jj8K65ZVf5wInktJT\nrabvCHw5xlhy8+IQwiyy4bezgGnAAyGE02OMXVUqhxLRnxHVhzLqunyz+p10dp5FtrhJYY71Mxx9\ndMevGTFe2hz/66aUSdKRUM0+6lBm2weB1THG/cDGEMJzwLnAj6pYDg1j5UZ+h/AKMRaWJO0J1h07\nLj3g64r7wO3DlpSKagb1ghDCHwA/Af40xrgTOInSUN5EVrOWDkm5ZvV//dfxZW/mkd0ApPLripvj\n+zOlTJKOhEMO6hDCOmBKmV2Lga8Cn8+f3wh8CbiiwqnioZZBgr5N5mefPZ9HH+173KmnTjjg64rZ\nhy0pFYcc1DHG83/9URBCuA24J3+6GTi5aPf0fFsfjY2N3Y/r6uqoq6s7lGJqBPrAB87k8cevorPz\n693bRo26kve//+x+n6M/fdiSdKiam5tpbm7u17EhxsNfoQ0hTI0xvpw//jRwTozxsnww2V1k/dLT\ngAeA02KvQoQQem+S+q2+fglr184luwFH4WYd51Nfv4777ruxX+co10c9Y8aislPEJGmgQgjEGMuN\n7apaH/VNIYR3kjVr/xL4JECM8ekQwt3A02QrW8w3kXW4lb9ZB+zZ82C/z9GfKWWSdCRUJahjjH9w\ngH1/CfxlNd5XgsPXbO1NOiSlwJXJNOz0ZyU0SRoqqtJHPVD2UWugmppaWLlyXVGz9fnWjiUl60B9\n1Aa1JEmD7EBBbdO3JEkJM6glSUqYQS1JUsIMakmSEmZQS5KUMINakqSEGdSSJCXMoJYkKWEGtSRJ\nCTOoJUlKmEEtSVLCDGpJkhJmUEuSlDCDWpKkhBnUkiQlzKCWJClhBrUkSQkzqCVJSphBLUlSwgxq\nSZISZlBLkpQwg1qSpIQZ1JIkJcygliQpYQa1JEkJM6glSUqYQS1JUsIMakmSEmZQS5KUMINakqSE\nGdSSJCXMoJYkKWEGtSRJCTOoJUlKmEEtSVLCDGpJkhJmUEuSlDCDWpKkhBnUkiQlzKCWJClhBrUk\nSQkzqCVJSphBLUlSwgxqSZISZlBLkpQwg1qSpIQZ1JIkJcygliQpYQa1JEkJM6glSUrYIQd1COHD\nIYSnQgidIYSze+27PoSwIYSwPoQwt2j7u0IIT+T7bh5IwSVJGgkGUqN+AvgQ0FK8MYQwC5gHzAIu\nAFaFEEK++6vAFTHGmcDMEMIFA3h/SZKGvUMO6hjj+hjjs2V2fRBYHWPcH2PcCDwHvDuEMBWYGGN8\nOD/uTuCiQ31/SZJGgmr0UZ8EbCp6vgmYVmb75ny7JEmqoPZAO0MI64ApZXYtijHeU50iSZKkggMG\ndYzx/EM452bg5KLn08lq0pvzx8XbN1c6SWNjY/fjuro66urqDqEokiSlp7m5mebm5n4dG2KMA3qz\nEMK/AH8WY/xp/nwWcBdwLlnT9gPAaTHGGEL4MbAQeBhoAlbEGO8rc8440HJJkjRUhBCIMYZy+wYy\nPetDIYQXgfOAphDCvQAxxqeBu4GngXuB+UWpOx+4DdgAPFcupCVJUo8B16irwRq1JGkkqUqNWpIk\nVZ9BLUlSwgxqSZISZlBLkpQwg1qSpIQZ1JIkJcygliQpYQa1JEkJM6glSUqYQS1JUsIMakmSEmZQ\nS5KUMINakqSEGdSSJCXMoJYkKWEGtSRJCTOoJUlKmEEtSVLCDGpJkhJmUEuSlDCDWpKkhBnUkiQl\nzKCWJClhBrUkSQkzqCVJSphBLUlSwgxqSZISZlBLkpQwg1qSpIQZ1JIkJcygliQpYQa1JEkJM6gl\nSUqYQS1JUsIMakmSEmZQS5KUMINakqSEGdSSJCXMoJYkKWEGtSRJCTOoJUlKmEEtSVLCDGpJkhJm\nUEuSlDCDWpKkhBnUkiQlzKCWJClhBrUkSQkzqCVJSphBLUlSwgxqSZISZlBLkpQwg1qSpIQdclCH\nED4cQngqhNAZQji7aPspIYT2EMKj+deqon3vCiE8EULYEEK4eaCFlyRpuBtIjfoJ4ENAS5l9z8UY\nz8q/5hdt/ypwRYxxJjAzhHDBAN5fkqRh75CDOsa4Psb4bH+PDyFMBSbGGB/ON90JXHSo7y9J0khQ\nrT7qU/Nm7+YQwn/Lt00DNhUdsznfJkmSKqg90M4QwjpgSpldi2KM91R42UvAyTHGHXnf9T+EEN46\nwHJKkjQiHTCoY4znH+wJY4z7gH3545+FEFqBmWQ16OlFh07Pt5XV2NjY/biuro66urqDLYokSUlq\nbm6mubm5X8eGGOOA3iyE8C/An8UYf5o/PxHYEWPsDCH8BtlgszNjjDtDCD8GFgIPA03AihjjfWXO\nGQdaLkmShooQAjHGUG7fQKZnfSiE8CJwHtAUQrg33zUHeCyE8CjwbeCTMcad+b75wG3ABrKR4X1C\nWpIk9RhwjboarFFLkkaSqtSoJUlS9RnUkiQlzKCWJClhBrUkSQkzqCVJSphBLUlSwgxqSZISZlBL\nkpQwg1qSpIQZ1JIkJcygliQpYQa1JEkJM6glSUqYQS1JUsIMakmSEmZQS5KUMINakqSEGdSSJCXM\noJYkKWEGtSRJCTOoJUlKmEEtSVLCDGpJkhJmUEuSlDCDWpKkhBnUkiQlzKCWJClhBrUkSQkzqCVJ\nSphB3U/Nzc2DXYRB4XWPLF73yOJ1Dw0GdT8NtX/Yw8XrHlm87pHF6x4aDGpJkhJmUEuSlLAQYxzs\nMvQRQkivUJIkVVGMMZTbnmRQS5KkjE3fkiQlzKCWJClhBrUkSQkzqHsJIXw4hPBUCKEzhHB20fZT\nQgjtIYRH869VRfveFUJ4IoSwIYRw8+CUfGAqXXe+7/r82taHEOYWbR/y110shNAYQthU9G98YdG+\nsj+D4SSEcEF+fRtCCNcNdnmqJYSwMYTweP5v/HC+7fgQwroQwrMhhLUhhEmDXc6BCiH8bQhhawjh\niaJtFa9zuHzGK1z30P7djjH6VfQFvAU4HfgX4Oyi7acAT1R4zcPAufnj7wMXDPZ1HMbrngX8HDgq\n/xk8R88gxCF/3b1+BjcAnymzvdzPoGawy3uYr31Ufl2n5Nf5c+CMwS5Xla71l8DxvbYtB/4if3wd\n8MXBLudhuM7fAc4q/n+r0nUOp894hese0r/b1qh7iTGujzE+29/jQwhTgYkxxofzTXcCF1WlcFV0\ngOv+ILA6xrg/xriR7IP87uFy3WWUmx5R7mdw7hEtVfWdCzwXY9wYY9wPfIvsuoer3v/OHwDuyB/f\nwTD4LMcYfwDs6LW50nUOm894heuGIfy7bVAfnFPzZpPmEMJ/y7dNAzYVHbM53zZcnETp9W0iu77e\n24fLdS8IITwWQri9qFmw0s9gOJkGvFj0fDheY0EEHggh/CSEcFW+bXKMcWv+eCsweXCKVnWVrnMk\nfMaH7O927WAXYDCEENYBU8rsWhRjvKfCy14CTo4x7sj7cP8hhPDWqhWyCg7xuoeVA/wMFgNfBT6f\nP78R+BJwRYVTDbcFCIbb9RzIf40xvhxCeAOwLoSwvnhnjDGOhEWX+nGdw+lnMKR/t0dkUMcYzz+E\n1+wD9uWPfxZCaAVmktUkpxcdOj3flpxDuW6yazm56Pl0sr86h8x1F+vvzyCEcBtQ+OOl3M8g+Ws9\nSL2v8WRKaxrDRozx5fz7KyGE75I1dW4NIUyJMW7Ju3W2DWohq6fSdQ7rz3iMsfvfcyj+btv0fWDd\nfRohhBNDCKPyx79BFtLP57/0r4cQ3h1CCMDHgH8YlNIePsV9Of8EXBJCGB1COJXsuh+OMW5hmF13\n/h9XwYeAwqjRsj+DI12+KvsJMDOf3TAamEd23cNKCOHoEMLE/PF4YC7Zv/M/AR/PD/s4Q/yzfACV\nrnNYf8aH/O/2YI9mS+2L7B/xRaAd2ALcm2//H8CTwKPAT4GGote8i+wf/jlgxWBfw+G87nzfovza\n1gP1w+m6e/0M7gQeBx4j+w9s8q/7GQynL+BC4Bf5dV4/2OWp0jWeSjbK9+f57/P1+fbjgQeAZ4G1\nwKTBLuthuNbVZF12+/Lf7U8c6DqHy2e8zHVfPtR/t13rW5KkhNn0LUlSwgxqSZISZlBLkpQwg1qS\npIQZ1JIkJcygliQpYQa1JEkJ+/+xJZD79xEZZgAAAABJRU5ErkJggg==\n",
       "text": [
        "<matplotlib.figure.Figure at 0x11198e710>"
       ]
      }
     ],
     "prompt_number": 35
    },
    {
     "cell_type": "code",
     "collapsed": false,
     "input": [
      "plt.figure(figsize=(8, 8))\n",
      "\n",
      "traj = storage.sample.load(10).trajectory\n",
      "phi_angles = degrees * np.array(phi(traj)).flatten()\n",
      "psi_angles = degrees * np.array(psi(traj)).flatten()\n",
      "plt.plot(phi_angles, psi_angles, 'k-', linewidth=1);\n",
      "\n",
      "\n",
      "#for snapshot in simulator.storage.snapshot.iterator():\n",
      "for snapshot in traj:\n",
      "    phi_angles = degrees * np.array(phi(snapshot)).flatten()\n",
      "    psi_angles = degrees * np.array(psi(snapshot)).flatten()\n",
      "    if op_notinAorB(snapshot):\n",
      "        plt.plot(phi_angles, psi_angles, 'ro', linewidth=1);\n",
      "    else:\n",
      "        plt.plot(phi_angles, psi_angles, 'bo', linewidth=1);\n",
      "        \n",
      "plt.xlim(-180, 180);\n",
      "plt.ylim(-180, 180);"
     ],
     "language": "python",
     "metadata": {},
     "outputs": [
      {
       "metadata": {},
       "output_type": "display_data",
       "png": "iVBORw0KGgoAAAANSUhEUgAAAeoAAAHaCAYAAADPFwqXAAAABHNCSVQICAgIfAhkiAAAAAlwSFlz\nAAALEgAACxIB0t1+/AAAF8pJREFUeJzt3X+w5XV93/HXO2yFiTohjBlAoIUgTkuajsC4ZPJDj0OW\nrDKgtmOkmelkWhudYMFJJ6OAtWxbbaNTnWGZ6D8go51KSv/QybJVWYI3+EdHqkGzSgns1k1YRHQC\nmugIAvn0j3tYDsu967J3z973vffxmLnDOZ/v95z7+Zx77z7v95zvudQYIwBATz+12hMAAJYn1ADQ\nmFADQGNCDQCNCTUANLZptSewlKpyKjoAG8oYo5Yab3tEPcZo9XHdddet+hys27qt27qte32u+1Da\nhhoAEGoAaE2oD9NkMlntKawK695YrHtjse61oX7Sc+OroapGx3kBwDxUVcZaO5kMABBqAGhNqAGg\nMaEGgMaEGgAaE2oAaEyoAaAxoQaAxoQaABoTagBoTKgBoDGhBoDGhBoAGhNqAGhMqAGgMaEGgMaE\nGgAaE2oAaEyoAaAxoQaAxoQaABoTagBoTKgBoDGhBoDGhBoAGhNqAGhMqAGgsRWHuqo+XlWPVNXu\nmbFtVbW/qu6Zfrx+Zts1VfVAVd1XVRev9PMDwHpWY4yV3UHVryX5QZJPjjF+cTp2XZK/HWN85KB9\nz03yqSSvTnJakjuSvHKM8XcH7TdWOi8AWCuqKmOMWmrbio+oxxhfTPLYUp93ibE3JrlljPHkGGNf\nkj1JNq90DgCwXs3zNeorq+prVXVTVZ04HXt5kv0z++zP4pE1ALCEeYX6Y0nOSvKqJA8n+fAh9vUc\nNwAsY9M87nSM8Z1nLlfVjUl2TK8+lOSMmV1Pn449z7Zt2w5cnkwmmUwmR3uaALAqFhYWsrCwcFj7\nrvhksiSpqjOT7Jg5mezUMcbD08u/l+TVY4zfmjmZbHOePZnsFQefOeZkMgA2kkOdTLbiI+qquiXJ\na5O8rKoeTHJdkklVvSqLT2t/M8k7kmSMcW9V3Zrk3iRPJblCkQFgeUfliPpoc0QNwEYy17dnAQDz\nI9QA0JhQA0BjQg0AjQk1ADQm1ADQmFADQGNCDQCNCTUANCbUANCYUANAY0INAI0JNQA0JtQA0JhQ\nA0BjQg0AjQk1ADQm1ADQmFADQGNCDQCNCTUANCbUANCYUANAY0INAI0JNQA0JtQA0JhQA0BjQg0A\njQk1ADQm1ADQmFADQGNCDQCNCTUANCbUANCYUANAY0INAI0JNQA0JtQA0JhQA0BjQg0AjQk1ADQm\n1ADQmFADQGNCDQCNCTUANCbUANCYUANAY0INAI0JNQA0JtQA0JhQA0BjQg0AjQk1ADS24lBX1cer\n6pGq2j0zdlJV7aqq+6vq9qo6cWbbNVX1QFXdV1UXr/TzA8B6djSOqG9OsvWgsauT7BpjvDLJn0yv\np6rOTfLWJOdOb/PRqnJUDwDLWHEkxxhfTPLYQcOXJfnE9PInkrxpevmNSW4ZYzw5xtiXZE+SzSud\nAwCsV/M6mj15jPHI9PIjSU6eXn55kv0z++1Pctqc5gAAa97cn3YeY4wk41C7zHsOALBWbZrT/T5S\nVaeMMb5dVacm+c50/KEkZ8zsd/p07Hm2bdt24PJkMslkMpnPTAHgGFtYWMjCwsJh7VuLB7wrU1Vn\nJtkxxvjF6fUPJfnrMcYHq+rqJCeOMa6enkz2qSy+Ln1akjuSvGIcNImqOngIANatqsoYo5batuIj\n6qq6Jclrk7ysqh5M8u+T/EGSW6vqbUn2JfnNJBlj3FtVtya5N8lTSa5QZABY3lE5oj7aHFEDsJEc\n6ojae5gBoDGhBoDGhBoAGhNqAGhMqAGgMaEGgMaEGgAaE2oAaEyoAaAxoQaAxoQaABoTagBoTKgB\noDGhBoDGhBoAGhNqAGhMqAGgMaEGgMaEGgAaE2oAaEyoAaAxoQaAxoQaABoTagBoTKgBoDGhBoDG\nhBoAGhNqAGhMqAGgMaEGgMaEGgAaE2oAaEyoAaAxoQaAxoQaABoTagBoTKgBoDGhBoDGhBoAGhNq\nAGhMqAGgMaEGgMaEGgAaE2oAaEyoAaAxoQaAxoQaABoTagBoTKgBoDGhBoDGhBoAGhNqAGhMqAGg\nsU3zvPOq2pfkb5I8neTJMcbmqjopyf9I8g+S7Evym2OM781zHgCwVs37iHokmYwxzhtjbJ6OXZ1k\n1xjjlUn+ZHodAFjCsXjquw66flmST0wvfyLJm47BHABgTToWR9R3VNWXq+p3pmMnjzEemV5+JMnJ\nc54DAKxZc32NOsmvjDEerqqfS7Krqu6b3TjGGFU15jwHAFiz5hrqMcbD0/9+t6o+nWRzkkeq6pQx\nxrer6tQk31nqttu2bTtweTKZZDKZzHOqAHDMLCwsZGFh4bD2rTHmc0BbVT+d5Lgxxt9W1YuT3J7k\nPyT59SR/Pcb4YFVdneTEMcbVB912zGteANBNVWWMcfA5XYvb5hjqs5J8enp1U5L/Psb4L9O3Z92a\n5O9nmbdnCTUAG8mqhHolhBqAjeRQofaXyQCgMaEGgMaEGgAaE2oAaEyoAaAxoQaAxoQaABoTagBo\nTKgBoDGhBoDGhBoAGhNqAGhMqAGgMaEGgMaEGgAaE2oAaEyoAaAxoQaAxoQaABoTagBoTKgBoDGh\nBoDGhBoAGhNqAGhMqAGgMaEGgMaEGgAaE2oAaEyoAaAxoQaAxoQaABoTagBoTKgBoDGhBoDGhBoA\nGhNqAGhMqAGgMaEGgMaEGgAaE2oAaEyoAaAxoQaAxoQaABoTagBoTKgBoDGhBoDGhBoAGhNqAGhM\nqAGgMaEGgMaEGgAaE2oAaEyoAaCxVQl1VW2tqvuq6oGqes9qzAEA1oIaYxzbT1h1XJK/SPLrSR5K\n8n+S/PMxxv+d2Wcc63kBwGqpqowxaqltq3FEvTnJnjHGvjHGk0n+KMkbV2EeANDeaoT6tCQPzlzf\nPx0DAA6yGqH2nDYAHKZNq/A5H0pyxsz1M7J4VP0c27ZtO3B5MplkMpnMe14AcEwsLCxkYWHhsPZd\njZPJNmXxZLKLknwryd1xMhkAG9ihTiY75kfUY4ynqurfJPl8kuOS3DQbaQDgWcf8iPpwOKIGYCPp\n9vYsAOAwCTUANCbUANCYUANAY0INAI0JNQA0JtQA0JhQA0BjQg0AjQk1ADQm1ADQmFADQGNCDQCN\nCTUANCbUANCYUANAY0INAI1tWu0JsHHdtXNnbt++PZueeCJPHX98Lr7qqrzmkktWe1oArQg1q+Ku\nnTvz+Xe9Kx/Yu/fA2Hunl8Ua4Fme+mZV3L59+3MinSQf2Ls3u264YZVmBNCTULMqNj3xxJLjxz3+\n+DGeCUBvQs2qePDRR5ccf/qEE47xTAB6E2qOuR07duT2v/qrvP1nfuY549eefXa2XHnlKs0KoKca\nY6z2HJ6nqkbHebFyd955Zy6//PLs3LkzV7/znTnz8cdzxkkn5ekTTsiWK690IhmwIVVVxhi15LaO\nQRTq9elLX/pSLr300tx666258MILc/LJJ2ffvn056aSTfuJtvZULWM8OFWpvz+KY2L17dy677LLc\nfPPNmUwmue2223LeeecddqS9lQvYqLxGzdzt2bMnW7duzfXXX59LpmHdsWNHLr300sO6vbdyARuZ\nI2rmav/+/dmyZUuuu+66XH755UmSMUZuu+223Hnnncve7tFHH80XvvCF3HnnnfnmF7+45D7eygVs\nBI6omZvvfve72bJlS975znfm7W9/e5LFp7Hf9cu/nH/y6KP5b1ddlbt27kyS/PCHP8znPve5vPvd\n784FF1yQM888MzfddFPOOuusvOJVr1ry/r2VC9gInEzGXHz/+9/P6173urzhDW/I+9///iRLv9b8\nuz/7s7nn1FPz9b/8y5x//vm56KKLctFFF2Xz5s150YtetOztrj377Gy9/nqvUQPrgrO+mbudO+/K\n9u2354knNmXTpify8MN35qKLLsz111+fqsXvvX/3G7+R999++/Nu+7sXXJD/+qd/mhe/+MXL3v9d\nO3dm1w035Jtf/3qeOv74XLF9u0gD64azvpmrnTvvyrve9fns3fuBA2Mvecm/zpYt//RApJPl/2zo\nyS95ySEjnSye3f2aSy7J9u035z3vuTkPf+junLD9f+eqqy7OJZe85ugsBKAhoWbFtm+//TmRTpIf\n/ODG/OEfvi+XXjo5MPbU8ccvefvDfa158aj9gTz++F25667Fsb1735skYg2sW04mY8WeeGLp3/ce\nf/y451y/+Kqr8t6zz37O2Av5s6GLvxD85+eM7d37gdxww64XMFuAtcURNSt2/PFPLTl+wglPP+f6\nM68pv++GG3Lc44/n6RNOyNYX8GdDD/cXAoD1RKhZsauuujh79773OU9/n332tbnyyq3P2/eZ15qP\nxOH+QgCwngg1K/bM68M33PC+PP74cTnhhKdz5ZVbj/rrxi/kFwKA9cLbs1hTdu68KzfcsGvmF4It\nTiQD1jzvowaAxg4Vamd9A0BjQg0AjQk1ADQm1ADQmFADQGNCDQCNCTUANCbUANCYUANAY0INAI0J\nNQA0JtQA0JhQA0BjQg0Ajc0l1FW1rar2V9U904/Xz2y7pqoeqKr7qurieXx+AFgvNs3pfkeSj4wx\nPjI7WFXnJnlrknOTnJbkjqp65Rjj7+Y0DwBY0+b51PdS/wPsNya5ZYzx5BhjX5I9STbPcQ4AsKbN\nM9RXVtXXquqmqjpxOvbyJPtn9tmfxSNrAGAJRxzqqtpVVbuX+LgsyceSnJXkVUkeTvLhQ9zVONI5\nAMB6d8SvUY8xthzOflV1Y5Id06sPJTljZvPp07Hn2bZt24HLk8kkk8nkSKYJAO0sLCxkYWHhsPat\nMY7+AW1VnTrGeHh6+feSvHqM8VvTk8k+lcXXpU9LckeSV4yDJlFVBw8BwLpVVRljLHVu19zO+v5g\nVb0qi09rfzPJO5JkjHFvVd2a5N4kTyW5QpEBYHlzOaJeKUfUAGwkhzqi9pfJAKAxoQaAxoQaABoT\nagBoTKgBoDGhBoDGhBoAGhNqAGhMqAGgMaEGgMaEGgAaE2oAaEyoAaAxoQaAxoQaABoTagBoTKgB\noDGhBoDGhBoAGhNqAGhMqAGgMaEGgMaEGgAaE2oAaEyoAaAxoQaAxoQaABoTagBoTKgBoDGhBoDG\nhBoAGhNqAGhMqAGgMaEGgMaEGgAaE2oAaEyoAaAxoQaAxoQaABoTagBoTKgBoDGhBoDGhBoAGhNq\nAGhMqAGgMaEGgMaEGgAaE2oAaEyoAaAxoQaAxoQaABoTagBoTKgBoLEjDnVVvaWqvlFVT1fV+Qdt\nu6aqHqiq+6rq4pnxC6pq93Tb9SuZOABsBCs5ot6d5M1J7podrKpzk7w1yblJtib5aFXVdPPHkrxt\njHFOknOqausKPj8ArHtHHOoxxn1jjPuX2PTGJLeMMZ4cY+xLsifJhVV1apKXjjHunu73ySRvOtLP\nDwAbwTxeo355kv0z1/cnOW2J8Yem4wDAMjYdamNV7UpyyhKbrh1j7JjPlACAZxwy1GOMLUdwnw8l\nOWPm+ulZPJJ+aHp5dvyh5e5k27ZtBy5PJpNMJpMjmAoA9LOwsJCFhYXD2rfGGCv6ZFX1hSS/P8b4\nyvT6uUk+lWRzFp/aviPJK8YYo6q+lOSqJHcn2Zlk+xjjc0vc51jpvABgraiqjDFqqW0reXvWm6vq\nwSS/lGRnVX02ScYY9ya5Ncm9ST6b5IqZ6l6R5MYkDyTZs1SkAYBnrfiIeh4cUQOwkczliBoAmD+h\nBoDGhBoAGhNqAGhMqAGgMaEGgMaEGgAaE2oAaEyoAaAxoQaAxoQaABoTagBoTKgBoDGhBoDGhBoA\nGhNqAGhMqAGgMaEGgMaEGgAaE2oAaEyoAaAxoQaAxoQaABoTagBoTKgBoDGhBoDGhBoAGhNqAGhM\nqAGgMaEGgMaEGgAaE2oAaEyoAaAxoQaAxoQaABoTagBoTKgBoDGhBoDGhBoAGhNqAGhMqAGgMaEG\ngMaEGgAaE2oAaEyoAaAxoQaAxoQaABoTagBoTKgBoDGhBoDGhBoAGhNqAGhMqAGgsSMOdVW9paq+\nUVVPV9X5M+NnVtWPquqe6cdHZ7ZdUFW7q+qBqrp+pZMHgPVuJUfUu5O8OcldS2zbM8Y4b/pxxcz4\nx5K8bYxxTpJzqmrrCj4/AKx7RxzqMcZ9Y4z7D3f/qjo1yUvHGHdPhz6Z5E1H+vkBYCOY12vUZ02f\n9l6oql+djp2WZP/MPg9NxwCAZWw61Maq2pXklCU2XTvG2LHMzb6V5IwxxmPT164/U1W/sMJ5AsCG\ndMhQjzG2vNA7HGP8OMmPp5f/rKr2Jjkni0fQp8/sevp0bEnbtm07cHkymWQymbzQqQBASwsLC1lY\nWDisfWuMsaJPVlVfSPL7Y4yvTK+/LMljY4ynq+rns3iy2T8eY3yvqr6U5KokdyfZmWT7GONzS9zn\nWOm8AGCtqKqMMWqpbSt5e9abq+rBJL+UZGdVfXa66bVJvlZV9yT5n0neMcb43nTbFUluTPJAFs8M\nf16kAYBnrfiIeh4cUQOwkczliBoAmD+hBoDGhBoAGhNqAGhMqAGgMaEGgMaEGgAaE2oAaEyoAaAx\noQaAxoQaABoTagBoTKgBoDGhBoDGhBoAGhNqAGhMqAGgMaEGgMaEGgAaE2oAaEyoAaAxoQaAxoQa\nABoTagBoTKgBoDGhBoDGhBoAGhNqAGhMqAGgMaE+TAsLC6s9hVVh3RuLdW8s1r02CPVhWmtf2KPF\nujcW695YrHttEGoAaEyoAaCxGmOs9hyep6r6TQoA5miMUUuNtww1ALDIU98A0JhQA0BjQg0AjQn1\nQarqLVX1jap6uqrOnxk/s6p+VFX3TD8+OrPtgqraXVUPVNX1qzPzlVlu3dNt10zXdl9VXTwzvubX\nPauqtlXV/pmv8etnti35GKwnVbV1ur4Hquo9qz2feamqfVX159Ov8d3TsZOqaldV3V9Vt1fVias9\nz5Wqqo9X1SNVtXtmbNl1rpfv8WXWvbZ/tscYPmY+kvzDJK9M8oUk58+Mn5lk9zK3uTvJ5unl/5Vk\n62qv4yiu+9wkX03y96aPwZ48exLiml/3QY/BdUn+7RLjSz0GP7Xa8z3Kaz9uuq4zp+v8apJ/tNrz\nmtNav5nkpIPGPpTk3dPL70nyB6s9z6Owzl9Lct7sv1vLrXM9fY8vs+41/bPtiPogY4z7xhj3H+7+\nVXVqkpeOMe6eDn0yyZvmMrk5OsS635jkljHGk2OMfVn8Rr5wvax7CUu9PWKpx2DzMZ3V/G1OsmeM\nsW+M8WSSP8riuterg7/OlyX5xPTyJ7IOvpfHGF9M8thBw8utc918jy+z7mQN/2wL9Qtz1vRpk4Wq\n+tXp2GlJ9s/s89B0bL14eZ67vv1ZXN/B4+tl3VdW1deq6qaZpwWXewzWk9OSPDhzfT2u8RkjyR1V\n9eWq+p3p2MljjEemlx9JcvLqTG3ullvnRvgeX7M/25tWewKroap2JTlliU3XjjF2LHOzbyU5Y4zx\n2PQ13M9U1S/MbZJzcITrXlcO8Ri8N8nHkvzH6fX/lOTDSd62zF2ttz9AsN7Wcyi/MsZ4uKp+Lsmu\nqrpvduMYY2yEP7p0GOtcT4/Bmv7Z3pChHmNsOYLb/DjJj6eX/6yq9iY5J4tHkqfP7Hr6dKydI1l3\nFtdyxsz107P4W+eaWfesw30MqurGJM/88rLUY9B+rS/QwWs8I8890lg3xhgPT//73ar6dBaf6nyk\nqk4ZY3x7+rLOd1Z1kvOz3DrX9ff4GOPA13Mt/mx76vvQDrymUVUvq6rjppd/PouR/n/TH/q/qaoL\nq6qS/Iskn1mV2R49s6/l/HGSy6vqRVV1VhbXffcY49tZZ+ue/sP1jDcneeas0SUfg2M9vzn7cpJz\npu9ueFGSt2Zx3etKVf10Vb10evnFSS7O4tf5j5P89nS3384a/14+hOXWua6/x9f8z/Zqn83W7SOL\nX8QHk/woybeTfHY6/s+SfD3JPUm+kuSSmdtckMUv/J4k21d7DUdz3dNt107Xdl+S31hP6z7oMfhk\nkj9P8rUs/gN28k96DNbTR5LXJ/mL6TqvWe35zGmNZ2XxLN+vTn+er5mOn5TkjiT3J7k9yYmrPdej\nsNZbsviS3Y+nP9v/8lDrXC/f40us+1+t9Z9tf+sbABrz1DcANCbUANCYUANAY0INAI0JNQA0JtQA\n0JhQA0Bj/x+zsDwJ6qw/dwAAAABJRU5ErkJggg==\n",
       "text": [
        "<matplotlib.figure.Figure at 0x10b5d2610>"
       ]
      }
     ],
     "prompt_number": 36
<<<<<<< HEAD
=======
    },
    {
     "cell_type": "code",
     "collapsed": false,
     "input": [],
     "language": "python",
     "metadata": {},
     "outputs": [],
     "prompt_number": 36
>>>>>>> 25ad5944
    }
   ],
   "metadata": {}
  }
 ]
}<|MERGE_RESOLUTION|>--- conflicted
+++ resolved
@@ -1,11 +1,7 @@
 {
  "metadata": {
   "name": "",
-<<<<<<< HEAD
-  "signature": "sha256:ecca0c56473bc4c4bc6ce7e03c9287fb585bb710ee345f0ad6e34e1207377e56"
-=======
   "signature": "sha256:0565117630f6d65fcd6466f1fc1465030aee6862ff082a2cd5819a26e21b2010"
->>>>>>> 25ad5944
  },
  "nbformat": 3,
  "nbformat_minor": 0,
@@ -2125,8 +2121,6 @@
       }
      ],
      "prompt_number": 36
-<<<<<<< HEAD
-=======
     },
     {
      "cell_type": "code",
@@ -2136,7 +2130,6 @@
      "metadata": {},
      "outputs": [],
      "prompt_number": 36
->>>>>>> 25ad5944
     }
    ],
    "metadata": {}
