## Python Notebook Examples
This folder contains some example python notebooks to learn and understand
the ways OpenPathSampling works.

For this to work you need to have `ipython` and `ipython notebooks`
installed. For help consult the [Installation
Guide](http://ipython.org/install.html).

Then open a terminal, walk to this folder
`openpathsampling/examples/ipython` (in your local copy) and run
```
ipython notebook
```
or for version 4.0 and later
```
jupyter notebook
```
Note that starting with version 4.0 "the big split" the server running
notebooks in kernels is separated from the actual ipython kernel, hence you
run jupyter as the server for notebooks and need to have ipython installed
in addition.

## Where should I start

There are a lot of different notebooks in here explaining (almost) every
aspect of OpenPathSampling (OPS). There are a few typical notebooks to start
with depending on your knowledge about PathSampling. 

If you are a _beginner_ and have not yet done any path sampling algorithms
we recommend ...

If you are familiar with path sampling we still recommend starting with ...

See below for a complete list of available notebooks.

## Examples

<<<<<<< HEAD
#### MSTIS example (4 parts)
=======
#### Simplest examples

* [`simple_tps.ipynb`](http://github.com/choderalab/openpathsampling/blob/master/examples/ipython/simple_tps.ipynb)
    Transition path sampling (TPS) is the simplest path sampling algorithm.
    This example shows just how easy it is to set up a TPS simulation using
    OPS. For a realistic system, you need to start with (a) a working MD
    engine for your system; (b) state definitions for your system; and (c) a
    trajectory (not necessarily physically real, but as close as possible)
    connecting the initial and final states for your system.

#### MSTIS example (3 parts)
>>>>>>> 54d6d84f

This is the main example illustrating the usage of OpenPathSampling for a
Multi-State Transition Interface Sampling in a 2D toy potential with 3
states and using a simple Langevin integrator


- [`mstis_bootstrap.ipynb`](http://github.com/choderalab/openpathsampling/blob/master/examples/ipython/mstis_bootstrap.ipynb)
    [Part 1] of the MSTIS (Multiple State TIS) testing notebooks. This will
    setup the general system and create initial pathways to be used in later
    parts. Contains an example on how to use bootstrapping.
- [`mstis.ipynb`](http://github.com/choderalab/openpathsampling/blob/master/examples/ipython/mstis.ipynb)
    [Part 2] of the MSTIS (Multiple State TIS) testing notebooks. This uses the
    previously generated initial pathways and generates data to be analyzed
    later.
- [`mstis_analysis.ipynb`](http://github.com/choderalab/openpathsampling/blob/master/examples/ipython/mstis_analysis.ipynb)
    [Part 3] of the MSTIS (Multiple State TIS) testing notebooks. This takes
    the previously generated data and does a complete analysis on them.
    Including different visualizations, rate computations, flow analysis,
    etc.
- [`srtis.ipynb`](http://github.com/choderalab/openpathsampling/blob/master/examples/ipython/srtis.ipynb)
    [Part 4] of the MSTIS (Multiple State TIS) testing notebooks. This takes
    the same network as used in `mstis.ipynb`, but uses it in a
    single-replica TIS scheme. This notebook also includes some analysis of
    the SRTIS results.


#### MISTIS example (2 parts)

This uses a similar setup as the MSTIS example but assignes different
interfaces per outgoing transition. 

- [`mistis_setup.ipynb`](http://github.com/choderalab/openpathsampling/blob/master/examples/ipython/mistis_setup.ipynb)
    [Part 1] of the MISTIS (Multi Interface Set TIS) testing notebooks. This
    creates the full setup and runs a few Monte Carlo steps for later
    analysis

- [`mistis_analysis.ipynb`](http://github.com/choderalab/openpathsampling/blob/master/examples/ipython/mistis_analysis.ipynb)
    [Part 2] of the MISTIS (Multi Interface Set TIS) testing notebooks. This
    load the previously generated data, does some analysis and visualization
    on the results 

#### Alanine Dipeptide in explicit water example

- [`alanine.ipynb`](http://github.com/choderalab/openpathsampling/blob/master/examples/ipython/alanine.ipynb)
    A simple example noteboon on how to use OpenMM to run simulations on
    Alanine dipeptide in explicit solvent.

- [`alanine_dipeptide_old_example.ipynb`](http://github.com/choderalab/openpathsampling/blob/master/examples/ipython/alanine_dipeptide_old_example.ipynb)
    Basic setup from the W. Du and P. Bolhuis Paper on SRTIS. Is supposed to
    become the setup for an example in the publication.

#### Alanine Weina Du 6 state MSTIS setting

- [`alanine_dipeptide_mstis_bootstrapping.ipynb`](http://github.com/choderalab/openpathsampling/blob/master/examples/ipython/alanine_dipeptide_mstis_bootstrapping.ipynb)
    [Part 1] Basic setup from the W. Du and P. Bolhuis (2011) Paper on SRTIS using 6 predefined states and their interfaces. This part will only construct initial trajectories that will be use later.[^1]
    
[^1]: W.-N. Du, K. A. Marino, and P. G. Bolhuis, “Multiple state transition interface sampling of alanine dipeptide in explicit solvent,” J. Chem. Phys., vol. 135, no. 14, p. 145102, 2011.
    
- [`alanine_dipeptide_mstis_prepare.ipynb`](http://github.com/choderalab/openpathsampling/blob/master/examples/ipython/alanine_dipeptide_mstis_bootstrapping.ipynb)
	[Part 2] This will use the previously generated paths and state definitions from a file and construct all necessary parts for the 6 state MSTIS including the generation of initial minus paths for all states and equilibration. All results are stored in a file.

- [`alanine_dipeptide_mstis_run.ipynb`](http://github.com/choderalab/openpathsampling/blob/master/examples/ipython/alanine_dipeptide_mstis_run.ipynb)
    [Part 3] This will read the MSTIS setup from before and run a fixed steps and store the results. 

- [`alanine_dipeptide_mstis_restart.ipynb`](http://github.com/choderalab/openpathsampling/blob/master/examples/ipython/alanine_dipeptide_mstis_restart.ipynb)
    [Part 4] This open the current production file and will run and append more steps.

- [`alanine_dipeptide_mstis_analysis.ipynb`](http://github.com/choderalab/openpathsampling/blob/master/examples/ipython/alanine_dipeptide_mstis_analysis.ipynb)
    [Part 5] Analysis of the results in the production file. Almost entirely a copy of the analysis of the toy MSTIS analysis notebook.
     

## Tutorials

-  [`move_strategies_and_schemes.ipynb`](http://github.com/choderalab/openpathsampling/blob/master/examples/ipython/move_strategies_and_schemes.ipynb)
    A tutorial notebook to discuss the workings of move strategies and move
    schemes. Also a good starting point to understand how replica exchange
    moves are generated, detailed balance and all the little pitfalls there
    are about doing correct replica exchange moves.

- [`repex_networks.ipynb`](http://github.com/choderalab/openpathsampling/blob/master/examples/ipython/repex_networks.ipynb)
    A test checking analysis functions for analysis of replica networks,
    i.e. treating the flow of replicas between ensembles as a graph and
    analyze it.

- [`committors.ipynb`](http://github.com/choderalab/openpathsampling/blob/master/examples/ipython/committors.ipynb)
    Examples of running committor calculations, as well as doing a committor
    analysis based on shooting points from a path sampling simulation that
    has already been run.

- [`sequential_ensembles.ipynb`](http://github.com/choderalab/openpathsampling/blob/master/examples/ipython/sequential_ensembles.ipynb)
    Incomplete tutorial on how to use the SequentialPathMover object.

- [`sliced_sequential_ensembles.ipynb`](http://github.com/choderalab/openpathsampling/blob/master/examples/ipython/sliced_sequential_ensembles.ipynb)
    ...

- [`tutorial_storage.ipynb`](http://github.com/choderalab/openpathsampling/blob/master/examples/ipython/tutorial_storage.ipynb)
    A tutorial notebook on how to work with the storage. Explains loading,
    saving, caching, etc...

- [`troubleshooting_ops.ipynb`](http://github.com/choderalab/openpathsampling/blob/master/examples/ipython/troubleshooting_ops.ipynb)
    This should become the FAQs of OpenPathSampling. A quick guide so solve
    the most common issues.

- [`tutorial_visualization.ipynb`](http://github.com/choderalab/openpathsampling/blob/master/examples/ipython/tutorial_visualization.ipynb)
    Contains a basic tutorial on visualization function. Still incomplete

- [`which_network.ipynb`](http://github.com/choderalab/openpathsampling/blob/master/examples/ipython/which_network.ipynb)
    A tutorial for beginners on how to decide which (MISTIS or MSTIS) to
    use. Still incomplete.

## Tests

Many of these notebooks are also used at integration tests. We use the
[`ipynbtest.py`](http://github.com/jhprinz/ipynb-test) script to run
notebooks from the command line, and, when appropriate, check the
correctness of the results.

- [`localtest.sh`](http://github.com/choderalab/openpathsampling/blob/master/examples/ipython/localtest.sh)
    A test script to run *all* the notebooks listed here. Only a subset are
    used as continuous integration tests. Requires
    [`ipynbtest.py`](http://github.com/jhprinz/ipynb-test).

- [`langevin_integrator_check.ipynb`](http://github.com/choderalab/openpathsampling/blob/master/examples/ipython/langevin_integrator_check.ipynb)
    A test notebook that checks that the toy_engine langevin integrator will
    actually sample from the correct distributions.

- [`test_snapshot_modifier.ipynb`](http://github.com/choderalab/openpathsampling/blob/master/examples/ipython/test_snapshot_modifier.ipynb)
    A notebook to test and visually inspect whether the `RandomVelocities`
    snapshot modifier gives the correct distribution.

## Attic

- [`toy_bootstrapping.ipynb`](http://github.com/choderalab/openpathsampling/blob/master/examples/ipython/toy_bootstrapping.ipynb)
    [Part 1] of the large ToyDynamics example. Has been replaced by the mstis examples.

- [`toy_tis.ipynb`](http://github.com/choderalab/openpathsampling/blob/master/examples/ipython/toy_tis.ipynb)
    [Part 2] of the large ToyDynamics example. Has been replaced by the mstis examples.

- [`toy_analysis.ipynb`](http://github.com/choderalab/openpathsampling/blob/master/examples/ipython/toy_analysis.ipynb)
    [Part 3] of the large ToyDynamics example. Has been replaced by the mstis examples.<|MERGE_RESOLUTION|>--- conflicted
+++ resolved
@@ -35,9 +35,6 @@
 
 ## Examples
 
-<<<<<<< HEAD
-#### MSTIS example (4 parts)
-=======
 #### Simplest examples
 
 * [`simple_tps.ipynb`](http://github.com/choderalab/openpathsampling/blob/master/examples/ipython/simple_tps.ipynb)
@@ -48,8 +45,7 @@
     trajectory (not necessarily physically real, but as close as possible)
     connecting the initial and final states for your system.
 
-#### MSTIS example (3 parts)
->>>>>>> 54d6d84f
+#### MSTIS example (4 parts)
 
 This is the main example illustrating the usage of OpenPathSampling for a
 Multi-State Transition Interface Sampling in a 2D toy potential with 3
