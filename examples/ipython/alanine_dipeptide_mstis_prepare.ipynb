--- conflicted
+++ resolved
@@ -88,11 +88,7 @@
       "Samples: 28\n",
       "Ensembles: 351\n",
       "SampleSets: 1\n",
-<<<<<<< HEAD
-      "Snapshots: 11098\n",
-=======
       "Snapshots: 5642\n",
->>>>>>> 1f0c4fbe
       "Networks: 1\n"
      ]
     }
@@ -309,21 +305,12 @@
      "name": "stdout",
      "output_type": "stream",
      "text": [
-<<<<<<< HEAD
-      "Out D0 10 (19) A-X-A-X-A\n",
-      "Out A0 10 (12) A-X-A-X-A\n",
-      "Out B0 10 (21) A-X-A-X-A\n",
-      "Out F0 10 (15) A-X-A-X-A\n",
-      "Out C0 10 15 (29) A-X-A-X-A\n",
-      "Out E0 10 (12) A-X-A-X-A\n"
-=======
       "Out E0 10 (10) A-X-A-X-A\n",
       "Out C0 10 15 20 25 30 35 40 45 50 55 60 65 70 75 80 85 (38) A-X-A-X-A\n",
       "Out D0 10 15 20 25 30 (35) A-X-A-X-A\n",
       "Out B0 10 15 20 (28) A-X-A-X-A\n",
       "Out A0 10 15 20 (24) A-X-A-X-A\n",
       "Out F0 10 15 (33) A-X-A-X-A\n"
->>>>>>> 1f0c4fbe
      ]
     }
    ],
@@ -403,43 +390,6 @@
      "name": "stdout",
      "output_type": "stream",
      "text": [
-<<<<<<< HEAD
-      "0 8 I'face 0 True\n",
-      "1 16 I'face 1 True\n",
-      "2 86 I'face 2 True\n",
-      "3 75 I'face 3 True\n",
-      "4 75 [TISEnsemble] True\n",
-      "5 17 I'face 0 True\n",
-      "6 17 I'face 1 True\n",
-      "7 21 I'face 2 True\n",
-      "8 21 [TISEnsemble] True\n",
-      "9 15 I'face 0 True\n",
-      "10 15 I'face 1 True\n",
-      "11 35 I'face 2 True\n",
-      "12 26 I'face 3 True\n",
-      "13 26 [TISEnsemble] True\n",
-      "14 10 I'face 0 True\n",
-      "15 57 I'face 1 True\n",
-      "16 53 I'face 2 True\n",
-      "17 89 I'face 3 True\n",
-      "18 89 [TISEnsemble] True\n",
-      "19 16 I'face 0 True\n",
-      "20 13 I'face 1 True\n",
-      "21 41 I'face 2 True\n",
-      "22 41 [TISEnsemble] True\n",
-      "23 13 I'face 0 True\n",
-      "24 10 I'face 1 True\n",
-      "25 31 I'face 2 True\n",
-      "26 116 I'face 3 True\n",
-      "27 116 [TISEnsemble] True\n",
-      "28 16 [UnionEnsemble] True\n",
-      "-1 19 [MinusInterfaceEnsemble] True\n",
-      "-2 12 [MinusInterfaceEnsemble] True\n",
-      "-3 21 [MinusInterfaceEnsemble] True\n",
-      "-4 15 [MinusInterfaceEnsemble] True\n",
-      "-5 29 [MinusInterfaceEnsemble] True\n",
-      "-6 12 [MinusInterfaceEnsemble] True\n"
-=======
       "0 20 I'face 0 True\n",
       "1 20 I'face 1 True\n",
       "2 45 I'face 2 True\n",
@@ -475,7 +425,6 @@
       "-4 28 [MinusInterfaceEnsemble] True\n",
       "-5 24 [MinusInterfaceEnsemble] True\n",
       "-6 33 [MinusInterfaceEnsemble] True\n"
->>>>>>> 1f0c4fbe
      ]
     }
    ],
@@ -641,11 +590,7 @@
      "name": "stdout",
      "output_type": "stream",
      "text": [
-<<<<<<< HEAD
-      "filesize : 35 MB\n"
-=======
       "filesize : 27 MB\n"
->>>>>>> 1f0c4fbe
      ]
     }
    ],
