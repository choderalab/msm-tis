#!/usr/bin/env python
"""
Simple example script for running and testing IPython notebooks.

usage: ipynbtest.py [-h] [--timeout TIMEOUT] [--rerun-if-timeout [RERUN]]
                    [--restart-if-fail [RESTART]] [--strict]
                    [--pass-if-timeout] [--show-diff] [--verbose]
                    file.ipynb

Run all cells in an ipython notebook as a test and check whether these
successfully execute and compares their output to the one inside the notebook

positional arguments:
  file.ipynb            the notebook to be checked

optional arguments:
  -h, --help            show this help message and exit
  --timeout TIMEOUT     the default timeout time in seconds for a cell
                        evaluation. Default is 300s (5mins). Note that travis
                        will consider it an error by default if after 600s
                        (10mins) no output is generated. So 600s is the
                        default limit by travis. However, a test cell that
                        takes this long should be split in more than one or
                        simplified.
  --rerun-if-timeout [RERUN]
                        if set then a timeout in a cell will cause to run the.
                        Default is 2 (means make up to 3 attempts)
  --restart-if-fail [RESTART]
                        if set then a fail in a cell will cause to restart the
                        full notebook!. Default is 0 (means NO rerun).Use this
                        with care.
  --strict              if set to true then the default test is that cell have
                        to match otherwise a diff will not be considered a
                        failed test
  --pass-if-timeout     if set then a timeout (after last retry) is considered
                        a passed test
  --show-diff           if set to true differences in the cell are shown in
                        `diff` style
  --verbose             if set then text output is send to the console.


Each cell is submitted to the kernel, and the outputs are compared with those
stored in the notebook.

This version needs IPython 3.0.0 and makes use of some nice features. It can
handle notebooks of version 3 (IPython 2) and version 4 (IPython 3).

CHANGELOG
---------
Oct-05 2014:
- Added support for IPython 4.0.0 / Jupyter. This had some extensive
  packages renamed but should work now.
- Reduced the latency for cell to 0.05 seconds. This should be enough on a
  local machine to get the result.

The original is found in a gist under https://gist.github.com/minrk/2620735
"""

import os
import sys
import re
import argparse
import uuid
import difflib

from Queue import Empty

try:
    # IPython 4.0.0+ / Jupyter - the big split
    from jupyter_client.manager import KernelManager
    import nbformat

#    print 'Found Jupyter / IPython 4+'

except ImportError:
    # IPython 3.0.0+
    from IPython.kernel.manager import KernelManager
    import IPython.nbformat as nbformat

#    print 'Using IPython 3+'


class TravisConsole(object):
    """
    A wrapper class to allow easier output to the console especially for travis
    """

    def __init__(self):
        self.stream = sys.stdout
        self.linebreak = '\n'
        self.fold_count = dict()
        self.fold_stack = dict()

        # very complicated, maybe too? complicated
        self.fold_uuid = str(uuid.uuid4()).split('-')[1]

    def fold_open(self, name):
        """
        open the travis fold with given name

        Parameters
        ----------
        name : string
            the name of the fold
        """
        if name not in self.fold_count:
            self.fold_count[name] = 0
            self.fold_stack[name] = []

        self.fold_count[name] += 1
        fold_name = self.fold_uuid + '.' + name.lower() + '.' + str(self.fold_count[name])

        self.fold_stack[name].append(fold_name)

        self.writeln("travis_fold:start:" + fold_name)

    def fold_close(self, name):
        """
        close the travis fold with given name

        Parameters
        ----------
        name : string
            the name of the fold
        """
        fold_name = self.fold_uuid + '.' + name.lower() + '.' + str(self.fold_count[name])
        self.writeln("travis_fold:end:" + fold_name)

    @staticmethod
    def _indent(s, num = 4):
        lines = s.splitlines(True)
        lines = map(lambda s: ' ' * num + s, lines)
        return ''.join(lines)

    def writeln(self, s, indent = 0):
        """write a string with linebreak at the end

        Parameters
        ----------
        s : string
            the string to be written to travis console
        indent : int, default 0
            if non-zero add the number of space before each line
        """
        self.write(s, indent)
        if s[-1] != '\n':
            # make a line break if there is none present
            self.br()

    def br(self):
        """
        Write a linebreak
        """
        self.stream.write(self.linebreak)

    def write(self, s, indent = 0):
        """write a string to travis output with possible indention

        Parameters
        ----------
        s : string
            the string to be written to travis console
        indent : int, default 0
            if non-zero add the number of space before each line
        """
        if indent > 0:
            self.stream.write(self._indent(s, indent))
        else:
            self.stream.write(s)

        self.stream.flush()

    @staticmethod
    def red(s):
        """format a string to be red in travis output

        Parameters
        ----------
        s : string
            string to be colored

        Returns
        -------
        string
            the colored string
        """
        RED = '\033[31m'
        DEFAULT = '\033[39m'
        return RED + s + DEFAULT

    @staticmethod
    def green(s):
        """format a string to be green in travis output

        Parameters
        ----------
        s : string
            string to be colored

        Returns
        -------
        string
            the colored string
        """
        GREEN = '\033[32m'
        DEFAULT = '\033[39m'
        return GREEN + s + DEFAULT

    @staticmethod
    def blue(s):
        """format a string to be blue in travis output

        Parameters
        ----------
        s : string
            string to be colored

        Returns
        -------
        string
            the colored string
        """
        BLUE = '\033[36m'
        DEFAULT = '\033[39m'
        return BLUE + s + DEFAULT

    def format_diff(self, difference):
        """format a list of diff commands for travis output

        this will remove empty lines, lines starting with `?` and
        add coloring depending on whether a line starts with `+` or `-`

        Parameters
        ----------
        diff : list of diff (string)
            the list of diff commands to be formatted

        Returns
        -------
        string
            a string representation of all diffs
        """
        colored_diffs = []
        for line in difference:
            if line[0] == '-':
                colored_diffs.append(self.red(line))
            elif line[0] == '+':
                colored_diffs.append(self.green(line))
            else:
                colored_diffs.append(line)

        # remove unnecessary linebreaks
        colored_diffs = [line.replace('\n', '') for line in colored_diffs]

        # remove line we do not want
        colored_diffs = [line for line in colored_diffs if len(line) > 0 and line[0] != '?']

        return '\n'.join(colored_diffs)


class IPyTestConsole(TravisConsole):
    """
    Add support for different output results
    """

    def __init__(self):
        super(IPyTestConsole, self).__init__()

        self.default_results = {
            'success': True,  # passed without differences
            'kernel': False,  # kernel (IPYTHON) error occurred
            'error': False,  # errors during execution
            'timeout': False,  # kernel run timed out
            'diff': True,  # passed, but with differences in the output
            'skip': True,  # cell has been skipped
            'ignore': True  # cell has been executed, but not compared
        }

        self.pass_count = 0
        self.fail_count = 0
        self.result_count = dict()
        self.last_fail = False

        self.reset()

    def reset(self):
        self.result_count = { key: 0 for key in self.default_results.keys() }
        self.pass_count = 0
        self.fail_count = 0

    def write_result(self, result, okay_list = None):
        """write final result of test

        this keeps track of the result types
        """
        my_list = self.default_results.copy()
        if okay_list is not None:
            my_list.update(okay_list)

        if my_list[result]:
            self.write(self.green('ok'))
            self.pass_count += 1
            self.last_fail = False
        else:
            self.write(self.red('fail'))
            self.fail_count += 1
            self.last_fail = True

        self.writeln(' [' + result + ']')
        self.result_count[result] += 1


class IPyKernel(object):
    """
    A simple wrapper class to run cells in an IPython Notebook.

    Notes
    -----
    - Use `with` construct to properly instantiate
    - IPython 3.0.0+ is assumed for this version

    """

    def __init__(self, nb_version = 4):
        # default timeout time is 60 seconds
        self.default_timeout = 60
        self.extra_arguments = ['--pylab=inline']
        self.nb_version = nb_version

    def __enter__(self):
        self.km = KernelManager()
        self.km.start_kernel(
            extra_arguments = self.extra_arguments,
            stderr = open(os.devnull, 'w')
        )

        self.kc = self.km.client()
        self.kc.start_channels()

        self.iopub = self.kc.iopub_channel
        self.shell = self.kc.shell_channel

        # run %pylab inline, because some notebooks assume this
        # even though they shouldn't

        self.shell.send("pass")
        self.shell.get_msg()
        while True:
            try:
                self.iopub.get_msg(timeout = 0.05)
            except Empty:
                break

        return self

    def __exit__(self, exc_type, exc_val, exc_tb):
        self.kc.stop_channels()
        self.km.shutdown_kernel()
        del self.km

    def run(self, cell, timeout = None):
        """
        Run a notebook cell in the IPythonKernel

        Parameters
        ----------
        cell : IPython.notebook.Cell
            the cell to be run
        timeout : int or None (default)
            the time in seconds after which a cell is stopped and assumed to
            have timed out. If set to None the value in `default_timeout`
            is used

        Returns
        -------
        list of outs
            a list of NotebookNodes of the returned types. This is
            similar to the list of outputs generated when a cell is run
        """

        use_timeout = self.default_timeout

        if timeout is not None:
            use_timeout = timeout

        if hasattr(cell, 'input'):
            self.kc.execute(cell.input)
        elif hasattr(cell, 'source'):
            self.kc.execute(cell.source)
        else:
            raise AttributeError('No source/input key')

        self.shell.get_msg(timeout = use_timeout)
        outs = []

        while True:
            try:
                msg = self.iopub.get_msg(timeout = 0.05)
            except Empty:
                break
            msg_type = msg['msg_type']
            if msg_type in ('status', 'pyin', 'execute_input'):
                continue
            elif msg_type == 'clear_output':
                outs = []
                continue

            content = msg['content']
            out = nbformat.NotebookNode(output_type = msg_type)

            if msg_type == 'stream':
                out.name = content['name']
                out.text = content['text']
            elif msg_type in ('display_data', 'pyout', 'execute_result'):
                if hasattr(content, 'execution_count'):
                    out['execution_count'] = content['execution_count']
                else:
                    out['execution_count'] = None
                out['data'] = content['data']
                out['metadata'] = content['metadata']

            elif msg_type == 'error':
                out.ename = content['ename']
                out.evalue = content['evalue']
                out.traceback = content['traceback']

<<<<<<< HEAD
=======
            elif msg_type.startswith('comm_'):
                # messages used to initialize, close and unpdate widgets
                # we will ignore these and hope for the best
                pass

>>>>>>> 6815a056
            else:
                print "unhandled iopub msg:", msg_type

            outs.append(out)

        return outs

    @staticmethod
    def sanitize(s):
        """sanitize a string for comparison.

        fix universal newlines, strip trailing newlines, and normalize likely
        random values (memory addresses and UUIDs)
        """
        if not isinstance(s, basestring):
            return s
        # normalize newline:
        s = s.replace('\r\n', '\n')

        # ignore trailing newlines (but not space)
        s = s.rstrip('\n')

        # normalize hex addresses:
        s = re.sub(r'0x[a-f0-9]+', '0xFFFFFFFF', s)

        # normalize UUIDs:
        s = re.sub(r'[a-f0-9]{8}(\-[a-f0-9]{4}){3}\-[a-f0-9]{12}', 'U-U-I-D', s)

        # fix problem with

        return s

    def compare_outputs(
            self,
            test,
            ref,
            skip_compare = ('traceback', 'latex', 'execution_count')
    ):
        """
        Compare two lists of `NotebookNode`s

        Parameters
        ----------
        test : list of `NotebookNode`
            the list of be tested generated by the kernel
        ref : list of `NotebookNode`
            the reference list read from the notebook
        skip_compare : list of str
            a list of strings that name node types that are not to be tested

        Returns
        -------
        bool
            is True if both lists are different
        list of diff
            a list of diff (str) the represent the differences
        """
        diff = False
        diff_list = []

        if self.nb_version == 4:
            for key in ref:
                if key not in test:
                    return True, ["missing key: %s != %s" % (test.keys(), ref.keys())]

                elif key not in skip_compare:
                    if key == 'data':
                        for data_key in test[key]:
                            my_diff = self.do_diff(
                                data_key,
                                test[key],
                                ref[key])

                            if my_diff is not None:
                                diff_list += my_diff
                                diff = True

                    else:
                        # can this happen?
                        my_diff = self.do_diff(key, test, ref)
                        if my_diff is not None:
                            diff_list += my_diff
                            diff = True

        return diff, diff_list

    def do_diff(self, key, test_cell, ref_cell):
        """
        Compare the key of two dicts

        Parameters
        ----------
        key : string
            the key to be compared
        test_cell : dict
            a dict with `key` as a key of string value
        ref_cell : dict
            a dict with `key` as a key of string value

        Returns
        -------
        list of diff (str)
            a list of diff representing the differences
        """

        if hasattr(ref_cell, key):
            s1 = self.sanitize(ref_cell[key])
        else:
            s1 = ''

        if hasattr(test_cell, key):
            s2 = self.sanitize(test_cell[key])
        else:
            s2 = ''

        if key in ['image/png', 'image/svg', 'image/svg+xml']:
            if s1 != s2:
                return ['>>> diff in %s (size new : %d vs size old : %d )' %
                        (key, len(s1), len(s2))]
        else:
            if s1 != s2:
                expected = s1.splitlines(1)
                actual = s2.splitlines(1)
                diff = difflib.ndiff(expected, actual)

                return ['>>> diff in ' + key] + list(diff)

        return None

    def get_commands(self, cell):
        """
        Extract potential commands from the first line of a cell

        if a code cell starts with the hashbang `#!` it can be followed by
        a comma separated list of commands. Each command can be
        a single key `skip`
        or
        a key/value pair separated by a colon `timeout:[int]`

        Parameters
        ----------
        cell : a NotebookCell
            the cell to be examined

        Returns
        -------
        dict
            a dict of key/value pairs. For a single command the value is `True`
        """
        commands = { }
        source = self.get_source(cell)
        if source is not None:
            lines = source.splitlines()
            if len(lines) > 0:
                first_line = lines[0]
                if first_line.startswith('#!'):
                    txt = first_line[2:].strip()

                    parts = txt.split(',')
                    for part in parts:
                        subparts = part.split(':')
                        if len(subparts) == 1:
                            commands[subparts[0].strip().lower()] = True
                        elif len(subparts) == 2:
                            commands[subparts[0].strip().lower()] = subparts[1]

        return commands

    def get_source(self, cell):
        """
        get the source code of a cell

        Notes
        -----
        This is legacy of IPython 2/3 conversion.

        Parameters
        ----------
        cell : a NotebookCell
            the cell to be examined

        Returns
        -------
        string
            the source code

        """
        if cell.cell_type == 'code':
            if hasattr(cell, 'input'):
                return cell.input
            elif hasattr(cell, 'source'):
                return cell.source
            else:
                return None

    def is_empty_cell(self, cell):
        """
        Check if a cell has no code

        Parameters
        ----------
        cell : a NotebookCell
            the cell to be examined

        Returns
        -------
        bool
            True if the cell has no code, False otherwise
        """
        source = self.get_source(cell)
        if source is None or source == '':
            return True
        else:
            return False


# ===============================================================================
#  MAIN
# ===============================================================================

if __name__ == '__main__':
    parser = argparse.ArgumentParser(
        description = 'Run all cells in an ipython notebook as a test and ' +
                      'check whether these successfully execute and ' +
                      'compares their output to the one inside the notebook')

    parser.add_argument(
        'file',
        metavar = 'file.ipynb',
        help = 'the notebook to be checked',
        type = str)

    parser.add_argument('--timeout', dest = 'timeout',
                        type = int, default = 300,
                        help = 'the default timeout time in seconds for a cell ' +
                               'evaluation. Default is 300s (5mins). Note that travis ' +
                               'will consider it an error by default if after 600s (10mins) ' +
                               'no output is generated. So 600s is the default limit by travis. '
                               'However, a test cell that takes this long should be split in ' +
                               'more than one or simplified.')

    parser.add_argument('--rerun-if-timeout', dest = 'rerun',
                        type = int, default = 2, nargs = '?',
                        help = 'if set then a timeout in a cell will cause to run ' +
                               'the. Default is 2 (means make up to 3 attempts)')

    parser.add_argument('--restart-if-fail', dest = 'restart',
                        type = int, default = 0, nargs = '?',
                        help = 'if set then a fail in a cell will cause to restart ' +
                               'the full notebook!. Default is 0 (means NO rerun).' +
                               'Use this with care.')

    parser.add_argument('--strict', dest = 'strict',
                        action = 'store_true',
                        default = False,
                        help = 'if set to true then the default test is that cell ' +
                               'have to match otherwise a diff will not be ' +
                               'considered a failed test')

    parser.add_argument(
        '--pass-if-timeout',
        dest = 'no_timeout', action = 'store_true',
        default = False,
        help = 'if set then a timeout (after last retry) is considered a ' +
               'passed test')

    parser.add_argument(
        '--show-diff',
        dest = 'show_diff',
        action = 'store_true',
        default = False,
        help = 'if set to true differences in the cell are shown ' +
               'in `diff` style')

    parser.add_argument(
        '--verbose',
        dest = 'verbose', action = 'store_true',
        default = False,
        help = 'if set then text output is send to the ' +
               'console.')

    args = parser.parse_args()
    ipynb = args.file
    verbose = args.verbose

    tv = IPyTestConsole()

    if args.strict:
        tv.default_results['diff'] = False

    if args.no_timeout:
        tv.default_results['timeout'] = True

    tv.writeln('testing ipython notebook : "%s"' % ipynb)
    tv.fold_open('ipynb')

    timeout_rerun = args.rerun
    fail_restart = args.restart

    with open(ipynb) as f:
        nb = nbformat.reads(f.read(), 4)
        # Convert all notebooks to the format IPython 3.0.0 uses to
        # simplify comparison
        nb = nbformat.convert(nb, 4)

    notebook_restart = True
    notebook_run_count = 0

    while notebook_restart:
        notebook_restart = False
        notebook_run_count += 1

        tv.reset()
        tv.write("starting kernel ... ")
        with IPyKernel() as ipy:
            ipy.default_timeout = args.timeout
            tv.writeln("ok")

            nbs = ipynb.split('.')
            nb_class_name = nbs[1] + '.' + nbs[0].replace(" ", "_")

            tv.br()

            if hasattr(nb, 'worksheets'):
                ws = nb.worksheets[0]
            else:
                ws = nb

            for cell in ws.cells:

                if notebook_restart:
                    # if we restart anyway skip all remaining cells
                    continue

                if cell.cell_type == 'markdown':
                    for line in cell.source.splitlines():
                        # only tv.writeln(headlines in markdown
                        # TODO: exclude # comments in code blocks
                        if line.startswith('#') and line[1] != '!':
                            tv.writeln(line)

                if cell.cell_type == 'heading':
                    tv.writeln('#' * cell.level + ' ' + cell.source)

                if cell.cell_type != 'code':
                    continue

                # if code cell then continue

                if ipy.is_empty_cell(cell):
                    # empty cell will not be tested
                    continue

                if hasattr(cell, 'prompt_number'):
                    tv.write(nb_class_name + '.' + 'In [%3i]' %
                            cell.prompt_number + ' ... ')
                elif hasattr(cell, 'execution_count') and \
                            cell.execution_count is not None:
                    tv.write(nb_class_name + '.' + 'In [%3i]' %
                            cell.execution_count + ' ... ')
                else:
                    tv.write(nb_class_name + '.' + 'In [???]' + ' ... ')

                commands = ipy.get_commands(cell)

                result = 'success'

                timeout = ipy.default_timeout

                if 'skip' in commands:
                    tv.write_result('skip')
                    continue

                cell_run_count = 0
                cell_run_again = True
                cell_passed = True

                outs = []

                while cell_run_again:
                    cell_run_count += 1
                    cell_run_again = False
                    cell_passed = True

                    try:
                        if 'timeout' in commands:
                            outs = ipy.run(cell, timeout = int(commands['timeout']))
                        else:
                            outs = ipy.run(cell)

                    except Exception as e:
                        # Internal IPython error occurred (might still be
                        # that the cell did not execute correctly)
                        if 'ignore' not in commands:
                            cell_passed = False
                            if repr(e) == 'Empty()':
                                # Assume it has been timed out!
                                if cell_run_count <= timeout_rerun:
                                    cell_run_again = True
                                    tv.write('timeout [retry #%d] ' % cell_run_count)
                                else:
                                    if 'pass-if-timeout' in commands:
                                        tv.write_result('timeout', okay_list = {'timeout': True})
                                    elif 'fail-if-timeout' in commands:
                                        tv.write_result('timeout', okay_list = {'timeout': False})
                                    else:
                                        tv.write_result('timeout')

                                        # tv.writeln('>>> TimeOut (%is)' % args.timeout)
                            else:
                                tv.write_result('kernel')
                                tv.fold_open('ipynb.kernel')
                                tv.writeln('>>> ' + out.ename + ' ("' + out.evalue + '")')
                                tv.writeln(repr(e), indent = 4)
                                tv.fold_close('ipynb.kernel')
                        else:
                            if repr(e) == 'Empty()':
                                # Assume it has been timed out!
                                tv.write('timeout / ')
                                tv.write_result('ignore')
                            else:
                                tv.write('kernel / ')
                                tv.write_result('ignore')
                                tv.fold_open('ipynb.kernel')
                                tv.writeln('>>> ' + out.ename + ' ("' + out.evalue + '")')
                                tv.writeln(repr(e), indent = 4)
                                tv.fold_close('ipynb.kernel')

                if not cell_passed:
                    if tv.last_fail and notebook_run_count <= fail_restart:
                        notebook_restart = True

                    continue

                failed = False
                diff = False
                diff_str = ''
                out_str = ''
                for out, ref in zip(outs, cell.outputs):
                    if out.output_type == 'error':
                        # An python error occurred. Cell is not completed correctly
                        if 'ignore' not in commands:
                            tv.write_result('error')
                        else:
                            tv.write('error / ')
                            tv.write_result('ignore')

                        tv.fold_open('ipynb.error')
                        tv.writeln('>>> ' + out.ename + ' ("' + out.evalue + '")')

                        for idx, trace in enumerate(out.traceback[1:]):
                            tv.writeln(trace, indent = 4)

                        tv.fold_close('ipynb.error')
                        failed = True
                    else:
                        this_diff, this_str = ipy.compare_outputs(out, ref)
                        if 'verbose' in commands or verbose:
                            if 'data' in out:
                                for key, value in out.data.iteritems():
                                    if 'text' in key:
                                        out_str += value + '\n'

                        if this_diff:
                            # Output is different than the one in the notebook.
                            diff_str += tv.format_diff(this_str)
                            diff = True

                if diff and not failed:
                    if 'ignore' not in commands:
                        if 'strict' in commands:
                            # strict mode means a difference will fail the test
                            tv.write_result('diff', okay_list = {'diff': False})
                        elif 'lazy' in commands:
                            # lazy mode means a difference will pass the test
                            tv.write_result('diff', okay_list = {'diff': True})
                        else:
                            # use defaults
                            tv.write_result('diff')
                    else:
                        tv.write('diff / ')
                        tv.write_result('ignore')

                    if args.show_diff:
                        tv.fold_open('ipynb.diff')
                        tv.writeln(diff_str)
                        tv.fold_close('ipynb.diff')

                if not failed and not diff:
                    tv.write_result('success')

                if tv.last_fail and notebook_run_count <= fail_restart:
                    # we had a fail so restart the whole notebook
                    notebook_restart = True

                if out_str != '' and 'quiet' not in commands:
                    tv.fold_open('ipynb.out')
                    tv.writeln(out_str)
                    tv.fold_close('ipynb.out')

            tv.br()
            tv.writeln("  testing results")
            tv.writeln("  ===============")
            if tv.pass_count > 0:
                tv.writeln("    %3i cells passed [" %
                           tv.pass_count + tv.green('ok') + "]")
            if tv.fail_count > 0:
                tv.writeln("    %3i cells failed [" %
                           tv.fail_count + tv.red('fail') + "]")

            tv.br()
            tv.writeln("  %3i cells successfully replicated [success]" %
                       tv.result_count['success'])
            tv.writeln("  %3i cells had mismatched outputs [diff]" %
                       tv.result_count['diff'])
            tv.writeln("  %3i cells timed out during execution [time]" %
                       tv.result_count['timeout'])
            tv.writeln("  %3i cells ran with python errors [error]" %
                       tv.result_count['error'])
            tv.writeln("  %3i cells have been run without comparison [ignore]" %
                       tv.result_count['ignore'])
            tv.writeln("  %3i cells failed to even run (IPython error) [kernel]" %
                       tv.result_count['kernel'])
            tv.writeln("  %3i cells have been skipped [skip]" %
                       tv.result_count['skip'])

            if notebook_restart:
                tv.br()
                tv.writeln(
                    tv.red("  attempt #%d of max %d failed, restarting notebook!" % (
                        notebook_run_count, fail_restart + 1
                    ))
                )

            tv.br()
            tv.write("shutting down kernel ... ")

        tv.writeln('ok')

    tv.fold_close('ipynb')

    if tv.fail_count != 0:
        tv.writeln(tv.red('some tests not passed.'))
        exit(1)
    else:
        tv.writeln(tv.green('all tests passed.'))
        exit(0)<|MERGE_RESOLUTION|>--- conflicted
+++ resolved
@@ -424,14 +424,11 @@
                 out.evalue = content['evalue']
                 out.traceback = content['traceback']
 
-<<<<<<< HEAD
-=======
             elif msg_type.startswith('comm_'):
                 # messages used to initialize, close and unpdate widgets
                 # we will ignore these and hope for the best
                 pass
 
->>>>>>> 6815a056
             else:
                 print "unhandled iopub msg:", msg_type
 
