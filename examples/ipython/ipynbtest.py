#!/usr/bin/env python
"""
Simple example script for running and testing IPython notebooks.

usage: ipynbtest.py [-h] [--timeout TIMEOUT] [--rerun-if-timeout [RERUN]]
                    [--restart-if-fail [RESTART]] [--strict]
                    [--pass-if-timeout] [--show-diff] [--verbose]
                    file.ipynb

Run all cells in an ipython notebook as a test and check whether these
successfully execute and compares their output to the one inside the notebook

positional arguments:
  file.ipynb            the notebook to be checked

optional arguments:
  -h, --help            show this help message and exit
  --timeout TIMEOUT     the default timeout time in seconds for a cell
                        evaluation. Default is 300s (5mins). Note that travis
                        will consider it an error by default if after 600s
                        (10mins) no output is generated. So 600s is the
                        default limit by travis. However, a test cell that
                        takes this long should be split in more than one or
                        simplified.
  --rerun-if-timeout [RERUN]
                        if set then a timeout in a cell will cause to run the.
                        Default is 2 (means make up to 3 attempts)
  --restart-if-fail [RESTART]
                        if set then a fail in a cell will cause to restart the
                        full notebook!. Default is 0 (means NO rerun).Use this
                        with care.
  --strict              if set to true then the default test is that cell have
                        to match otherwise a diff will not be considered a
                        failed test
  --pass-if-timeout     if set then a timeout (after last retry) is considered
                        a passed test
  --show-diff           if set to true differences in the cell are shown in
                        `diff` style
  --verbose             if set then text output is send to the console.


Each cell is submitted to the kernel, and the outputs are compared with those
stored in the notebook.

This version needs IPython 3.0.0 and makes use of some nice features. It can
handle notebooks of version 3 (IPython 2) and version 4 (IPython 3).

CHANGELOG
---------
Oct-05 2014:
- Added support for IPython 4.0.0 / Jupyter. This had some extensive
  packages renamed but should work now.
- Reduced the latency for cell to 0.05 seconds. This should be enough on a
  local machine to get the result.

The original is found in a gist under https://gist.github.com/minrk/2620735
"""

import os
import sys
import re
import argparse
import uuid
import difflib

from Queue import Empty

try:
    # IPython 4.0.0+ / Jupyter - the big split
    from jupyter_client.manager import KernelManager
    import nbformat

#    print 'Found Jupyter / IPython 4+'

except ImportError:
    # IPython 3.0.0+
    from IPython.kernel.manager import KernelManager
    import IPython.nbformat as nbformat

#    print 'Using IPython 3+'


class TravisConsole(object):
    """
    A wrapper class to allow easier output to the console especially for travis
    """

    def __init__(self):
        self.stream = sys.stdout
        self.linebreak = '\n'
        self.fold_count = dict()
        self.fold_stack = dict()

        # very complicated, maybe too? complicated
        self.fold_uuid = str(uuid.uuid4()).split('-')[1]

    def fold_open(self, name):
        """
        open the travis fold with given name

        Parameters
        ----------
        name : string
            the name of the fold
        """
        if name not in self.fold_count:
            self.fold_count[name] = 0
            self.fold_stack[name] = []

        self.fold_count[name] += 1
        fold_name = self.fold_uuid + '.' + name.lower() + '.' + str(self.fold_count[name])

        self.fold_stack[name].append(fold_name)

        self.writeln("travis_fold:start:" + fold_name)

    def fold_close(self, name):
        """
        close the travis fold with given name

        Parameters
        ----------
        name : string
            the name of the fold
        """
        fold_name = self.fold_uuid + '.' + name.lower() + '.' + str(self.fold_count[name])
        self.writeln("travis_fold:end:" + fold_name)

    @staticmethod
    def _indent(s, num = 4):
        lines = s.splitlines(True)
        lines = map(lambda s: ' ' * num + s, lines)
        return ''.join(lines)

    def writeln(self, s, indent = 0):
        """write a string with linebreak at the end

        Parameters
        ----------
        s : string
            the string to be written to travis console
        indent : int, default 0
            if non-zero add the number of space before each line
        """
        self.write(s, indent)
        if s[-1] != '\n':
            # make a line break if there is none present
            self.br()

    def br(self):
        """
        Write a linebreak
        """
        self.stream.write(self.linebreak)

    def write(self, s, indent = 0):
        """write a string to travis output with possible indention

        Parameters
        ----------
        s : string
            the string to be written to travis console
        indent : int, default 0
            if non-zero add the number of space before each line
        """
        if indent > 0:
            self.stream.write(self._indent(s, indent))
        else:
            self.stream.write(s)

        self.stream.flush()

    @staticmethod
    def red(s):
        """format a string to be red in travis output

        Parameters
        ----------
        s : string
            string to be colored

        Returns
        -------
        string
            the colored string
        """
        RED = '\033[31m'
        DEFAULT = '\033[39m'
        return RED + s + DEFAULT

    @staticmethod
    def green(s):
        """format a string to be green in travis output

        Parameters
        ----------
        s : string
            string to be colored

        Returns
        -------
        string
            the colored string
        """
        GREEN = '\033[32m'
        DEFAULT = '\033[39m'
        return GREEN + s + DEFAULT

    @staticmethod
    def blue(s):
        """format a string to be blue in travis output

        Parameters
        ----------
        s : string
            string to be colored

        Returns
        -------
        string
            the colored string
        """
        BLUE = '\033[36m'
        DEFAULT = '\033[39m'
        return BLUE + s + DEFAULT

    def format_diff(self, difference):
        """format a list of diff commands for travis output

        this will remove empty lines, lines starting with `?` and
        add coloring depending on whether a line starts with `+` or `-`

        Parameters
        ----------
        diff : list of diff (string)
            the list of diff commands to be formatted

        Returns
        -------
        string
            a string representation of all diffs
        """
        colored_diffs = []
        for line in difference:
            if line[0] == '-':
                colored_diffs.append(self.red(line))
            elif line[0] == '+':
                colored_diffs.append(self.green(line))
            else:
                colored_diffs.append(line)

        # remove unnecessary linebreaks
        colored_diffs = [line.replace('\n', '') for line in colored_diffs]

        # remove line we do not want
        colored_diffs = [line for line in colored_diffs if len(line) > 0 and line[0] != '?']

        return '\n'.join(colored_diffs)


class IPyTestConsole(TravisConsole):
    """
    Add support for different output results
    """

    def __init__(self):
        super(IPyTestConsole, self).__init__()

        self.default_results = {
            'success': True,  # passed without differences
            'kernel': False,  # kernel (IPYTHON) error occurred
            'error': False,  # errors during execution
            'timeout': False,  # kernel run timed out
            'diff': True,  # passed, but with differences in the output
            'skip': True,  # cell has been skipped
            'ignore': True  # cell has been executed, but not compared
        }

        self.pass_count = 0
        self.fail_count = 0
        self.result_count = dict()
        self.last_fail = False

        self.reset()

    def reset(self):
        self.result_count = { key: 0 for key in self.default_results.keys() }
        self.pass_count = 0
        self.fail_count = 0

    def write_result(self, result, okay_list = None):
        """write final result of test

        this keeps track of the result types
        """
        my_list = self.default_results.copy()
        if okay_list is not None:
            my_list.update(okay_list)

        if my_list[result]:
            self.write(self.green('ok'))
            self.pass_count += 1
            self.last_fail = False
        else:
            self.write(self.red('fail'))
            self.fail_count += 1
            self.last_fail = True

        self.writeln(' [' + result + ']')
        self.result_count[result] += 1


class IPyKernel(object):
    """
    A simple wrapper class to run cells in an IPython Notebook.

    Notes
    -----
    - Use `with` construct to properly instantiate
    - IPython 3.0.0+ is assumed for this version

    """

    def __init__(self, nb_version = 4):
        # default timeout time is 60 seconds
        self.default_timeout = 60
        self.extra_arguments = ['--pylab=inline']
        self.nb_version = nb_version

    def __enter__(self):
        self.km = KernelManager()
        self.km.start_kernel(
            extra_arguments = self.extra_arguments,
            stderr = open(os.devnull, 'w')
        )

        self.kc = self.km.client()
        self.kc.start_channels()

        self.iopub = self.kc.iopub_channel
        self.shell = self.kc.shell_channel

        # run %pylab inline, because some notebooks assume this
        # even though they shouldn't

        self.shell.send("pass")
        self.shell.get_msg()
        while True:
            try:
<<<<<<< HEAD
                self.iopub.get_msg(timeout=0.1)
=======
                self.iopub.get_msg(timeout = 0.05)
>>>>>>> 6815a056
            except Empty:
                break

        return self

    def __exit__(self, exc_type, exc_val, exc_tb):
        self.kc.stop_channels()
        self.km.shutdown_kernel()
        del self.km

    def run(self, cell, timeout = None):
        """
        Run a notebook cell in the IPythonKernel

        Parameters
        ----------
        cell : IPython.notebook.Cell
            the cell to be run
        timeout : int or None (default)
            the time in seconds after which a cell is stopped and assumed to
            have timed out. If set to None the value in `default_timeout`
            is used

        Returns
        -------
        list of outs
            a list of NotebookNodes of the returned types. This is
            similar to the list of outputs generated when a cell is run
        """

        use_timeout = self.default_timeout

        if timeout is not None:
            use_timeout = timeout

        if hasattr(cell, 'input'):
            self.kc.execute(cell.input)
        elif hasattr(cell, 'source'):
            self.kc.execute(cell.source)
        else:
            raise AttributeError('No source/input key')

        self.shell.get_msg(timeout = use_timeout)
        outs = []

        while True:
            try:
<<<<<<< HEAD
                msg = self.iopub.get_msg(timeout=0.01)
=======
                msg = self.iopub.get_msg(timeout = 0.05)
>>>>>>> 6815a056
            except Empty:
                break
            msg_type = msg['msg_type']
            if msg_type in ('status', 'pyin', 'execute_input'):
                continue
            elif msg_type == 'clear_output':
                outs = []
                continue

            content = msg['content']
            out = nbformat.NotebookNode(output_type = msg_type)

            if msg_type == 'stream':
                out.name = content['name']
                out.text = content['text']
            elif msg_type in ('display_data', 'pyout', 'execute_result'):
                if hasattr(content, 'execution_count'):
                    out['execution_count'] = content['execution_count']
                else:
                    out['execution_count'] = None
                out['data'] = content['data']
                out['metadata'] = content['metadata']

            elif msg_type == 'error':
                out.ename = content['ename']
                out.evalue = content['evalue']
                out.traceback = content['traceback']

            elif msg_type.startswith('comm_'):
                # messages used to initialize, close and unpdate widgets
                # we will ignore these and hope for the best
                pass

            else:
                print "unhandled iopub msg:", msg_type

            outs.append(out)

        return outs

    @staticmethod
    def sanitize(s):
        """sanitize a string for comparison.

        fix universal newlines, strip trailing newlines, and normalize likely
        random values (memory addresses and UUIDs)
        """
        if not isinstance(s, basestring):
            return s
        # normalize newline:
        s = s.replace('\r\n', '\n')

        # ignore trailing newlines (but not space)
        s = s.rstrip('\n')

        # normalize hex addresses:
        s = re.sub(r'0x[a-f0-9]+', '0xFFFFFFFF', s)

        # normalize UUIDs:
        s = re.sub(r'[a-f0-9]{8}(\-[a-f0-9]{4}){3}\-[a-f0-9]{12}', 'U-U-I-D', s)

        # fix problem with

        return s

    def compare_outputs(
            self,
            test,
            ref,
            skip_compare = ('traceback', 'latex', 'execution_count')
    ):
        """
        Compare two lists of `NotebookNode`s

        Parameters
        ----------
        test : list of `NotebookNode`
            the list of be tested generated by the kernel
        ref : list of `NotebookNode`
            the reference list read from the notebook
        skip_compare : list of str
            a list of strings that name node types that are not to be tested

        Returns
        -------
        bool
            is True if both lists are different
        list of diff
            a list of diff (str) the represent the differences
        """
        diff = False
        diff_list = []

        if self.nb_version == 4:
            for key in ref:
                if key not in test:
                    return True, ["missing key: %s != %s" % (test.keys(), ref.keys())]

                elif key not in skip_compare:
                    if key == 'data':
                        for data_key in test[key]:
                            my_diff = self.do_diff(
                                data_key,
                                test[key],
                                ref[key])

                            if my_diff is not None:
                                diff_list += my_diff
                                diff = True

                    else:
                        # can this happen?
                        my_diff = self.do_diff(key, test, ref)
                        if my_diff is not None:
                            diff_list += my_diff
                            diff = True

        return diff, diff_list

    def do_diff(self, key, test_cell, ref_cell):
        """
        Compare the key of two dicts

        Parameters
        ----------
        key : string
            the key to be compared
        test_cell : dict
            a dict with `key` as a key of string value
        ref_cell : dict
            a dict with `key` as a key of string value

        Returns
        -------
        list of diff (str)
            a list of diff representing the differences
        """

        if hasattr(ref_cell, key):
            s1 = self.sanitize(ref_cell[key])
        else:
            s1 = ''

        if hasattr(test_cell, key):
            s2 = self.sanitize(test_cell[key])
        else:
            s2 = ''

        if key in ['image/png', 'image/svg', 'image/svg+xml']:
            if s1 != s2:
                return ['>>> diff in %s (size new : %d vs size old : %d )' %
                        (key, len(s1), len(s2))]
        else:
            if s1 != s2:
                expected = s1.splitlines(1)
                actual = s2.splitlines(1)
                diff = difflib.ndiff(expected, actual)

                return ['>>> diff in ' + key] + list(diff)

        return None

    def get_commands(self, cell):
        """
        Extract potential commands from the first line of a cell

        if a code cell starts with the hashbang `#!` it can be followed by
        a comma separated list of commands. Each command can be
        a single key `skip`
        or
        a key/value pair separated by a colon `timeout:[int]`

        Parameters
        ----------
        cell : a NotebookCell
            the cell to be examined

        Returns
        -------
        dict
            a dict of key/value pairs. For a single command the value is `True`
        """
        commands = { }
        source = self.get_source(cell)
        if source is not None:
            lines = source.splitlines()
            if len(lines) > 0:
                first_line = lines[0]
                if first_line.startswith('#!'):
                    txt = first_line[2:].strip()

                    parts = txt.split(',')
                    for part in parts:
                        subparts = part.split(':')
                        if len(subparts) == 1:
                            commands[subparts[0].strip().lower()] = True
                        elif len(subparts) == 2:
                            commands[subparts[0].strip().lower()] = subparts[1]

        return commands

    def get_source(self, cell):
        """
        get the source code of a cell

        Notes
        -----
        This is legacy of IPython 2/3 conversion.

        Parameters
        ----------
        cell : a NotebookCell
            the cell to be examined

        Returns
        -------
        string
            the source code

        """
        if cell.cell_type == 'code':
            if hasattr(cell, 'input'):
                return cell.input
            elif hasattr(cell, 'source'):
                return cell.source
            else:
                return None

    def is_empty_cell(self, cell):
        """
        Check if a cell has no code

        Parameters
        ----------
        cell : a NotebookCell
            the cell to be examined

        Returns
        -------
        bool
            True if the cell has no code, False otherwise
        """
        source = self.get_source(cell)
        if source is None or source == '':
            return True
        else:
            return False


# ===============================================================================
#  MAIN
# ===============================================================================

if __name__ == '__main__':
    parser = argparse.ArgumentParser(
        description = 'Run all cells in an ipython notebook as a test and ' +
                      'check whether these successfully execute and ' +
                      'compares their output to the one inside the notebook')

    parser.add_argument(
        'file',
        metavar = 'file.ipynb',
        help = 'the notebook to be checked',
        type = str)

    parser.add_argument('--timeout', dest = 'timeout',
                        type = int, default = 300,
                        help = 'the default timeout time in seconds for a cell ' +
                               'evaluation. Default is 300s (5mins). Note that travis ' +
                               'will consider it an error by default if after 600s (10mins) ' +
                               'no output is generated. So 600s is the default limit by travis. '
                               'However, a test cell that takes this long should be split in ' +
                               'more than one or simplified.')

    parser.add_argument('--rerun-if-timeout', dest = 'rerun',
                        type = int, default = 2, nargs = '?',
                        help = 'if set then a timeout in a cell will cause to run ' +
                               'the. Default is 2 (means make up to 3 attempts)')

    parser.add_argument('--restart-if-fail', dest = 'restart',
                        type = int, default = 0, nargs = '?',
                        help = 'if set then a fail in a cell will cause to restart ' +
                               'the full notebook!. Default is 0 (means NO rerun).' +
                               'Use this with care.')

    parser.add_argument('--strict', dest = 'strict',
                        action = 'store_true',
                        default = False,
                        help = 'if set to true then the default test is that cell ' +
                               'have to match otherwise a diff will not be ' +
                               'considered a failed test')

    parser.add_argument(
        '--pass-if-timeout',
        dest = 'no_timeout', action = 'store_true',
        default = False,
        help = 'if set then a timeout (after last retry) is considered a ' +
               'passed test')

    parser.add_argument(
        '--show-diff',
        dest = 'show_diff',
        action = 'store_true',
        default = False,
        help = 'if set to true differences in the cell are shown ' +
               'in `diff` style')

    parser.add_argument(
        '--verbose',
        dest = 'verbose', action = 'store_true',
        default = False,
        help = 'if set then text output is send to the ' +
               'console.')

    args = parser.parse_args()
    ipynb = args.file
    verbose = args.verbose

    tv = IPyTestConsole()

    if args.strict:
        tv.default_results['diff'] = False

    if args.no_timeout:
        tv.default_results['timeout'] = True

    tv.writeln('testing ipython notebook : "%s"' % ipynb)
    tv.fold_open('ipynb')

    timeout_rerun = args.rerun
    fail_restart = args.restart

    with open(ipynb) as f:
        nb = nbformat.reads(f.read(), 4)
        # Convert all notebooks to the format IPython 3.0.0 uses to
        # simplify comparison
        nb = nbformat.convert(nb, 4)

    notebook_restart = True
    notebook_run_count = 0

    while notebook_restart:
        notebook_restart = False
        notebook_run_count += 1

        tv.reset()
        tv.write("starting kernel ... ")
        with IPyKernel() as ipy:
            ipy.default_timeout = args.timeout
            tv.writeln("ok")

            nbs = ipynb.split('.')
            nb_class_name = nbs[1] + '.' + nbs[0].replace(" ", "_")

            tv.br()

            if hasattr(nb, 'worksheets'):
                ws = nb.worksheets[0]
            else:
                ws = nb

            for cell in ws.cells:

                if notebook_restart:
                    # if we restart anyway skip all remaining cells
                    continue

                if cell.cell_type == 'markdown':
                    for line in cell.source.splitlines():
                        # only tv.writeln(headlines in markdown
                        # TODO: exclude # comments in code blocks
                        if line.startswith('#') and line[1] != '!':
                            tv.writeln(line)

                if cell.cell_type == 'heading':
                    tv.writeln('#' * cell.level + ' ' + cell.source)

                if cell.cell_type != 'code':
                    continue

                # if code cell then continue

                if ipy.is_empty_cell(cell):
                    # empty cell will not be tested
                    continue

                if hasattr(cell, 'prompt_number'):
                    tv.write(nb_class_name + '.' + 'In [%3i]' %
                            cell.prompt_number + ' ... ')
                elif hasattr(cell, 'execution_count') and \
                            cell.execution_count is not None:
                    tv.write(nb_class_name + '.' + 'In [%3i]' %
                            cell.execution_count + ' ... ')
                else:
                    tv.write(nb_class_name + '.' + 'In [???]' + ' ... ')

                commands = ipy.get_commands(cell)

                result = 'success'

                timeout = ipy.default_timeout

                if 'skip' in commands:
                    tv.write_result('skip')
                    continue

                cell_run_count = 0
                cell_run_again = True
                cell_passed = True

                outs = []

                while cell_run_again:
                    cell_run_count += 1
                    cell_run_again = False
                    cell_passed = True

                    try:
                        if 'timeout' in commands:
                            outs = ipy.run(cell, timeout = int(commands['timeout']))
                        else:
                            outs = ipy.run(cell)

                    except Exception as e:
                        # Internal IPython error occurred (might still be
                        # that the cell did not execute correctly)
                        if 'ignore' not in commands:
                            cell_passed = False
                            if repr(e) == 'Empty()':
                                # Assume it has been timed out!
                                if cell_run_count <= timeout_rerun:
                                    cell_run_again = True
                                    tv.write('timeout [retry #%d] ' % cell_run_count)
                                else:
                                    if 'pass-if-timeout' in commands:
                                        tv.write_result('timeout', okay_list = {'timeout': True})
                                    elif 'fail-if-timeout' in commands:
                                        tv.write_result('timeout', okay_list = {'timeout': False})
                                    else:
                                        tv.write_result('timeout')

                                        # tv.writeln('>>> TimeOut (%is)' % args.timeout)
                            else:
                                tv.write_result('kernel')
                                tv.fold_open('ipynb.kernel')
                                tv.writeln('>>> ' + out.ename + ' ("' + out.evalue + '")')
                                tv.writeln(repr(e), indent = 4)
                                tv.fold_close('ipynb.kernel')
                        else:
                            if repr(e) == 'Empty()':
                                # Assume it has been timed out!
                                tv.write('timeout / ')
                                tv.write_result('ignore')
                            else:
                                tv.write('kernel / ')
                                tv.write_result('ignore')
                                tv.fold_open('ipynb.kernel')
                                tv.writeln('>>> ' + out.ename + ' ("' + out.evalue + '")')
                                tv.writeln(repr(e), indent = 4)
                                tv.fold_close('ipynb.kernel')

                if not cell_passed:
                    if tv.last_fail and notebook_run_count <= fail_restart:
                        notebook_restart = True

                    continue

                failed = False
                diff = False
                diff_str = ''
                out_str = ''
                for out, ref in zip(outs, cell.outputs):
                    if out.output_type == 'error':
                        # An python error occurred. Cell is not completed correctly
                        if 'ignore' not in commands:
                            tv.write_result('error')
                        else:
                            tv.write('error / ')
                            tv.write_result('ignore')

                        tv.fold_open('ipynb.error')
                        tv.writeln('>>> ' + out.ename + ' ("' + out.evalue + '")')

                        for idx, trace in enumerate(out.traceback[1:]):
                            tv.writeln(trace, indent = 4)

                        tv.fold_close('ipynb.error')
                        failed = True
                    else:
                        this_diff, this_str = ipy.compare_outputs(out, ref)
                        if 'verbose' in commands or verbose:
                            if 'data' in out:
                                for key, value in out.data.iteritems():
                                    if 'text' in key:
                                        out_str += value + '\n'

                        if this_diff:
                            # Output is different than the one in the notebook.
                            diff_str += tv.format_diff(this_str)
                            diff = True

                if diff and not failed:
                    if 'ignore' not in commands:
                        if 'strict' in commands:
                            # strict mode means a difference will fail the test
                            tv.write_result('diff', okay_list = {'diff': False})
                        elif 'lazy' in commands:
                            # lazy mode means a difference will pass the test
                            tv.write_result('diff', okay_list = {'diff': True})
                        else:
                            # use defaults
                            tv.write_result('diff')
                    else:
                        tv.write('diff / ')
                        tv.write_result('ignore')

                    if args.show_diff:
                        tv.fold_open('ipynb.diff')
                        tv.writeln(diff_str)
                        tv.fold_close('ipynb.diff')

                if not failed and not diff:
                    tv.write_result('success')

                if tv.last_fail and notebook_run_count <= fail_restart:
                    # we had a fail so restart the whole notebook
                    notebook_restart = True

                if out_str != '' and 'quiet' not in commands:
                    tv.fold_open('ipynb.out')
                    tv.writeln(out_str)
                    tv.fold_close('ipynb.out')

            tv.br()
            tv.writeln("  testing results")
            tv.writeln("  ===============")
            if tv.pass_count > 0:
                tv.writeln("    %3i cells passed [" %
                           tv.pass_count + tv.green('ok') + "]")
            if tv.fail_count > 0:
                tv.writeln("    %3i cells failed [" %
                           tv.fail_count + tv.red('fail') + "]")

            tv.br()
            tv.writeln("  %3i cells successfully replicated [success]" %
                       tv.result_count['success'])
            tv.writeln("  %3i cells had mismatched outputs [diff]" %
                       tv.result_count['diff'])
            tv.writeln("  %3i cells timed out during execution [time]" %
                       tv.result_count['timeout'])
            tv.writeln("  %3i cells ran with python errors [error]" %
                       tv.result_count['error'])
            tv.writeln("  %3i cells have been run without comparison [ignore]" %
                       tv.result_count['ignore'])
            tv.writeln("  %3i cells failed to even run (IPython error) [kernel]" %
                       tv.result_count['kernel'])
            tv.writeln("  %3i cells have been skipped [skip]" %
                       tv.result_count['skip'])

            if notebook_restart:
                tv.br()
                tv.writeln(
                    tv.red("  attempt #%d of max %d failed, restarting notebook!" % (
                        notebook_run_count, fail_restart + 1
                    ))
                )

            tv.br()
            tv.write("shutting down kernel ... ")

        tv.writeln('ok')

    tv.fold_close('ipynb')

    if tv.fail_count != 0:
        tv.writeln(tv.red('some tests not passed.'))
        exit(1)
    else:
        tv.writeln(tv.green('all tests passed.'))
        exit(0)<|MERGE_RESOLUTION|>--- conflicted
+++ resolved
@@ -347,11 +347,7 @@
         self.shell.get_msg()
         while True:
             try:
-<<<<<<< HEAD
-                self.iopub.get_msg(timeout=0.1)
-=======
                 self.iopub.get_msg(timeout = 0.05)
->>>>>>> 6815a056
             except Empty:
                 break
 
@@ -399,11 +395,7 @@
 
         while True:
             try:
-<<<<<<< HEAD
-                msg = self.iopub.get_msg(timeout=0.01)
-=======
                 msg = self.iopub.get_msg(timeout = 0.05)
->>>>>>> 6815a056
             except Empty:
                 break
             msg_type = msg['msg_type']
