--- conflicted
+++ resolved
@@ -83,7 +83,7 @@
    "cell_type": "code",
    "execution_count": 4,
    "metadata": {
-    "collapsed": false
+    "collapsed": true
    },
    "outputs": [],
    "source": [
@@ -237,7 +237,7 @@
    "cell_type": "code",
    "execution_count": 13,
    "metadata": {
-    "collapsed": false
+    "collapsed": true
    },
    "outputs": [],
    "source": [
@@ -343,82 +343,6 @@
    },
    "outputs": [
     {
-     "data": {
-      "text/plain": [
-       "<type 'netCDF4._netCDF4.Variable'>\n",
-       "int32 whatever(whatever_dim_0, pair)\n",
-       "    var_type: obj\n",
-       "unlimited dimensions: \n",
-       "current shape = (10, 2)\n",
-       "filling on, default _FillValue of -2147483647 used"
-      ]
-     },
-     "execution_count": 5,
-     "metadata": {},
-     "output_type": "execute_result"
-    }
-   ],
-   "source": [
-    "st.create_variable('whatever', 'obj', dimensions=(10, ), chunksizes=(1, ), maskable=False)"
-   ]
-  },
-  {
-   "cell_type": "code",
-   "execution_count": 6,
-   "metadata": {
-    "collapsed": false
-   },
-   "outputs": [
-    {
-     "data": {
-      "text/plain": [
-       "<type 'netCDF4._netCDF4.Variable'>\n",
-       "int32 whatever_lazy(whatever_lazy_dim_0, pair)\n",
-       "    var_type: lazyobj\n",
-       "unlimited dimensions: \n",
-       "current shape = (10, 2)\n",
-       "filling on, default _FillValue of -2147483647 used"
-      ]
-     },
-     "execution_count": 6,
-     "metadata": {},
-     "output_type": "execute_result"
-    }
-   ],
-   "source": [
-    "st.create_variable('whatever_lazy', 'lazyobj', dimensions=(10, ), chunksizes=(1, ), maskable=False)"
-   ]
-  },
-  {
-   "cell_type": "code",
-   "execution_count": 7,
-   "metadata": {
-    "collapsed": true
-   },
-   "outputs": [],
-   "source": [
-    "det = paths.Details(att=3)"
-   ]
-  },
-  {
-   "cell_type": "code",
-   "execution_count": 8,
-   "metadata": {
-    "collapsed": false
-   },
-   "outputs": [],
-   "source": [
-    "st.vars['whatever'][1] = det"
-   ]
-  },
-  {
-   "cell_type": "code",
-   "execution_count": 9,
-   "metadata": {
-    "collapsed": false
-   },
-   "outputs": [
-    {
      "name": "stdout",
      "output_type": "stream",
      "text": [
@@ -427,7 +351,7 @@
     }
    ],
    "source": [
-    "print st.vars['whatever'][1].__dict__"
+    "print sorted(st.get_var_types())"
    ]
   },
   {
@@ -471,79 +395,11 @@
    "cell_type": "code",
    "execution_count": 22,
    "metadata": {
-    "collapsed": false
-   },
-   "outputs": [
-    {
-     "name": "stdout",
-     "output_type": "stream",
-     "text": [
-      "LoaderProxy\n"
-     ]
-    }
-   ],
-   "source": [
-    "print type(st.vars['whatever_lazy'][2]).__name__"
-   ]
-  },
-  {
-   "cell_type": "code",
-   "execution_count": 12,
-   "metadata": {
-    "collapsed": false
-   },
-   "outputs": [
-    {
-     "data": {
-      "text/plain": [
-       "{'att': 3}"
-      ]
-     },
-     "execution_count": 12,
-     "metadata": {},
-     "output_type": "execute_result"
-    }
-   ],
-   "source": [
-    "st.vars['whatever_lazy'][2].__dict__"
-   ]
-  },
-  {
-   "cell_type": "markdown",
-   "metadata": {},
-   "source": [
-    "### create variables types"
-   ]
-  },
-  {
-   "cell_type": "code",
-   "execution_count": 13,
-   "metadata": {
-    "collapsed": false
-   },
-   "outputs": [
-    {
-     "name": "stdout",
-     "output_type": "stream",
-     "text": [
-      "['bool', 'float', 'index', 'int', 'json', 'lazyobj', 'lazyobj.details', 'lazyobj.stores', 'length', 'long', 'numpy.float32', 'numpy.float64', 'numpy.int16', 'numpy.int32', 'numpy.int64', 'numpy.int8', 'numpy.uint16', 'numpy.uint32', 'numpy.uint64', 'numpy.uint8', 'obj', 'obj.details', 'obj.stores', 'store', 'str']\n"
-     ]
-    }
-   ],
-   "source": [
-    "print sorted(st.get_var_types())"
-   ]
-  },
-  {
-   "cell_type": "code",
-   "execution_count": 14,
-   "metadata": {
-    "collapsed": false
-   },
-   "outputs": [],
-   "source": [
-    "for var_type in st.get_var_types():\n",
-    "    st.create_variable(var_type, var_type, dimensions=(2, 2, 2))"
+    "collapsed": true
+   },
+   "outputs": [],
+   "source": [
+    "st.update_delegates()"
    ]
   },
   {
@@ -671,12 +527,7 @@
       "stores_json\n",
       "stores_name\n",
       "str\n",
-<<<<<<< HEAD
-      "whatever\n",
-      "whatever_lazy\n"
-=======
       "varstore_value\n"
->>>>>>> c87c08f4
      ]
     }
    ],
@@ -879,7 +730,7 @@
    "cell_type": "code",
    "execution_count": 35,
    "metadata": {
-    "collapsed": false
+    "collapsed": true
    },
    "outputs": [],
    "source": [
@@ -1216,12 +1067,8 @@
      "name": "stdout",
      "output_type": "stream",
      "text": [
-<<<<<<< HEAD
-      "8\n"
-=======
       "8\n",
       "9\n"
->>>>>>> c87c08f4
      ]
     }
    ],
