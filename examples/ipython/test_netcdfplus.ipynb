{
 "cells": [
  {
   "cell_type": "markdown",
   "metadata": {},
   "source": [
    "## test netcdf+"
   ]
  },
  {
   "cell_type": "markdown",
   "metadata": {},
   "source": [
    "This is a more extensive integration test, if all the features of netcdf+ work as expected."
   ]
  },
  {
   "cell_type": "code",
   "execution_count": 1,
   "metadata": {
    "collapsed": true
   },
   "outputs": [],
   "source": [
    "import openpathsampling as paths\n",
    "from openpathsampling.netcdfplus import (\n",
    "    NetCDFPlus, \n",
    "    ObjectStore, \n",
    "    StorableObject,\n",
    "    NamedObjectStore,\n",
    "    UniqueNamedObjectStore,\n",
    "    DictStore,\n",
    "    ImmutableDictStore,\n",
    "    VariableStore,\n",
    "    StorableNamedObject\n",
    ")\n",
    "from uuid import UUID\n",
    "import numpy as np"
   ]
  },
  {
   "cell_type": "code",
   "execution_count": 2,
   "metadata": {
    "collapsed": true
   },
   "outputs": [],
   "source": [
    "class Node(StorableObject):\n",
    "    def __init__(self, value):\n",
    "        super(Node, self).__init__()\n",
    "        self.value = value\n",
    "        \n",
    "    def __repr__(self):\n",
    "        return 'Node(%s)' % self.value"
   ]
  },
  {
   "cell_type": "code",
   "execution_count": 3,
   "metadata": {
    "collapsed": true
   },
   "outputs": [],
   "source": [
    "class NamedNode(StorableNamedObject):\n",
    "    def __init__(self, value):\n",
    "        super(NamedNode, self).__init__()\n",
    "        self.value = value\n",
    "        \n",
    "    def __repr__(self):\n",
    "        return 'Node(%s)' % self.value"
   ]
  },
  {
   "cell_type": "code",
   "execution_count": 4,
   "metadata": {
    "collapsed": true
   },
   "outputs": [],
   "source": [
    "class NullNode(StorableObject):        \n",
    "    _json_store_name = 'nullnodes'  # this should enable autocreation\n",
    "    def __repr__(self):\n",
    "        return 'NullNode()'"
   ]
  },
  {
   "cell_type": "markdown",
   "metadata": {},
   "source": [
    "### Open new storage\n",
    "\n",
    "try to create a new storage"
   ]
  },
  {
   "cell_type": "code",
   "execution_count": 5,
   "metadata": {
    "collapsed": true
   },
   "outputs": [],
   "source": [
    "st = NetCDFPlus('test_netcdfplus.nc', mode='w')"
   ]
  },
  {
   "cell_type": "markdown",
   "metadata": {},
   "source": [
    "### Create some stores"
   ]
  },
  {
   "cell_type": "code",
   "execution_count": 6,
   "metadata": {
    "collapsed": true
   },
   "outputs": [],
   "source": [
    "class NodeIntStore(VariableStore):\n",
    "    def __init__(self):\n",
    "        super(NodeIntStore, self).__init__(Node, ['value'])\n",
    "    \n",
    "    def initialize(self):\n",
    "        super(VariableStore, self).initialize()\n",
    "\n",
    "        # Add here the stores to be imported\n",
    "        self.create_variable('value', 'int')    "
   ]
  },
  {
   "cell_type": "code",
   "execution_count": 7,
   "metadata": {
    "collapsed": false
   },
   "outputs": [],
   "source": [
    "st.add_store('nodesnamed', NamedObjectStore(NamedNode))\n",
    "st.add_store('nodesunique', UniqueNamedObjectStore(NamedNode))\n",
    "st.add_store('dict', DictStore())\n",
    "st.add_store('dictimmutable', ImmutableDictStore())\n",
    "st.add_store('varstore', NodeIntStore())"
   ]
  },
  {
   "cell_type": "markdown",
   "metadata": {},
   "source": [
    "And the default store. The last store for a particular object is used as the default if no specific store is specified."
   ]
  },
  {
   "cell_type": "code",
   "execution_count": 8,
   "metadata": {
    "collapsed": false
   },
   "outputs": [
    {
     "name": "stdout",
     "output_type": "stream",
     "text": [
      "store.nodes[Node]\n"
     ]
    }
   ],
   "source": [
    "print st.add_class_json_store('nodes', Node)"
   ]
  },
  {
   "cell_type": "markdown",
   "metadata": {},
   "source": [
    "Test automatic creation of store"
   ]
  },
  {
   "cell_type": "code",
   "execution_count": 9,
   "metadata": {
    "collapsed": true
   },
   "outputs": [],
   "source": [
    "ob = NullNode()"
   ]
  },
  {
   "cell_type": "markdown",
   "metadata": {},
   "source": [
    "This should be storable and "
   ]
  },
  {
   "cell_type": "code",
   "execution_count": 10,
   "metadata": {
    "collapsed": false
   },
   "outputs": [
    {
     "name": "stdout",
     "output_type": "stream",
     "text": [
      "(store.nullnodes[NullNode], 6, 0)\n"
     ]
    }
   ],
   "source": [
    "print st.save(ob)"
   ]
  },
  {
   "cell_type": "code",
   "execution_count": 11,
   "metadata": {
    "collapsed": false
   },
   "outputs": [
    {
     "name": "stdout",
     "output_type": "stream",
     "text": [
      "store.nodes[Node]\n",
      "store.nullnodes[NullNode]\n"
     ]
    }
   ],
   "source": [
    "print st.find_store(Node)\n",
    "print st.find_store(NullNode)"
   ]
  },
  {
   "cell_type": "markdown",
   "metadata": {},
   "source": [
    "Initialize the store"
   ]
  },
  {
   "cell_type": "code",
   "execution_count": 12,
   "metadata": {
    "collapsed": false
   },
   "outputs": [],
   "source": [
    "st.nodes.save(Node(10));"
   ]
  },
  {
   "cell_type": "code",
   "execution_count": 13,
   "metadata": {
    "collapsed": true
   },
   "outputs": [],
   "source": [
    "st.close()"
   ]
  },
  {
   "cell_type": "markdown",
   "metadata": {},
   "source": [
    "### Reopen empty storage"
   ]
  },
  {
   "cell_type": "code",
   "execution_count": 14,
   "metadata": {
    "collapsed": true
   },
   "outputs": [],
   "source": [
    "st = NetCDFPlus('test_netcdfplus.nc', mode='a')"
   ]
  },
  {
   "cell_type": "markdown",
   "metadata": {},
   "source": [
    "set caching of the new stores"
   ]
  },
  {
   "cell_type": "code",
   "execution_count": 15,
   "metadata": {
    "collapsed": false
   },
   "outputs": [],
   "source": [
    "for store in st.stores:\n",
    "    store.set_caching(10)"
   ]
  },
  {
   "cell_type": "markdown",
   "metadata": {},
   "source": [
    "Check if the stores were correctly loaded"
   ]
  },
  {
   "cell_type": "code",
   "execution_count": 16,
   "metadata": {
    "collapsed": true
   },
   "outputs": [],
   "source": [
    "assert('nodes' in st.objects)"
   ]
  },
  {
   "cell_type": "code",
   "execution_count": 17,
   "metadata": {
    "collapsed": true
   },
   "outputs": [],
   "source": [
    "assert('stores' in st.objects)"
   ]
  },
  {
   "cell_type": "code",
   "execution_count": 18,
   "metadata": {
    "collapsed": true
   },
   "outputs": [],
   "source": [
    "assert(len(st.nodes) == 1)"
   ]
  },
  {
   "cell_type": "code",
   "execution_count": 19,
   "metadata": {
    "collapsed": false
   },
   "outputs": [],
   "source": [
    "assert(len(st.stores) == 7)"
   ]
  },
  {
   "cell_type": "code",
   "execution_count": 20,
   "metadata": {
    "collapsed": false
   },
   "outputs": [
    {
     "name": "stdout",
     "output_type": "stream",
     "text": [
      "store.nodesnamed[NamedNode]              WeakLRUCache(0/0 of 10/Inf)   \n",
      "store.nodesunique[NamedNode]             WeakLRUCache(0/0 of 10/Inf)   \n",
      "store.dict[None/ANY]                     WeakLRUCache(0/0 of 10/Inf)   \n",
      "store.dictimmutable[None/ANY]            WeakLRUCache(0/0 of 10/Inf)   \n",
      "store.varstore[Node]                     WeakLRUCache(0/0 of 10/Inf)   \n",
      "store.nodes[Node]                        WeakLRUCache(0/0 of 10/Inf)   \n",
      "store.nullnodes[NullNode]                WeakLRUCache(0/0 of 10/Inf)   \n"
     ]
    }
   ],
   "source": [
    "for store in st.stores:\n",
    "    print '{:40} {:30}'.format(store, store.cache)"
   ]
  },
  {
   "cell_type": "markdown",
   "metadata": {},
   "source": [
    "### Create variables types"
   ]
  },
  {
   "cell_type": "markdown",
   "metadata": {},
   "source": [
    "Get a list of all possible variable types"
   ]
  },
  {
   "cell_type": "code",
   "execution_count": 21,
   "metadata": {
    "collapsed": false
   },
   "outputs": [
    {
     "name": "stdout",
     "output_type": "stream",
     "text": [
      "['bool', 'float', 'index', 'int', 'json', 'jsonobj', 'lazyobj', u'lazyobj.dict', u'lazyobj.dictimmutable', u'lazyobj.nodes', u'lazyobj.nodesnamed', u'lazyobj.nodesunique', u'lazyobj.nullnodes', 'lazyobj.stores', u'lazyobj.varstore', 'length', 'long', 'numpy.float32', 'numpy.float64', 'numpy.int16', 'numpy.int32', 'numpy.int64', 'numpy.int8', 'numpy.uint16', 'numpy.uint32', 'numpy.uint64', 'numpy.uint8', 'obj', u'obj.dict', u'obj.dictimmutable', u'obj.nodes', u'obj.nodesnamed', u'obj.nodesunique', u'obj.nullnodes', 'obj.stores', u'obj.varstore', 'store', 'str', 'uuid']\n"
     ]
    }
   ],
   "source": [
    "print sorted(st.get_var_types())"
   ]
  },
  {
   "cell_type": "markdown",
   "metadata": {},
   "source": [
    "Make a dimension on length 2 to simplify dimension nameing."
   ]
  },
  {
   "cell_type": "markdown",
   "metadata": {},
   "source": [
    "Now we construct for each type a corresponding variable of dimensions 2x2x2."
   ]
  },
  {
   "cell_type": "code",
   "execution_count": 22,
   "metadata": {
    "collapsed": true
   },
   "outputs": [],
   "source": [
    "st.create_dimension('pair', 2)"
   ]
  },
  {
   "cell_type": "code",
   "execution_count": 23,
   "metadata": {
    "collapsed": true
   },
   "outputs": [],
   "source": [
    "for var_type in st.get_var_types():\n",
    "    st.create_variable(var_type, var_type, dimensions=('pair', 'pair', 'pair'))"
   ]
  },
  {
   "cell_type": "code",
   "execution_count": 24,
   "metadata": {
    "collapsed": true
   },
   "outputs": [],
   "source": [
    "st.update_delegates()"
   ]
  },
  {
   "cell_type": "code",
   "execution_count": 25,
   "metadata": {
    "collapsed": false
   },
   "outputs": [
    {
     "name": "stdout",
     "output_type": "stream",
     "text": [
      "bool (u'pair', u'pair', u'pair')\n",
      "dict_json (u'dict',)\n",
      "dict_name (u'dict',)\n",
      "dictimmutable_json (u'dictimmutable',)\n",
      "dictimmutable_name (u'dictimmutable',)\n",
      "float (u'pair', u'pair', u'pair')\n",
      "index (u'pair', u'pair', u'pair')\n",
      "int (u'pair', u'pair', u'pair')\n",
      "json (u'pair', u'pair', u'pair')\n",
      "jsonobj (u'pair', u'pair', u'pair')\n",
      "lazyobj (u'pair', u'pair', u'pair', u'pair')\n",
      "lazyobj.dict (u'pair', u'pair', u'pair')\n",
      "lazyobj.dictimmutable (u'pair', u'pair', u'pair')\n",
      "lazyobj.nodes (u'pair', u'pair', u'pair')\n",
      "lazyobj.nodesnamed (u'pair', u'pair', u'pair')\n",
      "lazyobj.nodesunique (u'pair', u'pair', u'pair')\n",
      "lazyobj.nullnodes (u'pair', u'pair', u'pair')\n",
      "lazyobj.stores (u'pair', u'pair', u'pair')\n",
      "lazyobj.varstore (u'pair', u'pair', u'pair')\n",
      "length (u'pair', u'pair', u'pair')\n",
      "long (u'pair', u'pair', u'pair')\n",
      "nodes_json (u'nodes',)\n",
      "nodesnamed_json (u'nodesnamed',)\n",
      "nodesnamed_name (u'nodesnamed',)\n",
      "nodesunique_json (u'nodesunique',)\n",
      "nodesunique_name (u'nodesunique',)\n",
      "nullnodes_json (u'nullnodes',)\n",
      "numpy.float32 (u'pair', u'pair', u'pair')\n",
      "numpy.float64 (u'pair', u'pair', u'pair')\n",
      "numpy.int16 (u'pair', u'pair', u'pair')\n",
      "numpy.int32 (u'pair', u'pair', u'pair')\n",
      "numpy.int64 (u'pair', u'pair', u'pair')\n",
      "numpy.int8 (u'pair', u'pair', u'pair')\n",
      "numpy.uint16 (u'pair', u'pair', u'pair')\n",
      "numpy.uint32 (u'pair', u'pair', u'pair')\n",
      "numpy.uint64 (u'pair', u'pair', u'pair')\n",
      "numpy.uint8 (u'pair', u'pair', u'pair')\n",
      "obj (u'pair', u'pair', u'pair', u'pair')\n",
      "obj.dict (u'pair', u'pair', u'pair')\n",
      "obj.dictimmutable (u'pair', u'pair', u'pair')\n",
      "obj.nodes (u'pair', u'pair', u'pair')\n",
      "obj.nodesnamed (u'pair', u'pair', u'pair')\n",
      "obj.nodesunique (u'pair', u'pair', u'pair')\n",
      "obj.nullnodes (u'pair', u'pair', u'pair')\n",
      "obj.stores (u'pair', u'pair', u'pair')\n",
      "obj.varstore (u'pair', u'pair', u'pair')\n",
      "store (u'pair', u'pair', u'pair')\n",
      "stores_json (u'stores',)\n",
      "stores_name (u'stores',)\n",
      "str (u'pair', u'pair', u'pair')\n",
      "uuid (u'pair', u'pair', u'pair')\n",
      "varstore_value (u'varstore',)\n"
     ]
    }
   ],
   "source": [
    "for var_name, var in sorted(st.variables.items()):\n",
    "    print var_name, var.dimensions"
   ]
  },
  {
   "cell_type": "code",
   "execution_count": 26,
   "metadata": {
    "collapsed": false
   },
   "outputs": [
    {
     "name": "stdout",
     "output_type": "stream",
     "text": [
      "bool\n",
      "dict_json\n",
      "dict_name\n",
      "dictimmutable_json\n",
      "dictimmutable_name\n",
      "float\n",
      "index\n",
      "int\n",
      "json\n",
      "jsonobj\n",
      "lazyobj\n",
      "lazyobj.dict\n",
      "lazyobj.dictimmutable\n",
      "lazyobj.nodes\n",
      "lazyobj.nodesnamed\n",
      "lazyobj.nodesunique\n",
      "lazyobj.nullnodes\n",
      "lazyobj.stores\n",
      "lazyobj.varstore\n",
      "length\n",
      "long\n",
      "nodes_json\n",
      "nodesnamed_json\n",
      "nodesnamed_name\n",
      "nodesunique_json\n",
      "nodesunique_name\n",
      "nullnodes_json\n",
      "numpy.float32\n",
      "numpy.float64\n",
      "numpy.int16\n",
      "numpy.int32\n",
      "numpy.int64\n",
      "numpy.int8\n",
      "numpy.uint16\n",
      "numpy.uint32\n",
      "numpy.uint64\n",
      "numpy.uint8\n",
      "obj\n",
      "obj.dict\n",
      "obj.dictimmutable\n",
      "obj.nodes\n",
      "obj.nodesnamed\n",
      "obj.nodesunique\n",
      "obj.nullnodes\n",
      "obj.stores\n",
      "obj.varstore\n",
      "store\n",
      "stores_json\n",
      "stores_name\n",
      "str\n",
      "uuid\n",
      "varstore_value\n"
     ]
    }
   ],
   "source": [
    "for var in sorted(st.vars):\n",
    "    print var"
   ]
  },
  {
   "cell_type": "markdown",
   "metadata": {},
   "source": [
    "#### Bool"
   ]
  },
  {
   "cell_type": "code",
   "execution_count": 27,
   "metadata": {
    "collapsed": true
   },
   "outputs": [],
   "source": [
    "st.vars['bool'][:] = True"
   ]
  },
  {
   "cell_type": "code",
   "execution_count": 28,
   "metadata": {
    "collapsed": false
   },
   "outputs": [
    {
     "name": "stdout",
     "output_type": "stream",
     "text": [
      "[[[True, True], [True, True]], [[True, True], [True, True]]]\n"
     ]
    }
   ],
   "source": [
    "print st.vars['bool'][:]"
   ]
  },
  {
   "cell_type": "markdown",
   "metadata": {},
   "source": [
    "#### Float"
   ]
  },
  {
   "cell_type": "code",
   "execution_count": 29,
   "metadata": {
    "collapsed": true
   },
   "outputs": [],
   "source": [
    "st.vars['float'][1,1] = 1.0"
   ]
  },
  {
   "cell_type": "code",
   "execution_count": 30,
   "metadata": {
    "collapsed": false
   },
   "outputs": [
    {
     "name": "stdout",
     "output_type": "stream",
     "text": [
      "[[[None, None], [None, None]], [[None, None], [1.0, 1.0]]]\n"
     ]
    }
   ],
   "source": [
    "print st.vars['float'][:]"
   ]
  },
  {
   "cell_type": "markdown",
   "metadata": {},
   "source": [
    "#### Index\n",
    "`Index` is special in the sense that it supports only integers that are non-negative. Negative values will be interpreted as `None`"
   ]
  },
  {
   "cell_type": "code",
   "execution_count": 31,
   "metadata": {
    "collapsed": true
   },
   "outputs": [],
   "source": [
    "st.vars['index'][0,1,0] = 10\n",
    "st.vars['index'][0,1,1] = -1\n",
    "st.vars['index'][0,0] = None"
   ]
  },
  {
   "cell_type": "code",
   "execution_count": 32,
   "metadata": {
    "collapsed": false
   },
   "outputs": [
    {
     "name": "stdout",
     "output_type": "stream",
     "text": [
      "[10, None]\n",
      "[None, None]\n"
     ]
    }
   ],
   "source": [
    "print st.vars['index'][0,1]\n",
    "print st.vars['index'][0,0]"
   ]
  },
  {
   "cell_type": "markdown",
   "metadata": {},
   "source": [
    "#### Int"
   ]
  },
  {
   "cell_type": "code",
   "execution_count": 33,
   "metadata": {
    "collapsed": true
   },
   "outputs": [],
   "source": [
    "st.vars['int'][0,1,0] = 10\n",
    "st.vars['int'][0,1,1] = -1"
   ]
  },
  {
   "cell_type": "code",
   "execution_count": 34,
   "metadata": {
    "collapsed": false
   },
   "outputs": [
    {
     "name": "stdout",
     "output_type": "stream",
     "text": [
      "[[[None, None], [10, -1]], [[None, None], [None, None]]]\n"
     ]
    }
   ],
   "source": [
    "print st.vars['int'][:]"
   ]
  },
  {
   "cell_type": "markdown",
   "metadata": {},
   "source": [
    "#### JSON"
   ]
  },
  {
   "cell_type": "markdown",
   "metadata": {},
   "source": [
    "The variable type JSON encode the given object as a JSON string in the shortest possible way. This includes using referenes to storable objects. "
   ]
  },
  {
   "cell_type": "code",
   "execution_count": 35,
   "metadata": {
    "collapsed": true
   },
   "outputs": [],
   "source": [
    "st.vars['json'][0,1,1] = {'Hallo': 2, 'Test': 3}"
   ]
  },
  {
   "cell_type": "code",
   "execution_count": 36,
   "metadata": {
    "collapsed": false
   },
   "outputs": [
    {
     "name": "stdout",
     "output_type": "stream",
     "text": [
      "{u'Test': 3, u'Hallo': 2}\n"
     ]
    }
   ],
   "source": [
    "print st.vars['json'][0,1,1]"
   ]
  },
  {
   "cell_type": "code",
   "execution_count": 37,
   "metadata": {
    "collapsed": true
   },
   "outputs": [],
   "source": [
    "st.vars['json'][0,1,0] = Node(10)"
   ]
  },
  {
   "cell_type": "code",
   "execution_count": 38,
   "metadata": {
    "collapsed": false
   },
   "outputs": [
    {
     "name": "stdout",
     "output_type": "stream",
     "text": [
      "[u'{\"_store\":\"nodes\",\"_idx\":1}' u'{\"Test\":3,\"Hallo\":2}']\n"
     ]
    }
   ],
   "source": [
    "print st.variables['json'][0,1,:]"
   ]
  },
  {
   "cell_type": "markdown",
   "metadata": {},
   "source": [
    "All object types registered as being Storable by subclassing from `openpathsampling.base.StorableObject`."
   ]
  },
  {
   "cell_type": "markdown",
   "metadata": {},
   "source": [
    "#### JSONObj"
   ]
  },
  {
   "cell_type": "markdown",
   "metadata": {},
   "source": [
    "A JSON serializable object. This can be normal very simple python objects, plus numpy arrays, and objects that implement `to_dict` and `from_dict`. This is almost the same as _JSON_ except if the object to be serialized is a storable object itself, it will not be referenced but the object itself will be turned into a JSON representation."
   ]
  },
  {
   "cell_type": "code",
   "execution_count": 39,
   "metadata": {
    "collapsed": true
   },
   "outputs": [],
   "source": [
    "nn = Node(10)\n",
    "st.vars['jsonobj'][1,0,0] = nn"
   ]
  },
  {
   "cell_type": "code",
   "execution_count": 40,
   "metadata": {
    "collapsed": false
   },
   "outputs": [
    {
     "name": "stdout",
     "output_type": "stream",
     "text": [
      "{\"_cls\":\"Node\",\"_dict\":{\"value\":10}}\n"
     ]
    }
   ],
   "source": [
    "print st.variables['jsonobj'][1,0,0]"
   ]
  },
  {
   "cell_type": "markdown",
   "metadata": {},
   "source": [
    "#### Numpy"
   ]
  },
  {
   "cell_type": "code",
   "execution_count": 41,
   "metadata": {
    "collapsed": true
   },
   "outputs": [],
   "source": [
    "st.vars['numpy.float32'][:] = np.ones((2,2,2)) * 3.0\n",
    "st.vars['numpy.float32'][0] = np.ones((2,2)) * 7.0"
   ]
  },
  {
   "cell_type": "code",
   "execution_count": 42,
   "metadata": {
    "collapsed": false
   },
   "outputs": [
    {
     "name": "stdout",
     "output_type": "stream",
     "text": [
      "[[[ 7.  7.]\n",
      "  [ 7.  7.]]\n",
      "\n",
      " [[ 3.  3.]\n",
      "  [ 3.  3.]]]\n"
     ]
    }
   ],
   "source": [
    "print st.vars['numpy.float32'][:]"
   ]
  },
  {
   "cell_type": "markdown",
   "metadata": {},
   "source": [
    "#### Obj"
   ]
  },
  {
   "cell_type": "markdown",
   "metadata": {},
   "source": [
    "You can store objects of a type which you have previously added. For loading you need to make sure that the class (and the store if set manually) is present when you load from the store."
   ]
  },
  {
   "cell_type": "code",
   "execution_count": 43,
   "metadata": {
    "collapsed": true
   },
   "outputs": [],
   "source": [
    "st.vars['obj.nodes'][0,0,0] = Node(1)\n",
    "st.vars['obj.nodes'][0,1,0] = Node('Second')\n",
    "st.vars['obj.nodes'][0,0,1] = Node('Third')"
   ]
  },
  {
   "cell_type": "markdown",
   "metadata": {},
   "source": [
    "In some cases we can also assign one element to a group of elements like it is possible for numbers."
   ]
  },
  {
   "cell_type": "code",
   "execution_count": 44,
   "metadata": {
    "collapsed": true
   },
   "outputs": [],
   "source": [
    "st.vars['obj.nodes'][1] = Node(20)"
   ]
  },
  {
   "cell_type": "code",
   "execution_count": 45,
   "metadata": {
    "collapsed": false
   },
   "outputs": [
    {
     "name": "stdout",
     "output_type": "stream",
     "text": [
      "[[[2 4]\n",
      "  [3 --]]\n",
      "\n",
      " [[5 5]\n",
      "  [5 5]]]\n",
      "[u'{\"_cls\":\"Node\",\"_dict\":{\"value\":10}}'\n",
      " u'{\"_cls\":\"Node\",\"_dict\":{\"value\":10}}'\n",
      " u'{\"_cls\":\"Node\",\"_dict\":{\"value\":1}}'\n",
      " u'{\"_cls\":\"Node\",\"_dict\":{\"value\":\"Second\"}}'\n",
      " u'{\"_cls\":\"Node\",\"_dict\":{\"value\":\"Third\"}}'\n",
      " u'{\"_cls\":\"Node\",\"_dict\":{\"value\":20}}']\n"
     ]
    }
   ],
   "source": [
    "print st.variables['obj.nodes'][:]\n",
    "print st.variables['nodes_json'][:]"
   ]
  },
  {
   "cell_type": "code",
   "execution_count": 46,
   "metadata": {
    "collapsed": false
   },
   "outputs": [
    {
     "name": "stdout",
     "output_type": "stream",
     "text": [
      "Node(1)\n",
      "<class '__main__.Node'>\n"
     ]
    }
   ],
   "source": [
    "print st.vars['obj.nodes'][0,0,0]\n",
    "print type(st.vars['obj.nodes'][0,0,0])"
   ]
  },
  {
   "cell_type": "markdown",
   "metadata": {},
   "source": [
    "#### lazy"
   ]
  },
  {
   "cell_type": "markdown",
   "metadata": {},
   "source": [
    "Lazy loading will reconstruct an object using proxies. These proxies behave almost like the loaded object, but will delay loading of the object until it is accessed. Saving for lazy objects is the same as for regular objects. Only loading return a proxy object."
   ]
  },
  {
   "cell_type": "code",
   "execution_count": 47,
   "metadata": {
    "collapsed": true
   },
   "outputs": [],
   "source": [
    "st.vars['lazyobj.nodes'][0,0,0] = Node('First')"
   ]
  },
  {
   "cell_type": "markdown",
   "metadata": {},
   "source": [
    "The type of the returned object is `LoaderProxy` while the class is the actual class is the baseclass loaded by the store to not trigger loading when the `__class__` attribute is accessed. The actual object can be accessed by `__subject__` and doing so will trigger loading the object. All regular attributes will be delegated to `__subject__.attribute` and also trigger loading."
   ]
  },
  {
   "cell_type": "code",
   "execution_count": 48,
   "metadata": {
    "collapsed": false
   },
   "outputs": [
    {
     "name": "stdout",
     "output_type": "stream",
     "text": [
      "Type:    <class 'openpathsampling.netcdfplus.proxy.LoaderProxy'>\n",
      "Class:   <class '__main__.Node'>\n",
<<<<<<< HEAD
      "Content: {'__uuid__': UUID('b037a359-6f6f-11e6-8f8e-000000000032'), 'value': 'First'}\n",
=======
      "Content: {'__uuid__': UUID('0b5e800c-7d09-11e6-8ffe-00000000002c'), 'value': 'First'}\n",
>>>>>>> bf65a0b5
      "Access:  First\n"
     ]
    }
   ],
   "source": [
    "proxy = st.vars['lazyobj.nodes'][0,0,0]\n",
    "print 'Type:   ', type(proxy)\n",
    "print 'Class:  ', proxy.__class__\n",
    "print 'Content:', proxy.__subject__.__dict__\n",
    "print 'Access: ', proxy.value"
   ]
  },
  {
   "cell_type": "markdown",
   "metadata": {},
   "source": [
    "### Load/Save objects"
   ]
  },
  {
   "cell_type": "markdown",
   "metadata": {},
   "source": [
    "Note that there are now 6 `Node` objects."
   ]
  },
  {
   "cell_type": "code",
   "execution_count": 49,
   "metadata": {
    "collapsed": false
   },
   "outputs": [
    {
     "name": "stdout",
     "output_type": "stream",
     "text": [
      "[Node(10), Node(10), Node(1), Node(Second), Node(Third), Node(20), Node(First)]\n"
     ]
    }
   ],
   "source": [
    "print st.nodes[:]"
   ]
  },
  {
   "cell_type": "code",
   "execution_count": 50,
   "metadata": {
    "collapsed": false
   },
   "outputs": [],
   "source": [
    "obj = Node('BlaBla')\n",
    "st.nodes.save(obj);"
   ]
  },
  {
   "cell_type": "markdown",
   "metadata": {},
   "source": [
    "Saving without specifying should use store `nodes` which was defined last."
   ]
  },
  {
   "cell_type": "code",
   "execution_count": 51,
   "metadata": {
    "collapsed": false
   },
   "outputs": [
    {
     "name": "stdout",
     "output_type": "stream",
     "text": [
      "8\n",
      "9\n"
     ]
    }
   ],
   "source": [
    "print len(st.nodes)\n",
    "obj = Node('BlaBlaBla')\n",
    "st.save(obj)\n",
    "print len(st.nodes)"
   ]
  },
  {
   "cell_type": "markdown",
   "metadata": {},
   "source": [
    "Get the index of the obj in the storage"
   ]
  },
  {
   "cell_type": "code",
   "execution_count": 52,
   "metadata": {
    "collapsed": false
   },
   "outputs": [
    {
     "name": "stdout",
     "output_type": "stream",
     "text": [
      "8\n"
     ]
    }
   ],
   "source": [
    "print st.idx(obj)"
   ]
  },
  {
   "cell_type": "markdown",
   "metadata": {},
   "source": [
    "And test the different ways to access the contained `json`"
   ]
  },
  {
   "cell_type": "markdown",
   "metadata": {},
   "source": [
    "#### 1. direct `json` using `variables` in the store"
   ]
  },
  {
   "cell_type": "code",
   "execution_count": 53,
   "metadata": {
    "collapsed": false
   },
   "outputs": [
    {
     "name": "stdout",
     "output_type": "stream",
     "text": [
      "{\"_cls\":\"Node\",\"_dict\":{\"value\":\"BlaBlaBla\"}}\n"
     ]
    }
   ],
   "source": [
    "print st.nodes.variables['json'][st.idx(obj)]"
   ]
  },
  {
   "cell_type": "markdown",
   "metadata": {},
   "source": [
    "#### 2. direct `json` using `variables` in the full storage"
   ]
  },
  {
   "cell_type": "code",
   "execution_count": 54,
   "metadata": {
    "collapsed": false
   },
   "outputs": [
    {
     "name": "stdout",
     "output_type": "stream",
     "text": [
      "{\"_cls\":\"Node\",\"_dict\":{\"value\":\"BlaBlaBla\"}}\n"
     ]
    }
   ],
   "source": [
    "print st.variables['nodes_json'][st.idx(obj)]"
   ]
  },
  {
   "cell_type": "markdown",
   "metadata": {},
   "source": [
    "#### 3. indirect `json` and reconstruct using `vars` in the store"
   ]
  },
  {
   "cell_type": "code",
   "execution_count": 55,
   "metadata": {
    "collapsed": false
   },
   "outputs": [
    {
     "name": "stdout",
     "output_type": "stream",
     "text": [
      "Node(BlaBlaBla)\n",
      "False\n"
     ]
    }
   ],
   "source": [
    "print st.nodes.vars['json'][st.idx(obj)]\n",
    "print st.nodes.vars['json'][st.idx(obj)] is obj"
   ]
  },
  {
   "cell_type": "markdown",
   "metadata": {},
   "source": [
    "#### 4. using the store accessor  `__getitem__` in the store"
   ]
  },
  {
   "cell_type": "code",
   "execution_count": 56,
   "metadata": {
    "collapsed": false
   },
   "outputs": [
    {
     "name": "stdout",
     "output_type": "stream",
     "text": [
      "Node(BlaBlaBla)\n",
      "True\n"
     ]
    }
   ],
   "source": [
    "print st.nodes[st.idx(obj)]\n",
    "print st.nodes[st.idx(obj)] is obj"
   ]
  },
  {
   "cell_type": "markdown",
   "metadata": {},
   "source": [
    "One importance difference is that a store like `nodes` has a cache (which we set to 10 before). Using `vars` will not use a store and hence create a new object!"
   ]
  },
  {
   "cell_type": "markdown",
   "metadata": {
    "collapsed": true
   },
   "source": [
    "### ObjectStores"
   ]
  },
  {
   "cell_type": "markdown",
   "metadata": {},
   "source": [
    "ObjectStores are resposible to save and load objects. There are now 6 types available."
   ]
  },
  {
   "cell_type": "markdown",
   "metadata": {},
   "source": [
    "#### ObjectStore"
   ]
  },
  {
   "cell_type": "markdown",
   "metadata": {},
   "source": [
    "The basic store which we have used before"
   ]
  },
  {
   "cell_type": "markdown",
   "metadata": {},
   "source": [
    "#### NamedObjectStore"
   ]
  },
  {
   "cell_type": "markdown",
   "metadata": {},
   "source": [
    "Supports to give objects names"
   ]
  },
  {
   "cell_type": "code",
   "execution_count": 57,
   "metadata": {
    "collapsed": true
   },
   "outputs": [],
   "source": [
    "n = NamedNode(3)"
   ]
  },
  {
   "cell_type": "markdown",
   "metadata": {},
   "source": [
    "NamedObjects have a `.name` property, which has a default."
   ]
  },
  {
   "cell_type": "code",
   "execution_count": 58,
   "metadata": {
    "collapsed": false
   },
   "outputs": [
    {
     "name": "stdout",
     "output_type": "stream",
     "text": [
      "[NamedNode]\n"
     ]
    }
   ],
   "source": [
    "print n.name"
   ]
  },
  {
   "cell_type": "markdown",
   "metadata": {},
   "source": [
    "and can be set."
   ]
  },
  {
   "cell_type": "code",
   "execution_count": 59,
   "metadata": {
    "collapsed": false
   },
   "outputs": [
    {
     "name": "stdout",
     "output_type": "stream",
     "text": [
      "OneNode\n",
      "MyNode\n"
     ]
    }
   ],
   "source": [
    "n.name = 'OneNode'\n",
    "print n.name\n",
    "n.name = 'MyNode'\n",
    "print n.name"
   ]
  },
  {
   "cell_type": "markdown",
   "metadata": {},
   "source": [
    "Once the object is saved, the name cannot be changed anymore."
   ]
  },
  {
   "cell_type": "code",
   "execution_count": 60,
   "metadata": {
    "collapsed": false
   },
   "outputs": [],
   "source": [
    "st.nodesnamed.save(n);"
   ]
  },
  {
   "cell_type": "code",
   "execution_count": 61,
   "metadata": {
    "collapsed": false
   },
   "outputs": [
    {
     "name": "stdout",
     "output_type": "stream",
     "text": [
      "# We had an exception\n",
      "Objects cannot be renamed to `NewName` after is has been saved, it is already named `MyNode`\n"
     ]
    }
   ],
   "source": [
    "try:\n",
    "    n.name = 'NewName'\n",
    "except ValueError as e:\n",
    "    print '# We had an exception'\n",
    "    print e\n",
    "else:\n",
    "    raise RuntimeWarning('This should have produced an error')"
   ]
  },
  {
   "cell_type": "markdown",
   "metadata": {},
   "source": [
    "usually names are not unique (see next store). So we can have more than one object with the same name."
   ]
  },
  {
   "cell_type": "code",
   "execution_count": 62,
   "metadata": {
    "collapsed": false
   },
   "outputs": [],
   "source": [
    "n2 = NamedNode(9)\n",
    "n2.name = 'MyNode'\n",
    "st.nodesnamed.save(n2);"
   ]
  },
  {
   "cell_type": "markdown",
   "metadata": {},
   "source": [
    "See the list of named objects"
   ]
  },
  {
   "cell_type": "code",
   "execution_count": 63,
   "metadata": {
    "collapsed": false
   },
   "outputs": [
    {
     "name": "stdout",
     "output_type": "stream",
     "text": [
      "{'MyNode': set([0, 1])}\n"
     ]
    }
   ],
   "source": [
    "print st.nodesnamed.name_idx"
   ]
  },
  {
   "cell_type": "markdown",
   "metadata": {},
   "source": [
    "#### UniqueNamedObjectStore"
   ]
  },
  {
   "cell_type": "markdown",
   "metadata": {},
   "source": [
    "The forces names to be unique"
   ]
  },
  {
   "cell_type": "code",
   "execution_count": 64,
   "metadata": {
    "collapsed": false
   },
   "outputs": [],
   "source": [
    "st.nodesunique.save(n);"
   ]
  },
  {
   "cell_type": "markdown",
   "metadata": {},
   "source": [
    "Note here that an object can be store more than once in a storage, but only if more than one store supports the file type."
   ]
  },
  {
   "cell_type": "code",
   "execution_count": 65,
   "metadata": {
    "collapsed": false
   },
   "outputs": [
    {
     "name": "stdout",
     "output_type": "stream",
     "text": [
      "# We had an exception\n",
      "Current name \"MyNode\" is already taken in unique name store. This means you cannot save object \"Node(9)\" at all. In general this should not happen to unsaved objects unless you fixed the name of the object yourself. Check your code for the generation of objects of the same name.\n"
     ]
    }
   ],
   "source": [
    "try:\n",
    "    st.nodesunique.save(n2)\n",
    "except RuntimeWarning as e:\n",
    "    print '# We had an exception'\n",
    "    print e\n",
    "else:\n",
    "    raise RuntimeWarning('This should have produced an error')\n"
   ]
  },
  {
   "cell_type": "markdown",
   "metadata": {},
   "source": [
    "As said before this can only happen if you have more than one store for the same object type."
   ]
  },
  {
   "cell_type": "code",
   "execution_count": 66,
   "metadata": {
    "collapsed": false
   },
   "outputs": [
    {
     "name": "stdout",
     "output_type": "stream",
     "text": [
      "{'MyNode': set([0])}\n"
     ]
    }
   ],
   "source": [
    "print st.nodesunique.name_idx"
   ]
  },
  {
   "cell_type": "markdown",
   "metadata": {},
   "source": [
    "some more tests. First saving onnamed objects. This is okay. Only given names should be unique."
   ]
  },
  {
   "cell_type": "code",
   "execution_count": 67,
   "metadata": {
    "collapsed": false
   },
   "outputs": [],
   "source": [
    "n3 = NamedNode(10)\n",
    "n4 = NamedNode(12)\n",
    "st.nodesunique.save(n3);\n",
    "st.nodesunique.save(n4);"
   ]
  },
  {
   "cell_type": "code",
   "execution_count": 68,
   "metadata": {
    "collapsed": true
   },
   "outputs": [],
   "source": [
    "n5 = NamedNode(1)\n",
    "n5.name = 'MyNode'"
   ]
  },
  {
   "cell_type": "code",
   "execution_count": 69,
   "metadata": {
    "collapsed": false
   },
   "outputs": [
    {
     "name": "stdout",
     "output_type": "stream",
     "text": [
      "# We had an exception\n",
      "Current name \"MyNode\" is already taken in unique name store nodesunique. Try renaming object or saving using other name.\n"
     ]
    }
   ],
   "source": [
    "try:\n",
    "    st.nodesunique.save(n5)\n",
    "except RuntimeWarning as e:\n",
    "    print '# We had an exception'\n",
    "    print e\n",
    "else:\n",
    "    raise RuntimeWarning('This should have produced an error')"
   ]
  },
  {
   "cell_type": "markdown",
   "metadata": {},
   "source": [
    "This works since it does a rename before saving."
   ]
  },
  {
   "cell_type": "code",
   "execution_count": 70,
   "metadata": {
    "collapsed": false
   },
   "outputs": [],
   "source": [
    "st.nodesunique.save(n5, 'NextNode');"
   ]
  },
  {
   "cell_type": "code",
   "execution_count": 71,
   "metadata": {
    "collapsed": true
   },
   "outputs": [],
   "source": [
    "n6 = NamedNode(1)\n",
    "n6.name = 'SecondNode'"
   ]
  },
  {
   "cell_type": "code",
   "execution_count": 72,
   "metadata": {
    "collapsed": false
   },
   "outputs": [
    {
     "name": "stdout",
     "output_type": "stream",
     "text": [
      "# We had an exception\n",
      "New name \"MyNode\" already taken in unique name store. Try different name instead./nCurrent name \"SecondNode\" is still free. Saving without giving a specific name should work\n"
     ]
    }
   ],
   "source": [
    "try:\n",
    "    st.nodesunique.save(n6, 'MyNode')\n",
    "except RuntimeWarning as e:\n",
    "    print '# We had an exception'\n",
    "    print e\n",
    "else:\n",
    "    raise RuntimeWarning('This should have produced an error')"
   ]
  },
  {
   "cell_type": "markdown",
   "metadata": {},
   "source": [
    "#### DictStore"
   ]
  },
  {
   "cell_type": "markdown",
   "metadata": {},
   "source": [
    "A dictstore works a like a dictionary on disk. The content is returned using `dict()`"
   ]
  },
  {
   "cell_type": "code",
   "execution_count": 73,
   "metadata": {
    "collapsed": false
   },
   "outputs": [
    {
     "name": "stdout",
     "output_type": "stream",
     "text": [
      "{}\n",
      "{}\n"
     ]
    }
   ],
   "source": [
    "print dict(st.dict)\n",
    "print st.dict.name_idx"
   ]
  },
  {
   "cell_type": "code",
   "execution_count": 74,
   "metadata": {
    "collapsed": true
   },
   "outputs": [],
   "source": [
    "n1 = NamedNode(1)\n",
    "n2 = NamedNode(2)\n",
    "n3 = NamedNode(3)\n",
    "st.dict['Number1'] = n1"
   ]
  },
  {
   "cell_type": "code",
   "execution_count": 75,
   "metadata": {
    "collapsed": false
   },
   "outputs": [
    {
     "name": "stdout",
     "output_type": "stream",
     "text": [
      "Number1 : Node(1) [0]\n"
     ]
    }
   ],
   "source": [
    "for key in sorted(st.dict):\n",
    "    obj = st.dict[key]\n",
    "    idxs = sorted(st.dict.name_idx[key])\n",
    "    print key, ':', str(obj), idxs"
   ]
  },
  {
   "cell_type": "code",
   "execution_count": 76,
   "metadata": {
    "collapsed": true
   },
   "outputs": [],
   "source": [
    "st.dict['Number2'] = n2"
   ]
  },
  {
   "cell_type": "code",
   "execution_count": 77,
   "metadata": {
    "collapsed": false
   },
   "outputs": [
    {
     "name": "stdout",
     "output_type": "stream",
     "text": [
      "Number1 : Node(1) [0]\n",
      "Number2 : Node(2) [1]\n"
     ]
    }
   ],
   "source": [
    "for key in sorted(st.dict):\n",
    "    obj = st.dict[key]\n",
    "    idxs = sorted(st.dict.name_idx[key])\n",
    "    print key, ':', str(obj), idxs"
   ]
  },
  {
   "cell_type": "code",
   "execution_count": 78,
   "metadata": {
    "collapsed": false
   },
   "outputs": [],
   "source": [
    "st.dict['Number1'] = n3"
   ]
  },
  {
   "cell_type": "code",
   "execution_count": 79,
   "metadata": {
    "collapsed": false
   },
   "outputs": [
    {
     "name": "stdout",
     "output_type": "stream",
     "text": [
      "Number1 : Node(3) [0, 2]\n",
      "Number2 : Node(2) [1]\n"
     ]
    }
   ],
   "source": [
    "for key in sorted(st.dict):\n",
    "    obj = st.dict[key]\n",
    "    idxs = sorted(st.dict.name_idx[key])\n",
    "    print key, ':', str(obj), idxs"
   ]
  },
  {
   "cell_type": "code",
   "execution_count": 80,
   "metadata": {
    "collapsed": false
   },
   "outputs": [
    {
     "name": "stdout",
     "output_type": "stream",
     "text": [
      "Node(3)\n"
     ]
    }
   ],
   "source": [
    "print st.dict['Number1']"
   ]
  },
  {
   "cell_type": "code",
   "execution_count": 81,
   "metadata": {
    "collapsed": false
   },
   "outputs": [
    {
     "name": "stdout",
     "output_type": "stream",
     "text": [
      "Node(3)\n"
     ]
    }
   ],
   "source": [
    "print st.dict.find('Number1')"
   ]
  },
  {
   "cell_type": "code",
   "execution_count": 82,
   "metadata": {
    "collapsed": false
   },
   "outputs": [
    {
     "name": "stdout",
     "output_type": "stream",
     "text": [
      "[ {\"_store\":\"nodesunique\",\"_idx\":4}, {\"_store\":\"nodesunique\",\"_idx\":5}, {\"_store\":\"nodesunique\",\"_idx\":6} ]\n"
     ]
    }
   ],
   "source": [
    "print '[', ', '.join(st.dict.variables['json'][:]), ']'"
   ]
  },
  {
   "cell_type": "code",
   "execution_count": 83,
   "metadata": {
    "collapsed": false
   },
   "outputs": [
    {
     "name": "stdout",
     "output_type": "stream",
     "text": [
      "Number1 : Node(3) [0, 2]\n",
      "Number2 : Node(2) [1]\n"
     ]
    }
   ],
   "source": [
    "for key in sorted(st.dict):\n",
    "    obj = st.dict[key]\n",
    "    idxs = sorted(st.dict.name_idx[key])\n",
    "    print key, ':', str(obj), idxs"
   ]
  },
  {
   "cell_type": "markdown",
   "metadata": {},
   "source": [
    "#### ImmutableDictStore"
   ]
  },
  {
   "cell_type": "markdown",
   "metadata": {},
   "source": [
    "This adds the check that already used names cannot be used again"
   ]
  },
  {
   "cell_type": "code",
   "execution_count": 84,
   "metadata": {
    "collapsed": false
   },
   "outputs": [
    {
     "name": "stdout",
     "output_type": "stream",
     "text": [
      "# We had an exception\n",
      "Cannot re-save existing key \"Number1\" in immutable dict store.\n"
     ]
    }
   ],
   "source": [
    "try:\n",
    "    st.dictimmutable['Number1'] = n1\n",
    "    st.dictimmutable['Number1'] = n2\n",
    "except RuntimeWarning as e:\n",
    "    print '# We had an exception'\n",
    "    print e\n",
    "else:\n",
    "    raise RuntimeWarning('This should have produced an error')"
   ]
  },
  {
   "cell_type": "markdown",
   "metadata": {
    "collapsed": true
   },
   "source": [
    "#### VariableStore"
   ]
  },
  {
   "cell_type": "markdown",
   "metadata": {},
   "source": [
    "Store a node with an int as we defined for our `VariableStore`"
   ]
  },
  {
   "cell_type": "code",
   "execution_count": 85,
   "metadata": {
    "collapsed": false
   },
   "outputs": [],
   "source": [
    "a = Node(30)\n",
    "st.varstore.save(a);"
   ]
  },
  {
   "cell_type": "markdown",
   "metadata": {},
   "source": [
    "clear the cache"
   ]
  },
  {
   "cell_type": "code",
   "execution_count": 86,
   "metadata": {
    "collapsed": true
   },
   "outputs": [],
   "source": [
    "st.varstore.clear_cache()"
   ]
  },
  {
   "cell_type": "markdown",
   "metadata": {},
   "source": [
    "And try loading"
   ]
  },
  {
   "cell_type": "code",
   "execution_count": 87,
   "metadata": {
    "collapsed": false
   },
   "outputs": [],
   "source": [
    "assert(st.varstore[0].value == 30)"
   ]
  },
  {
   "cell_type": "markdown",
   "metadata": {},
   "source": [
    "Try storing non int() parseable value"
   ]
  },
  {
   "cell_type": "code",
   "execution_count": 88,
   "metadata": {
    "collapsed": false
   },
   "outputs": [
    {
     "name": "stdout",
     "output_type": "stream",
     "text": [
      "# We had an exception\n",
      "invalid literal for int() with base 10: 'test'\n"
     ]
    }
   ],
   "source": [
    "try:\n",
    "    a = Node('test')\n",
    "    print st.varstore.save(a)\n",
    "except ValueError as e:\n",
    "    print '# We had an exception'\n",
    "    print e\n",
    "else:\n",
    "    raise RuntimeWarning('This should have produced an error')"
   ]
  },
  {
   "cell_type": "code",
   "execution_count": null,
   "metadata": {
    "collapsed": true
   },
   "outputs": [],
   "source": []
  }
 ],
 "metadata": {
  "kernelspec": {
   "display_name": "Python [default]",
   "language": "python",
   "name": "python2"
  },
  "language_info": {
   "codemirror_mode": {
    "name": "ipython",
    "version": 2
   },
   "file_extension": ".py",
   "mimetype": "text/x-python",
   "name": "python",
   "nbconvert_exporter": "python",
   "pygments_lexer": "ipython2",
   "version": "2.7.12"
  }
 },
 "nbformat": 4,
 "nbformat_minor": 0
}<|MERGE_RESOLUTION|>--- conflicted
+++ resolved
@@ -1067,11 +1067,7 @@
      "text": [
       "Type:    <class 'openpathsampling.netcdfplus.proxy.LoaderProxy'>\n",
       "Class:   <class '__main__.Node'>\n",
-<<<<<<< HEAD
       "Content: {'__uuid__': UUID('b037a359-6f6f-11e6-8f8e-000000000032'), 'value': 'First'}\n",
-=======
-      "Content: {'__uuid__': UUID('0b5e800c-7d09-11e6-8ffe-00000000002c'), 'value': 'First'}\n",
->>>>>>> bf65a0b5
       "Access:  First\n"
      ]
     }
