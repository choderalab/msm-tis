{
 "cells": [
  {
   "cell_type": "markdown",
   "metadata": {},
   "source": [
    "### PyEmma Featurizer Support"
   ]
  },
  {
   "cell_type": "code",
   "execution_count": 1,
   "metadata": {
    "collapsed": false
   },
   "outputs": [],
   "source": [
    "import openpathsampling as paths"
   ]
  },
  {
   "cell_type": "code",
   "execution_count": 2,
   "metadata": {
    "collapsed": false
   },
   "outputs": [],
   "source": [
    "#! lazy\n",
    "import pyemma.coordinates as coor"
   ]
  },
  {
   "cell_type": "code",
   "execution_count": 3,
   "metadata": {
    "collapsed": false
   },
<<<<<<< HEAD
   "outputs": [
    {
     "name": "stdout",
     "output_type": "stream",
     "text": [
      "08-05-16 21:20:36 openpathsampling.netcdfplus.netcdfplus INFO     Open existing netCDF file 'trajectory.nc' for appending - appending existing file\n"
     ]
    }
   ],
=======
   "outputs": [],
>>>>>>> 4ae16440
   "source": [
    "#! lazy\n",
    "storage = paths.Storage('engine_store_test.nc', mode='a')"
   ]
  },
  {
   "cell_type": "markdown",
   "metadata": {},
   "source": [
    "Import a PyEmma Coordinates Module"
   ]
  },
  {
   "cell_type": "markdown",
   "metadata": {},
   "source": [
    "Using of pyemma featurizers or general other complex code requires a little trick to be storable. Since storing of code only works if we are not dependend on the context (scope) we need to wrap the construction of our featurizer in a function, that gets all it needs from the global scope as a parameter"
   ]
  },
  {
   "cell_type": "code",
   "execution_count": 4,
   "metadata": {
    "collapsed": true
   },
   "outputs": [],
   "source": [
    "def pyemma_generator(f):\n",
    "    f.add_inverse_distances(f.pairs(f.select_Backbone()))"
   ]
  },
  {
   "cell_type": "code",
   "execution_count": 5,
   "metadata": {
    "collapsed": false
   },
   "outputs": [],
   "source": [
    "cv = paths.collectivevariable.CV_PyEMMA_Featurizer('pyemma', pyemma_generator, topology=storage.template.topology)"
   ]
  },
  {
   "cell_type": "markdown",
   "metadata": {},
   "source": [
    "Now use this featurizer generating function to build a collective variable out of it. All we need for that is a name as usual, the generating function, the list of parameters - here only the topology and at best a test snapshot, a template."
   ]
  },
  {
   "cell_type": "code",
   "execution_count": 6,
   "metadata": {
    "collapsed": false
   },
   "outputs": [],
   "source": [
    "cv(storage.trajectories[0]);"
   ]
  },
  {
   "cell_type": "markdown",
   "metadata": {},
   "source": [
    "Let's save it to the storage"
   ]
  },
  {
   "cell_type": "code",
   "execution_count": 7,
   "metadata": {
    "collapsed": false
   },
   "outputs": [
    {
     "name": "stdout",
     "output_type": "stream",
     "text": [
<<<<<<< HEAD
      "(store.cvs[CollectiveVariable], 6, UUID('f01cb300-1551-11e6-b982-000000000032'))\n"
=======
      "(store.cvs[CollectiveVariable], 6, 0)\n"
>>>>>>> 4ae16440
     ]
    }
   ],
   "source": [
    "#! lazy\n",
    "print storage.save(cv)"
   ]
  },
  {
   "cell_type": "markdown",
   "metadata": {},
   "source": [
    "and apply the featurizer to a trajectory"
   ]
  },
  {
   "cell_type": "code",
   "execution_count": 8,
   "metadata": {
    "collapsed": false
   },
   "outputs": [],
   "source": [
    "cv(storage.trajectories[1]);"
   ]
  },
  {
   "cell_type": "markdown",
   "metadata": {},
   "source": [
    "Sync to make sure the cache is written to the netCDF file."
   ]
  },
  {
   "cell_type": "code",
   "execution_count": 9,
   "metadata": {
    "collapsed": false
   },
   "outputs": [],
   "source": [
    "storage.sync_all()"
   ]
  },
  {
   "cell_type": "code",
   "execution_count": 10,
   "metadata": {
    "collapsed": false
   },
   "outputs": [],
   "source": [
    "cv(storage.snapshots.all());"
   ]
  },
  {
   "cell_type": "code",
   "execution_count": 11,
   "metadata": {
    "collapsed": false
   },
   "outputs": [],
   "source": [
    "storage.cvs.sync()"
   ]
  },
  {
   "cell_type": "code",
   "execution_count": 12,
   "metadata": {
    "collapsed": false
   },
   "outputs": [],
   "source": [
    "storage.sync_all()"
   ]
  },
  {
   "cell_type": "code",
   "execution_count": 13,
   "metadata": {
    "collapsed": false
   },
   "outputs": [],
   "source": [
    "py_cv = storage.cvs['pyemma']"
   ]
  },
  {
   "cell_type": "code",
   "execution_count": 14,
   "metadata": {
    "collapsed": false
   },
   "outputs": [],
   "source": [
    "nc_var = storage.variables['snapshots_cv_%d_values_fw' % storage.idx(py_cv)]"
   ]
  },
  {
   "cell_type": "code",
   "execution_count": 15,
   "metadata": {
    "collapsed": false
   },
   "outputs": [
    {
     "name": "stdout",
     "output_type": "stream",
     "text": [
      "15\n"
     ]
    }
   ],
   "source": [
    "assert(nc_var.shape[1] == 15)\n",
    "print nc_var.shape[1]"
   ]
  },
  {
   "cell_type": "code",
   "execution_count": 16,
   "metadata": {
    "collapsed": false
   },
   "outputs": [
    {
     "name": "stdout",
     "output_type": "stream",
     "text": [
      "numpy.float32\n"
     ]
    }
   ],
   "source": [
    "assert(nc_var.var_type == 'numpy.float32')\n",
    "print nc_var.var_type"
   ]
  },
  {
   "cell_type": "code",
   "execution_count": 17,
   "metadata": {
    "collapsed": false
   },
   "outputs": [
    {
     "name": "stdout",
     "output_type": "stream",
     "text": [
<<<<<<< HEAD
      "[ u'{\"_cls\": \"CV_Function\", \"_dict\": {\"name\": \"psi2\", \"f\": {\"_marshal\": \"YwMAAAADAAAAAwAAAEMAAABzHAAAAHwBAHwAAIMBAGQBABN8AgB8AACDAQBkAQATF1MoAgAAAE5pAgAAACgAAAAAKAMAAAB0BAAAAGl0ZW10AwAAAHBzaXQDAAAAcGhpKAAAAAAoAAAAAHMeAAAAPGlweXRob24taW5wdXQtOC00NGFmZmMyZGY1MzU+dAcAAABwcDJfZm5jAQAAAHMCAAAAAAE=\", \"_module_vars\": [], \"_global_vars\": []}, \"cv_store_cache\": true, \"cv_time_reversible\": false, \"cv_wrap_numpy_array\": false, \"cv_requires_lists\": false, \"cv_scalarize_numpy_singletons\": false, \"kwargs\": {\"phi\": {\"_obj\": \"cvs\", \"_uuid\": \"e47ac211-1551-11e6-ab7c-000000000044\"}, \"psi\": {\"_obj\": \"cvs\", \"_uuid\": \"e47ac211-1551-11e6-ab7c-000000000042\"}}}}'\n",
      " u'{\"_cls\": \"CV_MDTraj_Function\", \"_dict\": {\"name\": \"phi\", \"f\": {\"_module\": \"mdtraj.geometry.dihedral\", \"_name\": \"compute_dihedrals\"}, \"cv_store_cache\": true, \"cv_time_reversible\": true, \"cv_wrap_numpy_array\": true, \"cv_requires_lists\": true, \"cv_scalarize_numpy_singletons\": true, \"kwargs\": {\"indices\": [[4, 6, 8, 14]]}}}'\n",
      " u'{\"_cls\": \"CV_MDTraj_Function\", \"_dict\": {\"name\": \"psi\", \"f\": {\"_module\": \"mdtraj.geometry.dihedral\", \"_name\": \"compute_dihedrals\"}, \"cv_store_cache\": true, \"cv_time_reversible\": true, \"cv_wrap_numpy_array\": true, \"cv_requires_lists\": true, \"cv_scalarize_numpy_singletons\": true, \"kwargs\": {\"indices\": [[6, 8, 14, 16]]}}}'\n",
      " u'{\"_cls\": \"CV_Volume\", \"_dict\": {\"cv_store_cache\": true, \"volume\": {\"_obj\": \"volumes\", \"_uuid\": \"e47ac211-1551-11e6-ab7c-00000000005c\"}, \"name\": \"StateA\"}}'\n",
      " u'{\"_cls\": \"CV_Volume\", \"_dict\": {\"cv_store_cache\": true, \"volume\": {\"_obj\": \"volumes\", \"_uuid\": \"e47ac211-1551-11e6-ab7c-00000000005e\"}, \"name\": \"StateB\"}}'\n",
      " u'{\"_cls\": \"CV_Volume\", \"_dict\": {\"cv_store_cache\": true, \"volume\": {\"_obj\": \"volumes\", \"_uuid\": \"e47ac211-1551-11e6-ab7c-0000000037f2\"}, \"name\": \"StateX\"}}'\n",
      " u'{\"_cls\": \"CV_PyEMMA_Featurizer\", \"_dict\": {\"cv_store_cache\": true, \"topology\": {\"_obj\": \"topologies\", \"_uuid\": \"e47ac211-1551-11e6-ab7c-000000000002\"}, \"name\": \"pyemma\", \"featurizer\": {\"_marshal\": \"YwEAAAABAAAAAwAAAEMAAABzIAAAAHwAAGoAAHwAAGoBAHwAAGoCAIMAAIMBAIMBAAFkAABTKAEAAABOKAMAAAB0FQAAAGFkZF9pbnZlcnNlX2Rpc3RhbmNlc3QFAAAAcGFpcnN0DwAAAHNlbGVjdF9CYWNrYm9uZSgBAAAAdAEAAABmKAAAAAAoAAAAAHMeAAAAPGlweXRob24taW5wdXQtNC00Nzc0ZDhlZGRkMDA+dBAAAABweWVtbWFfZ2VuZXJhdG9yAQAAAHMCAAAAAAE=\", \"_module_vars\": [], \"_global_vars\": []}, \"kwargs\": {}}}']\n"
=======
      "[ u'{\"_cls\": \"CV_PyEMMA_Featurizer\", \"_dict\": {\"cv_store_cache\": true, \"topology\": {\"_obj\": \"topologies\", \"_idx\": 0}, \"name\": \"pyemma\", \"featurizer\": {\"_marshal\": \"YwEAAAABAAAAAwAAAEMAAABzIAAAAHwAAGoAAHwAAGoBAHwAAGoCAIMAAIMBAIMBAAFkAABTKAEAAABOKAMAAAB0FQAAAGFkZF9pbnZlcnNlX2Rpc3RhbmNlc3QFAAAAcGFpcnN0DwAAAHNlbGVjdF9CYWNrYm9uZSgBAAAAdAEAAABmKAAAAAAoAAAAAHMeAAAAPGlweXRob24taW5wdXQtNC00Nzc0ZDhlZGRkMDA+dBAAAABweWVtbWFfZ2VuZXJhdG9yAQAAAHMCAAAAAAE=\", \"_module_vars\": [], \"_global_vars\": []}, \"kwargs\": {}}}']\n"
>>>>>>> 4ae16440
     ]
    }
   ],
   "source": [
    "#! ignore\n",
    "print storage.variables['cvs_json'][:]"
   ]
  },
  {
   "cell_type": "code",
   "execution_count": 18,
   "metadata": {
    "collapsed": false
   },
   "outputs": [
    {
     "name": "stdout",
     "output_type": "stream",
     "text": [
      "0\n"
     ]
    }
   ],
   "source": [
    "py_cv_idx = storage.idx(py_cv)\n",
    "print py_cv_idx\n",
    "py_emma_feat = storage.vars['cvs_json'][py_cv_idx]"
   ]
  },
  {
   "cell_type": "code",
   "execution_count": 19,
   "metadata": {
    "collapsed": false
   },
   "outputs": [],
   "source": [
    "erg = py_emma_feat(storage.snapshots);"
   ]
  },
  {
   "cell_type": "code",
   "execution_count": 20,
   "metadata": {
    "collapsed": false
   },
   "outputs": [
    {
     "name": "stdout",
     "output_type": "stream",
     "text": [
<<<<<<< HEAD
      "[[ 3.03981256  2.99009299]\n",
      " [ 3.30751729  2.95938253]\n",
      " [ 3.06211925  2.63184023]\n",
      " [ 3.16704917  3.08805442]\n",
      " [ 3.08857942  2.98858213]\n",
      " [ 3.11339736  2.99938869]]\n"
=======
      "[[ 2.68972969  2.06547379]\n",
      " [ 2.61396813  2.00944018]]\n"
>>>>>>> 4ae16440
     ]
    }
   ],
   "source": [
    "#! lazy\n",
    "print erg[0::25,2:4]"
   ]
  },
  {
   "cell_type": "code",
   "execution_count": null,
   "metadata": {
    "collapsed": true
   },
   "outputs": [],
   "source": []
  }
 ],
 "metadata": {
  "kernelspec": {
   "display_name": "Python 2",
   "language": "python",
   "name": "python2"
  },
  "language_info": {
   "codemirror_mode": {
    "name": "ipython",
    "version": 2
   },
   "file_extension": ".py",
   "mimetype": "text/x-python",
   "name": "python",
   "nbconvert_exporter": "python",
   "pygments_lexer": "ipython2",
   "version": "2.7.11"
  }
 },
 "nbformat": 4,
 "nbformat_minor": 0
}<|MERGE_RESOLUTION|>--- conflicted
+++ resolved
@@ -36,19 +36,7 @@
    "metadata": {
     "collapsed": false
    },
-<<<<<<< HEAD
-   "outputs": [
-    {
-     "name": "stdout",
-     "output_type": "stream",
-     "text": [
-      "08-05-16 21:20:36 openpathsampling.netcdfplus.netcdfplus INFO     Open existing netCDF file 'trajectory.nc' for appending - appending existing file\n"
-     ]
-    }
-   ],
-=======
-   "outputs": [],
->>>>>>> 4ae16440
+   "outputs": [],
    "source": [
     "#! lazy\n",
     "storage = paths.Storage('engine_store_test.nc', mode='a')"
@@ -127,11 +115,7 @@
      "name": "stdout",
      "output_type": "stream",
      "text": [
-<<<<<<< HEAD
-      "(store.cvs[CollectiveVariable], 6, UUID('f01cb300-1551-11e6-b982-000000000032'))\n"
-=======
       "(store.cvs[CollectiveVariable], 6, 0)\n"
->>>>>>> 4ae16440
      ]
     }
    ],
@@ -282,17 +266,7 @@
      "name": "stdout",
      "output_type": "stream",
      "text": [
-<<<<<<< HEAD
-      "[ u'{\"_cls\": \"CV_Function\", \"_dict\": {\"name\": \"psi2\", \"f\": {\"_marshal\": \"YwMAAAADAAAAAwAAAEMAAABzHAAAAHwBAHwAAIMBAGQBABN8AgB8AACDAQBkAQATF1MoAgAAAE5pAgAAACgAAAAAKAMAAAB0BAAAAGl0ZW10AwAAAHBzaXQDAAAAcGhpKAAAAAAoAAAAAHMeAAAAPGlweXRob24taW5wdXQtOC00NGFmZmMyZGY1MzU+dAcAAABwcDJfZm5jAQAAAHMCAAAAAAE=\", \"_module_vars\": [], \"_global_vars\": []}, \"cv_store_cache\": true, \"cv_time_reversible\": false, \"cv_wrap_numpy_array\": false, \"cv_requires_lists\": false, \"cv_scalarize_numpy_singletons\": false, \"kwargs\": {\"phi\": {\"_obj\": \"cvs\", \"_uuid\": \"e47ac211-1551-11e6-ab7c-000000000044\"}, \"psi\": {\"_obj\": \"cvs\", \"_uuid\": \"e47ac211-1551-11e6-ab7c-000000000042\"}}}}'\n",
-      " u'{\"_cls\": \"CV_MDTraj_Function\", \"_dict\": {\"name\": \"phi\", \"f\": {\"_module\": \"mdtraj.geometry.dihedral\", \"_name\": \"compute_dihedrals\"}, \"cv_store_cache\": true, \"cv_time_reversible\": true, \"cv_wrap_numpy_array\": true, \"cv_requires_lists\": true, \"cv_scalarize_numpy_singletons\": true, \"kwargs\": {\"indices\": [[4, 6, 8, 14]]}}}'\n",
-      " u'{\"_cls\": \"CV_MDTraj_Function\", \"_dict\": {\"name\": \"psi\", \"f\": {\"_module\": \"mdtraj.geometry.dihedral\", \"_name\": \"compute_dihedrals\"}, \"cv_store_cache\": true, \"cv_time_reversible\": true, \"cv_wrap_numpy_array\": true, \"cv_requires_lists\": true, \"cv_scalarize_numpy_singletons\": true, \"kwargs\": {\"indices\": [[6, 8, 14, 16]]}}}'\n",
-      " u'{\"_cls\": \"CV_Volume\", \"_dict\": {\"cv_store_cache\": true, \"volume\": {\"_obj\": \"volumes\", \"_uuid\": \"e47ac211-1551-11e6-ab7c-00000000005c\"}, \"name\": \"StateA\"}}'\n",
-      " u'{\"_cls\": \"CV_Volume\", \"_dict\": {\"cv_store_cache\": true, \"volume\": {\"_obj\": \"volumes\", \"_uuid\": \"e47ac211-1551-11e6-ab7c-00000000005e\"}, \"name\": \"StateB\"}}'\n",
-      " u'{\"_cls\": \"CV_Volume\", \"_dict\": {\"cv_store_cache\": true, \"volume\": {\"_obj\": \"volumes\", \"_uuid\": \"e47ac211-1551-11e6-ab7c-0000000037f2\"}, \"name\": \"StateX\"}}'\n",
-      " u'{\"_cls\": \"CV_PyEMMA_Featurizer\", \"_dict\": {\"cv_store_cache\": true, \"topology\": {\"_obj\": \"topologies\", \"_uuid\": \"e47ac211-1551-11e6-ab7c-000000000002\"}, \"name\": \"pyemma\", \"featurizer\": {\"_marshal\": \"YwEAAAABAAAAAwAAAEMAAABzIAAAAHwAAGoAAHwAAGoBAHwAAGoCAIMAAIMBAIMBAAFkAABTKAEAAABOKAMAAAB0FQAAAGFkZF9pbnZlcnNlX2Rpc3RhbmNlc3QFAAAAcGFpcnN0DwAAAHNlbGVjdF9CYWNrYm9uZSgBAAAAdAEAAABmKAAAAAAoAAAAAHMeAAAAPGlweXRob24taW5wdXQtNC00Nzc0ZDhlZGRkMDA+dBAAAABweWVtbWFfZ2VuZXJhdG9yAQAAAHMCAAAAAAE=\", \"_module_vars\": [], \"_global_vars\": []}, \"kwargs\": {}}}']\n"
-=======
       "[ u'{\"_cls\": \"CV_PyEMMA_Featurizer\", \"_dict\": {\"cv_store_cache\": true, \"topology\": {\"_obj\": \"topologies\", \"_idx\": 0}, \"name\": \"pyemma\", \"featurizer\": {\"_marshal\": \"YwEAAAABAAAAAwAAAEMAAABzIAAAAHwAAGoAAHwAAGoBAHwAAGoCAIMAAIMBAIMBAAFkAABTKAEAAABOKAMAAAB0FQAAAGFkZF9pbnZlcnNlX2Rpc3RhbmNlc3QFAAAAcGFpcnN0DwAAAHNlbGVjdF9CYWNrYm9uZSgBAAAAdAEAAABmKAAAAAAoAAAAAHMeAAAAPGlweXRob24taW5wdXQtNC00Nzc0ZDhlZGRkMDA+dBAAAABweWVtbWFfZ2VuZXJhdG9yAQAAAHMCAAAAAAE=\", \"_module_vars\": [], \"_global_vars\": []}, \"kwargs\": {}}}']\n"
->>>>>>> 4ae16440
      ]
     }
    ],
@@ -344,17 +318,8 @@
      "name": "stdout",
      "output_type": "stream",
      "text": [
-<<<<<<< HEAD
-      "[[ 3.03981256  2.99009299]\n",
-      " [ 3.30751729  2.95938253]\n",
-      " [ 3.06211925  2.63184023]\n",
-      " [ 3.16704917  3.08805442]\n",
-      " [ 3.08857942  2.98858213]\n",
-      " [ 3.11339736  2.99938869]]\n"
-=======
       "[[ 2.68972969  2.06547379]\n",
       " [ 2.61396813  2.00944018]]\n"
->>>>>>> 4ae16440
      ]
     }
    ],
