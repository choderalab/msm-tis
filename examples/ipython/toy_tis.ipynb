{
 "cells": [
  {
   "cell_type": "code",
   "execution_count": 1,
   "metadata": {
    "collapsed": false
   },
   "outputs": [],
   "source": [
    "%matplotlib inline\n",
    "import openpathsampling as paths\n",
    "import numpy as np\n",
    "from toy_plot_helpers import ToyPlot\n",
    "plot = ToyPlot()"
   ]
  },
  {
   "cell_type": "markdown",
   "metadata": {},
   "source": [
    "## Setting up the engine\n",
    "\n",
    "We always need to set up an MD engine which knows the details of the system we're simulating. The MD engine always takes a template snapshot as an example of what the system looks like. Importantly, the template includes a `topology`, which contains information about how to calculate the interactions."
   ]
  },
  {
   "cell_type": "code",
   "execution_count": 2,
   "metadata": {
    "collapsed": false
   },
   "outputs": [],
   "source": [
    "import openpathsampling.dynamics.toy as toy\n",
    "\n",
    "pes = (\n",
    "    toy.OuterWalls([1.0, 1.0], [0.0, 0.0]) + \n",
    "    toy.Gaussian(2.0, [1.0, 4.0], [0.0,1.0]) + \n",
    "    toy.Gaussian(2.0, [25.0, 1.0], [0.0, -1.0])\n",
    ")\n",
    "\n",
    "topology=toy.ToyTopology(\n",
    "    n_spatial = 2,\n",
    "    masses =[1.0, 1.0],\n",
    "    pes = pes\n",
    ")\n",
    "\n",
    "template = paths.Snapshot(\n",
    "    coordinates=np.array([[-0.5, 0.0]]), \n",
    "    velocities=np.array([[0.0,0.0]]),\n",
    "    potential_energy = 0.0, # Important to set energies dimensionless otherwise kcal/mol is default\n",
    "    kinetic_energy = 0.0,\n",
    "    topology=topology\n",
    ")\n",
    "\n",
    "integ = toy.LangevinBAOABIntegrator(dt=0.02, temperature=0.1, gamma=2.5)\n",
    "\n",
    "options={\n",
    "    'integ' : integ,\n",
    "    'n_frames_max' : 5000,\n",
    "    'nsteps_per_frame' : 10\n",
    "}\n",
    "\n",
    "toy_eng = toy.ToyEngine(\n",
    "    options=options,\n",
    "    template=template\n",
    ")\n",
    "\n",
    "toy_eng.current_snapshot = template"
   ]
  },
  {
   "cell_type": "markdown",
   "metadata": {},
   "source": [
    "Register this engine with the PathMovers"
   ]
  },
  {
   "cell_type": "code",
   "execution_count": 3,
   "metadata": {
    "collapsed": false
   },
   "outputs": [],
   "source": [
    "paths.PathMover.engine = toy_eng"
   ]
  },
  {
   "cell_type": "markdown",
   "metadata": {},
   "source": [
    "## Loading trajectories from a previous calculation\n",
    "\n",
    "Path sampling calculations take trajectories as input, so we need an input trajectory. We get that by running the `toy_bootstrap.ipynb`. Since that's a more advanced example, don't worry about understanding everything in there. Assuming you have an initial trajectory, all you need in order to run TIS is what's included in this notebook.\n"
   ]
  },
  {
   "cell_type": "code",
   "execution_count": 4,
   "metadata": {
    "collapsed": false
   },
   "outputs": [],
   "source": [
    "store_bootstrap = paths.storage.Storage('toy_bootstrap.nc', mode='r')\n",
    "\n",
    "# note that the next three lines could be combined into one; they're separated here for educational purposes\n",
    "final_sampleset = store_bootstrap.samplesets[len(store_bootstrap.samplesets)-1]\n",
    "final_sample = final_sampleset.samples[-1]\n",
    "traj = final_sample.trajectory"
   ]
  },
  {
   "cell_type": "code",
   "execution_count": 7,
   "metadata": {
    "collapsed": false
   },
   "outputs": [
    {
     "data": {
      "text/plain": [
       "SampleSetStore(content_class=<class 'openpathsampling.sample.SampleSet'>, variable_prefix=sampleset)"
      ]
     },
     "execution_count": 7,
     "metadata": {},
     "output_type": "execute_result"
    }
   ],
   "source": [
    "store_bootstrap.samplesets"
   ]
  },
  {
   "cell_type": "markdown",
   "metadata": {},
   "source": [
    "## Setting up order parameter, states, and interfaces"
   ]
  },
  {
   "cell_type": "markdown",
   "metadata": {},
   "source": [
    "First we define the order parameter. We do this in two stages: first, we actually define a normal Python function which takes a `Snapshot` and return a number: in this case, the x-coordinate. Then we wrap that function into an OpenPathSampling order parameter using `paths.OP_Function`."
   ]
  },
  {
   "cell_type": "code",
   "execution_count": 5,
   "metadata": {
    "collapsed": false
   },
   "outputs": [],
   "source": [
    "def xval(snapshot):\n",
    "    \"\"\"Return atom 0, coordinate 0 from the given snapshot\"\"\"\n",
    "    return snapshot.xyz[0][0]\n",
    "    \n",
    "\n",
    "op_xval = paths.CV_Function(name=\"xval\", fcn=xval)"
   ]
  },
  {
   "cell_type": "markdown",
   "metadata": {},
   "source": [
    "Now we use that order parameter to define several volumes of interest. First we define the states. Note that we Python's `float(\"inf\")` notation to create infinity (and negative infinity). The choice of where to set the state boundaries is based on the image or the PES above.\n",
    "\n",
    "Then we set the interfaces using `LambdaVolumeSet`."
   ]
  },
  {
   "cell_type": "code",
   "execution_count": 6,
   "metadata": {
    "collapsed": false
   },
   "outputs": [],
   "source": [
    "stateA = paths.LambdaVolume(op_xval, float(\"-inf\"), -0.3)\n",
    "stateB = paths.LambdaVolume(op_xval, 0.3, float(\"inf\"))\n",
    "\n",
    "interfaces = paths.VolumeFactory.LambdaVolumeSet(\n",
    "    op_xval, \n",
    "    minvals=float(\"-inf\"), \n",
    "    maxvals=[-0.30, -0.25, -0.20, -0.13, -0.05, 0.0]\n",
    ")"
   ]
  },
  {
   "cell_type": "markdown",
   "metadata": {},
   "source": [
    "## Equilibration in the path ensemble\n",
    "\n",
    "At the end of the bootstrapping process, we have a set of paths which we can use to start TIS sampling. Before doing a production run, we should let these paths equilibrate within the ensembles. If you generate your initial path through dynamics that aren't the true dynamics (e.g., using high temperature runs or using metadynamics), this stage is **extremely** important. It's important here as well, but less so than if your initial path is non-physical.\n",
    "\n",
    "First, we'll set up the `TISTransition` we're interested in. Since this particular calculation is just studying the A-to-B transition, we use this object. In general, you'll want to use one of the `TransitionNetwork` objects. See the `toy_network.ipynb` notebook for more information on studying networks of transitions."
   ]
  },
  {
   "cell_type": "code",
   "execution_count": 7,
   "metadata": {
    "collapsed": false
   },
   "outputs": [],
   "source": [
    "tis_trans = paths.TISTransition(\n",
    "    stateA=stateA,\n",
    "    stateB=stateB,\n",
    "    interfaces=interfaces,\n",
    "    name=\"A->B equil\",\n",
    "    collectivevariable=None # default order parameter for analysis; not used\n",
    ")"
   ]
  },
  {
   "cell_type": "code",
   "execution_count": 8,
   "metadata": {
    "collapsed": false
   },
   "outputs": [],
   "source": [
    "initial_globalstate = paths.SampleSet.map_trajectory_to_ensembles(traj, tis_trans.ensembles)"
   ]
  },
  {
   "cell_type": "code",
   "execution_count": 9,
   "metadata": {
    "collapsed": true
   },
   "outputs": [],
   "source": [
    "initial_globalstate.sanity_check()"
   ]
  },
  {
   "cell_type": "markdown",
   "metadata": {},
   "source": [
    "This will be an example of a \"normal\" TIS run, i.e., TIS without replica exchange. We will sampling using only shooter movers (the same ones defined for the bootstrapping) and path reversal movers."
   ]
  },
  {
   "cell_type": "code",
   "execution_count": 10,
   "metadata": {
    "collapsed": false
   },
   "outputs": [],
   "source": [
    "try:\n",
    "    store_equil = paths.storage.Storage(\"toy_equil.nc\", \"w\", template=template)\n",
    "except RuntimeError:\n",
    "    pass\n",
    "equilibration = paths.PathSampling(\n",
    "    storage=store_equil, \n",
    "    engine=toy_eng, \n",
    "    root_mover=tis_trans.default_movers(toy_eng),\n",
    "    globalstate=initial_globalstate\n",
    ")"
   ]
  },
  {
   "cell_type": "code",
   "execution_count": 11,
   "metadata": {
    "collapsed": true
   },
   "outputs": [],
   "source": [
    "equilibration.globalstate.sanity_check()"
   ]
  },
  {
   "cell_type": "code",
   "execution_count": 12,
   "metadata": {
    "collapsed": false
   },
   "outputs": [
    {
     "name": "stdout",
     "output_type": "stream",
     "text": [
      "Still not equilibrated...\n"
     ]
    }
   ],
   "source": [
    "while not stateA(equilibration.globalstate[0].trajectory[-1]): # keep equilibrating until innermost can extend to minus CLEAN THIS LATER\n",
    "    print \"Still not equilibrated...\"\n",
    "    equilibration.run(50)"
   ]
  },
  {
   "cell_type": "markdown",
   "metadata": {},
   "source": [
    "## RETIS: Production run\n",
    "\n",
    "Now we'll do a full production run using replica exchange TIS (RETIS).\n",
    "\n",
    "First, we create a `RETISTransition`, in the same way that we created the `TISTransition`."
   ]
  },
  {
   "cell_type": "code",
   "execution_count": 13,
   "metadata": {
    "collapsed": false
   },
   "outputs": [],
   "source": [
    "retis_trans = paths.RETISTransition(\n",
    "    stateA=stateA,\n",
    "    stateB=stateB,\n",
    "    interfaces=interfaces,\n",
    "    name=\"A->B\",\n",
    "    collectivevariable=op_xval # we'll use this in the analysis notebook\n",
    ")\n",
    "start_gs = paths.SampleSet.translate_ensembles(equilibration.globalstate, retis_trans.ensembles)"
   ]
  },
  {
   "cell_type": "markdown",
   "metadata": {},
   "source": [
    "At this point, we still don't have a path that satisfies the minus interface. "
   ]
  },
  {
   "cell_type": "code",
   "execution_count": 14,
   "metadata": {
    "collapsed": false
   },
   "outputs": [],
   "source": [
    "minus_segment = equilibration.globalstate[0].trajectory\n",
    "last_frame = minus_segment[-1]\n",
    "extension = toy_eng.generate(last_frame, [retis_trans.minus_ensemble.can_append])\n",
    "first_minus = minus_segment + extension[1:]\n",
    "minus_samp = paths.Sample(\n",
    "    replica=-1,\n",
    "    trajectory=first_minus,\n",
    "    ensemble=retis_trans.minus_ensemble\n",
    ")\n",
    "start_gs = start_gs.apply_samples([minus_samp])"
   ]
  },
  {
   "cell_type": "code",
   "execution_count": 15,
   "metadata": {
    "collapsed": true
   },
   "outputs": [],
   "source": [
    "start_gs.sanity_check()"
   ]
  },
  {
   "cell_type": "code",
   "execution_count": 16,
   "metadata": {
    "collapsed": false
   },
   "outputs": [],
   "source": [
    "import logging.config\n",
    "logging.config.fileConfig(\"logging.conf\", disable_existing_loggers=False)"
   ]
  },
  {
   "cell_type": "code",
   "execution_count": 17,
   "metadata": {
    "collapsed": false
   },
   "outputs": [
    {
     "data": {
      "text/plain": [
       "True"
      ]
     },
     "execution_count": 17,
     "metadata": {},
     "output_type": "execute_result"
    }
   ],
   "source": [
    "try:\n",
    "    store_retis = paths.storage.Storage(\"toy_retis.nc\", \"w\", template=template)\n",
    "except RuntimeError:\n",
    "    pass\n",
    "\n",
    "store_retis.save(retis_trans) # TODO"
   ]
  },
  {
   "cell_type": "code",
   "execution_count": 18,
   "metadata": {
    "collapsed": false
   },
   "outputs": [],
   "source": [
    "production = paths.PathSampling(\n",
    "    storage=store_retis,\n",
    "    engine=toy_eng,\n",
    "    root_mover=retis_trans.default_movers(toy_eng),\n",
    "    globalstate=start_gs\n",
    ")"
   ]
  },
  {
   "cell_type": "code",
   "execution_count": 19,
   "metadata": {
    "collapsed": true
   },
   "outputs": [],
   "source": [
    "store_retis.sync() # actually, this should be done in the calculation object"
   ]
  },
  {
   "cell_type": "code",
   "execution_count": 20,
   "metadata": {
    "collapsed": false
   },
   "outputs": [],
   "source": [
    "#%%prun -s cumulative \n",
    "production.run(10)"
   ]
  },
  {
   "cell_type": "code",
   "execution_count": null,
   "metadata": {
    "collapsed": true
   },
   "outputs": [],
<<<<<<< HEAD
   "source": [
    "move1 = store_retis.pathmovechanges[1].subchange.subchange.subchange.mover\n",
    "move1a = store_retis.pathmovechanges[1].subchange.subchange.mover"
   ]
  },
  {
   "cell_type": "code",
   "execution_count": 19,
   "metadata": {},
   "outputs": [
    {
     "name": "stdout",
     "output_type": "stream",
     "text": [
      "True\n",
      "True\n"
     ]
    }
   ],
   "source": [
    "print move1 in store_retis.pathmovechanges[1]\n",
    "print move1a in store_retis.pathmovechanges[1]"
   ]
  },
  {
   "cell_type": "code",
   "execution_count": 24,
   "metadata": {
    "collapsed": false
   },
   "outputs": [],
   "source": [
    "mp = store_retis.pathmovechanges[1]"
   ]
  },
  {
   "cell_type": "code",
   "execution_count": 25,
   "metadata": {
    "collapsed": false
   },
   "outputs": [
    {
     "name": "stdout",
     "output_type": "stream",
     "text": [
      "PathSimulatorStep : PathSampling : Step # 0 with 1 samples\n",
      " +- RandomChoice :\n",
      " |   +- RandomChoice :\n",
      " |   |   +- RandomChoice :\n",
      " |   |   |   +- SampleMove : BackwardShootMover : True : 1 samples [<Sample @ 0x115c2fa10>]\n"
     ]
    }
   ],
   "source": [
    "print mp"
   ]
  },
  {
   "cell_type": "code",
   "execution_count": 26,
   "metadata": {
    "collapsed": false
   },
   "outputs": [
    {
     "name": "stdout",
     "output_type": "stream",
     "text": [
      "PathSimulatorStep : PathSampling : Step # 0 with 1 samples\n",
      " +- RandomChoice :\n",
      " |   +- RandomChoice :\n",
      " |   |   +- RandomChoice :\n",
      " |   |   |   +- SampleMove : BackwardShootMover : True : 1 samples [<Sample @ 0x115c2fa10>]\n",
      "<openpathsampling.pathmover.PathSimulatorMover object at 0x115c2f590>\n",
      "RandomChoice :\n",
      " +- RandomChoice :\n",
      " |   +- RandomChoice :\n",
      " |   |   +- SampleMove : BackwardShootMover : True : 1 samples [<Sample @ 0x115c2fa10>]\n",
      "<openpathsampling.pathmover.RandomChoiceMover object at 0x115c56110>\n",
      "RandomChoice :\n",
      " +- RandomChoice :\n",
      " |   +- SampleMove : BackwardShootMover : True : 1 samples [<Sample @ 0x115c2fa10>]\n",
      "<openpathsampling.pathmover.RandomChoiceMover object at 0x1159dbd50>\n",
      "RandomChoice :\n",
      " +- SampleMove : BackwardShootMover : True : 1 samples [<Sample @ 0x115c2fa10>]\n",
      "<openpathsampling.pathmover.OneWayShootingMover object at 0x115c25090>\n",
      "SampleMove : BackwardShootMover : True : 1 samples [<Sample @ 0x115c2fa10>]\n",
      "<openpathsampling.pathmover.BackwardShootMover object at 0x115c30890>\n"
     ]
    }
   ],
   "source": [
    "for m in mp:\n",
    "    print m \n",
    "    print m.mover"
   ]
  },
  {
   "cell_type": "code",
   "execution_count": null,
   "metadata": {
    "collapsed": true
   },
   "outputs": [],
=======
>>>>>>> 427ab648
   "source": []
  }
 ],
 "metadata": {
  "kernelspec": {
   "display_name": "Python 2",
   "language": "python",
   "name": "python2"
  },
  "language_info": {
   "codemirror_mode": {
    "name": "ipython",
    "version": 2
   },
   "file_extension": ".py",
   "mimetype": "text/x-python",
   "name": "python",
   "nbconvert_exporter": "python",
   "pygments_lexer": "ipython2",
   "version": "2.7.9"
  }
 },
 "nbformat": 4,
 "nbformat_minor": 0
}<|MERGE_RESOLUTION|>--- conflicted
+++ resolved
@@ -453,114 +453,6 @@
     "collapsed": true
    },
    "outputs": [],
-<<<<<<< HEAD
-   "source": [
-    "move1 = store_retis.pathmovechanges[1].subchange.subchange.subchange.mover\n",
-    "move1a = store_retis.pathmovechanges[1].subchange.subchange.mover"
-   ]
-  },
-  {
-   "cell_type": "code",
-   "execution_count": 19,
-   "metadata": {},
-   "outputs": [
-    {
-     "name": "stdout",
-     "output_type": "stream",
-     "text": [
-      "True\n",
-      "True\n"
-     ]
-    }
-   ],
-   "source": [
-    "print move1 in store_retis.pathmovechanges[1]\n",
-    "print move1a in store_retis.pathmovechanges[1]"
-   ]
-  },
-  {
-   "cell_type": "code",
-   "execution_count": 24,
-   "metadata": {
-    "collapsed": false
-   },
-   "outputs": [],
-   "source": [
-    "mp = store_retis.pathmovechanges[1]"
-   ]
-  },
-  {
-   "cell_type": "code",
-   "execution_count": 25,
-   "metadata": {
-    "collapsed": false
-   },
-   "outputs": [
-    {
-     "name": "stdout",
-     "output_type": "stream",
-     "text": [
-      "PathSimulatorStep : PathSampling : Step # 0 with 1 samples\n",
-      " +- RandomChoice :\n",
-      " |   +- RandomChoice :\n",
-      " |   |   +- RandomChoice :\n",
-      " |   |   |   +- SampleMove : BackwardShootMover : True : 1 samples [<Sample @ 0x115c2fa10>]\n"
-     ]
-    }
-   ],
-   "source": [
-    "print mp"
-   ]
-  },
-  {
-   "cell_type": "code",
-   "execution_count": 26,
-   "metadata": {
-    "collapsed": false
-   },
-   "outputs": [
-    {
-     "name": "stdout",
-     "output_type": "stream",
-     "text": [
-      "PathSimulatorStep : PathSampling : Step # 0 with 1 samples\n",
-      " +- RandomChoice :\n",
-      " |   +- RandomChoice :\n",
-      " |   |   +- RandomChoice :\n",
-      " |   |   |   +- SampleMove : BackwardShootMover : True : 1 samples [<Sample @ 0x115c2fa10>]\n",
-      "<openpathsampling.pathmover.PathSimulatorMover object at 0x115c2f590>\n",
-      "RandomChoice :\n",
-      " +- RandomChoice :\n",
-      " |   +- RandomChoice :\n",
-      " |   |   +- SampleMove : BackwardShootMover : True : 1 samples [<Sample @ 0x115c2fa10>]\n",
-      "<openpathsampling.pathmover.RandomChoiceMover object at 0x115c56110>\n",
-      "RandomChoice :\n",
-      " +- RandomChoice :\n",
-      " |   +- SampleMove : BackwardShootMover : True : 1 samples [<Sample @ 0x115c2fa10>]\n",
-      "<openpathsampling.pathmover.RandomChoiceMover object at 0x1159dbd50>\n",
-      "RandomChoice :\n",
-      " +- SampleMove : BackwardShootMover : True : 1 samples [<Sample @ 0x115c2fa10>]\n",
-      "<openpathsampling.pathmover.OneWayShootingMover object at 0x115c25090>\n",
-      "SampleMove : BackwardShootMover : True : 1 samples [<Sample @ 0x115c2fa10>]\n",
-      "<openpathsampling.pathmover.BackwardShootMover object at 0x115c30890>\n"
-     ]
-    }
-   ],
-   "source": [
-    "for m in mp:\n",
-    "    print m \n",
-    "    print m.mover"
-   ]
-  },
-  {
-   "cell_type": "code",
-   "execution_count": null,
-   "metadata": {
-    "collapsed": true
-   },
-   "outputs": [],
-=======
->>>>>>> 427ab648
    "source": []
   }
  ],
