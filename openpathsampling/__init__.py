# start by importing version, because for some weird reason, I sometimes get
# networkx as over-riding the version here (no idea why...)
try:
    # should work if installed through normal means: setup.py-based with
    # pip, conda, easy_install, etc.
    from . import version
except ImportError:  # pragma: no cover
    import os
    # should work if someone just set the $PYTHONPATH to include OPS
    directory = os.path.dirname(os.path.realpath(__file__))
    prev_dir = os.path.split(directory)[0]
    setupfile = os.path.join(prev_dir, "setup.py")

    if not os.path.exists(setupfile):
        # now we're screwed
        raise ImportError("Unable to identify OPS version. "
                          + "OPS probably not installed correctly.")

    # continue force-setting version based on `setup.py`
    import imp  # may be Py2 only!
    ops_setup = imp.load_source("ops_setup", setupfile)
    version = imp.new_module("openpathsampling.version")

    version.version = ops_setup.preferences['version']
    version.short_version = ops_setup.preferences['version']
    version.git_version = ops_setup.get_git_version()
    version.full_version = ops_setup.preferences['version']
    if not ops_setup.preferences['released']:
        version.full_version += ".dev-" + version.git_version[:7]
    isrelease = str(ops_setup.preferences['released'])

from .analysis.path_histogram import PathDensityHistogram

from .analysis.replica_network import (
    ReplicaNetwork, trace_ensembles_for_replica,
    trace_replicas_for_ensemble, condense_repeats,
    ReplicaNetworkGraph
)

from .analysis.shooting_point_analysis import (
    ShootingPointAnalysis, SnapshotByCoordinateDict
)

from .analysis.reactive_flux_analysis import (
    ReactiveFluxAnalysis
)

from .analysis.trajectory_transition_analysis import (
    TrajectoryTransitionAnalysis,
    TrajectorySegmentContainer
)

from .analysis.channel_analysis import ChannelAnalysis

from .bias_function import (
    BiasFunction, BiasLookupFunction, BiasEnsembleTable,
    SRTISBiasFromNetwork
)

<<<<<<< HEAD
from .collectivevariable import (
    FunctionCV, MDTrajFunctionCV,
    InVolumeCV, CollectiveVariable, CoordinateGeneratorCV,
    CoordinateFunctionCV, CallableCV, PyEMMAFeaturizerCV,
    GeneratorCV)
=======
# from .collectivevariable import (
    # FunctionCV, MDTrajFunctionCV, MSMBFeaturizerCV,
    # InVolumeCV, CollectiveVariable, CoordinateGeneratorCV,
    # CoordinateFunctionCV, CallableCV, PyEMMAFeaturizerCV,
    # GeneratorCV)
>>>>>>> 9aff9463

from .ensemble import (
    Ensemble, EnsembleCombination,
    EmptyEnsemble, FullEnsemble, PartInXEnsemble,
    AllInXEnsemble, AllOutXEnsemble, WrappedEnsemble,
    SuffixTrajectoryEnsemble, PrefixTrajectoryEnsemble,
    PartOutXEnsemble, LengthEnsemble, NegatedEnsemble,
    ReversedTrajectoryEnsemble, SequentialEnsemble, VolumeEnsemble,
    SequentialEnsemble, IntersectionEnsemble, UnionEnsemble,
    SingleFrameEnsemble, MinusInterfaceEnsemble, TISEnsemble,
    OptionalEnsemble, join_ensembles
)

from .step_visualizer_2D import StepVisualizer2D

from .movechange import (
    EmptyMoveChange, ConditionalSequentialMoveChange,
    NonCanonicalConditionalSequentialMoveChange,
    MoveChange, PartialAcceptanceSequentialMoveChange,
    RandomChoiceMoveChange, SampleMoveChange,
    SequentialMoveChange, KeepLastSampleMoveChange,
    FilterSamplesMoveChange,
    PathSimulatorMoveChange, AcceptedSampleMoveChange,
    RejectedSampleMoveChange, SubMoveChange,
    FilterByEnsembleMoveChange, RejectedNaNSampleMoveChange,
    RejectedMaxLengthSampleMoveChange
)

from .pathmover import Details

from .pathmover import (
    RandomChoiceMover, PathMover, ConditionalSequentialMover,
    NonCanonicalConditionalSequentialMover,
    PartialAcceptanceSequentialMover, BackwardShootMover, ForwardShootMover,
    BackwardExtendMover, ForwardExtendMover, MinusMover,
    SingleReplicaMinusMover, PathReversalMover,
    ReplicaExchangeMover, EnsembleHopMover,
    SequentialMover, ConditionalMover,
    PathSimulatorMover, PathReversalSet,
    SampleMover, StateSwapMover, FinalSubtrajectorySelectMover, EngineMover,
    FirstSubtrajectorySelectMover,
    OneWayShootingMover, RandomSubtrajectorySelectMover, SubPathMover,
    EnsembleFilterMover, SelectionMover, FirstAllowedMover,
    LastAllowedMover, OneWayExtendMover, SubtrajectorySelectMover,
    IdentityPathMover, RandomAllowedChoiceMover,
    TwoWayShootingMover, ForwardFirstTwoWayShootingMover,
    BackwardFirstTwoWayShootingMover
)

from .pathsimulators import (
    PathSimulator, FullBootstrapping, Bootstrapping, PathSampling, MCStep,
    CommittorSimulation, ReactiveFluxSimulation, DirectSimulation,
    ShootFromSnapshotsSimulation
)

from .rng import default_rng
from .sample import Sample, SampleSet

from .shooting import (
    ShootingPointSelector, UniformSelector, GaussianBiasSelector,
    FirstFrameSelector, FinalFrameSelector, InterfaceConstrainedSelector,
    BiasedSelector
)

from .snapshot_modifier import (
    NoModification, RandomVelocities, VelocityDirectionModifier,
    SingleAtomVelocityDirectionModifier
)

from .storage.storage import Storage, AnalysisStorage

from .volume import (
    Volume, VolumeCombination,
    EmptyVolume, FullVolume, CVDefinedVolume, PeriodicCVDefinedVolume,
    IntersectionVolume, UnionVolume, SymmetricDifferenceVolume,
    RelativeComplementVolume, join_volumes
)

# from .high_level import move_strategy as strategies
from . import strategies

from .high_level.move_scheme import (
    MoveScheme, DefaultScheme, LockedMoveScheme, SRTISScheme,
    OneWayShootingMoveScheme
)

from .high_level.transition import (
    TISTransition, Transition, TPSTransition, FixedLengthTPSTransition
)

from .high_level.network import (
    MSTISNetwork, TransitionNetwork, MISTISNetwork, TPSNetwork,
    FixedLengthTPSNetwork
)

from .high_level.interface_set import (
    InterfaceSet, VolumeInterfaceSet, PeriodicVolumeInterfaceSet
)

from .high_level.ms_outer_interface import MSOuterTISInterface

from .high_level.part_in_b_tps import (
    PartInBFixedLengthTPSNetwork, PartInBFixedLengthTPSTransition
)

from .ensembles import *
from .pathmovers import *
from .collectivevariables import *
from .pathmovers.move_schemes import *

import openpathsampling.numerics as numerics
import openpathsampling.beta

from openpathsampling.engines import Trajectory, BaseSnapshot

# until engines are proper subpackages, built-ins need to be findable!
import openpathsampling.engines.openmm #as openmm
import openpathsampling.engines.toy #as toy


def git_HEAD():  # pragma: no cover
    from subprocess import check_output
    import os.path
    git_dir = os.path.dirname(os.path.realpath(__file__))
    return check_output(["git", "-C", git_dir, "rev-parse", "HEAD"])[:-1]
    # chops the newline at the end


import os.path

resources_directory = os.path.join(os.path.dirname(__file__), 'resources')<|MERGE_RESOLUTION|>--- conflicted
+++ resolved
@@ -57,19 +57,11 @@
     SRTISBiasFromNetwork
 )
 
-<<<<<<< HEAD
-from .collectivevariable import (
-    FunctionCV, MDTrajFunctionCV,
-    InVolumeCV, CollectiveVariable, CoordinateGeneratorCV,
-    CoordinateFunctionCV, CallableCV, PyEMMAFeaturizerCV,
-    GeneratorCV)
-=======
 # from .collectivevariable import (
     # FunctionCV, MDTrajFunctionCV, MSMBFeaturizerCV,
     # InVolumeCV, CollectiveVariable, CoordinateGeneratorCV,
     # CoordinateFunctionCV, CallableCV, PyEMMAFeaturizerCV,
     # GeneratorCV)
->>>>>>> 9aff9463
 
 from .ensemble import (
     Ensemble, EnsembleCombination,
