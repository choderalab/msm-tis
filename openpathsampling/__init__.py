--- conflicted
+++ resolved
@@ -4,16 +4,10 @@
     EntersXEnsemble, EmptyEnsemble, ExitsXEnsemble, FullEnsemble, \
     PartInEnsemble, AllInEnsemble, AllOutEnsemble, WrappedEnsemble, \
     BackwardPrependedTrajectoryEnsemble, ForwardAppendedTrajectoryEnsemble, \
-<<<<<<< HEAD
-    PartOutEnsemble, LengthEnsemble, LoadedEnsemble, NegatedEnsemble, \
-    ReversedTrajectoryEnsemble, SequentialEnsemble, VolumeEnsemble, \
-    SequentialEnsemble, IntersectionEnsemble, UnionEnsemble, SymmetricDifferenceEnsemble, RelativeComplementEnsemble, \
-=======
     PartOutEnsemble, LengthEnsemble, NegatedEnsemble, \
     ReversedTrajectoryEnsemble, SequentialEnsemble, VolumeEnsemble, \
     SequentialEnsemble, IntersectionEnsemble, UnionEnsemble, \
     SymmetricDifferenceEnsemble, RelativeComplementEnsemble, \
->>>>>>> 07af8073
     SingleFrameEnsemble, MinusInterfaceEnsemble
 
 from snapshot import Snapshot, Configuration, Momentum
@@ -43,12 +37,8 @@
 from openmm_engine import OpenMMEngine
 
 from volume import Volume, VolumeCombination, VolumeFactory, VoronoiVolume, \
-<<<<<<< HEAD
-    EmptyVolume, FullVolume, LambdaVolume, LambdaVolumePeriodic, IntersectionVolume, \
-=======
     EmptyVolume, FullVolume, LambdaVolume, LambdaVolumePeriodic, \
     IntersectionVolume, \
->>>>>>> 07af8073
     UnionVolume, SymmetricDifferenceVolume, RelativeComplementVolume
 
 from todict import ObjectJSON, ops_object, class_list
@@ -69,19 +59,10 @@
 from analysis.tis_analysis import TISTransition, RETISTransition, Transition, \
     TPSTransition
 
-<<<<<<< HEAD
 from pathmovechange import (EmptyPathMoveChange, ConditionalSequentialMovePath,
                       PathMoveChange, PartialAcceptanceSequentialMovePath,
                       RandomChoicePathMoveChange, SamplePathMoveChange,
                       SequentialPathMoveChange,  KeepLastSamplePathMoveChange,
                       CollapsedMovePath, FilterSamplesPathMoveChange,
                       PathSimulatorPathMoveChange
-=======
-from movepath import (EmptyMovePath, ConditionalSequentialMovePath,
-                      MovePath, PartialAcceptanceSequentialMovePath,
-                      RandomChoiceMovePath, SampleMovePath,
-                      SequentialMovePath,  KeepLastSampleMovePath,
-                      CollapsedMovePath, FilterSamplesMovePath,
-                      PathSimulatorMovePath
->>>>>>> 07af8073
                      )