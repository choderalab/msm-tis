--- conflicted
+++ resolved
@@ -126,13 +126,9 @@
     BackwardFirstTwoWayShootingMover
 )
 
-<<<<<<< HEAD
-from shifting import ShiftingMover, ShiftingStrategy
+from .shifting import ShiftingMover, ShiftingStrategy
 
-from pathsimulator import (
-=======
 from .pathsimulator import (
->>>>>>> 57e544ec
     PathSimulator, FullBootstrapping, Bootstrapping, PathSampling, MCStep,
     CommittorSimulation, DirectSimulation, ShootFromSnapshotsSimulation
 )
