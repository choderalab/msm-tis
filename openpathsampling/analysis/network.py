--- conflicted
+++ resolved
@@ -493,11 +493,6 @@
         )
 
 
-<<<<<<< HEAD
-    def default_schemes(self):
-        pass
-=======
     def default_movers(self):
         return self.root_mover
 
->>>>>>> 2b9e69c8
