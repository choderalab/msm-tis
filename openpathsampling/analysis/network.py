--- conflicted
+++ resolved
@@ -648,25 +648,6 @@
         transition_pair_set_dict = {}
         for initial in self.initial_states:
             for t1 in [t for t in transitions if t.stateA==initial]:
-<<<<<<< HEAD
-                reverse_trans = None
-                for t2 in transitions:
-                    if t2.stateA==t1.stateB and t2.stateB==t1.stateA:
-                        transition_pair_dict[t1] = t2
-            # TODO: speed this up with a set?
-            for key in transition_pair_dict.keys():
-                value = transition_pair_dict[key]
-                if value in transition_pair_dict.keys():
-                    del transition_pair_dict[value]
-        self.transition_pairs = [(k, transition_pair_dict[k]) 
-                                 for k in transition_pair_dict.keys()]
-        
-        if len(self.transition_pairs) == 0:
-            all_in_pairs = []
-        else:
-            all_in_pairs = reduce(list.__add__, map(lambda x: list(x), 
-                                                    self.transition_pairs))
-=======
                 t_reverse = [
                     t for t in transitions 
                     if t.stateA == t1.stateB and t.stateB == t1.stateA
@@ -687,7 +668,6 @@
                                                     self.transition_pairs))
         else:
             all_in_pairs = []
->>>>>>> 47e803b5
 
         # build sampling transitions
         all_states = paths.join_volumes(self.initial_states + self.final_states)
