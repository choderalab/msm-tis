--- conflicted
+++ resolved
@@ -1,15 +1,11 @@
 from histogram import Histogram
 from wham import WHAM
 import openpathsampling as paths
-<<<<<<< HEAD
-from openpathsampling.util.todict import restores_as_full_object
-=======
 from openpathsampling.todict import ops_object
 
 import inspect
 
 import time 
->>>>>>> 16ff8282
 
 """
 Experimental analysis module.
