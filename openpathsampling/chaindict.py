__author__ = 'jan-hendrikprinz'

import collections
from openpathsampling.tools import LRUCache

class ChainDict(dict):
    """
    Cache attached to Configuration indices stored in Configuration storage

    Parameters
    ----------
    name : string
        A short and unique name to be used in storage

    Attributes
    ----------
    name

    fnc : index (int) -> value (float)
        the function used to generate the cache values for the specified index. In essence a list
    dimensions : int
        the dimension of the stored values. Default is `1`
    content_class : Class
        the class of objects that can be stored
    fnc_uses_lists : boolean
        if True then in the case that the dict is called with several object at a time. The dict
        creates a list of missing ones and passes all of these to the evaluating function at once.
        Otherwise the fall-back is to call each item seperately. If possible always the multiple-
        option should be used.

    Attributes
    ----------
    content_class
    fnc_uses_lists
    dimensions
    """

    use_unique = True

    def __init__(self):
        super(ChainDict, self).__init__()
        self.post = None

    def __getitem__(self, items):
        results = self._get_list(items)

        # print 'Res', self.__class__.__name__, results

        if self.post is not None:
            nones = [obj[0] for obj in zip(items, results) if obj[1] is None]
            if len(nones) == 0:
                return results
            else:
                rep = self.post[[p for p in nones]]
                self._add_new(nones, rep)

                it = iter(rep)
                return [it.next() if p[1] is None else p[1] for p in zip(items, results)]

        return results

    def _add_new(self, items, values):
        self[items] = values

    def __setitem__(self, key, value):
        if isinstance(key, collections.Iterable):
            self._set_list(key, value)
        else:
            self._set(key, value)

    def _contains(self, item):
        return dict.__contains__(self, item)

    def _contains_list(self, items):
        return [self._contains(item) for item in items]

    def _set(self, item, value):
        if value is not None:
            dict.__setitem__(self, item, value)

    def _set_list(self, items, values):
        [self._set(item, value) for item, value in zip(items, values) if value is not None]

    def _get(self, item):
        try:
            return dict.__getitem__(self, item)
        except KeyError:
            return None

    def _get_list(self, items):
        return [ self._get(item) for item in items ]

    def __call__(self, items):
        return self[items]

    def __add__(self, other):
        other.post = self
        return other

    def _split_list_dict(self, dct, items):
        nones = [dct[item] if item in dct else None for item in items]
        missing = [item for item in items if item not in dct]

        return nones, missing

    def _split_list(self, keys, values):
        missing = [ obj[0] for obj in zip(keys,values) if obj[1] is None ]
        nones = values

        return nones, missing

    def _apply_some_list(self, func, items):
        some = [item for item in items if item is not None]
        replace = func(some)
        it = iter(replace)

        return [ it.next() if obj is not None else None for obj in items ]

    def _replace_none(self, nones, replace):
        it = iter(replace)
        return [ obj if obj is not None else it.next() for obj in nones ]

class Wrap(ChainDict):
    def __init__(self, post):
        super(Wrap, self).__init__()
        self.post = post

    def __getitem__(self, items):
        return self.post[items]

    def __setitem__(self, key, value):
        self.post[key] = value

class ExpandSingle(ChainDict):
    """
    Will take care of iterables
    """

    def __getitem__(self, items):
        if type(items) is tuple:
            return self.post[[items]][0]
        elif hasattr(items, '__iter__'):
            return self.post[items]
        else:
            return self.post[[items]][0]

    def __setitem__(self, key, value):
        self.post[key] = value

    def _add_new(self, items, values):
        pass

class ExpandMulti(ChainDict):
    """
    Will only request the unique keys to post
    """

    def __getitem__(self, items):
        if len(items) == 0:
            return []

        uniques = list(set(items))
        rep_unique = self.post[[p for p in uniques]]
        multi_cache = dict(zip(uniques, rep_unique))

        return [multi_cache[item] for item in items]

    def __setitem__(self, key, value):
        self.post[key] = value

    def _add_new(self, items, values):
        pass

class Transform(ChainDict):
    def __init__(self, transform):
        super(Transform, self).__init__()
        self.transform = transform

    def __getitem__(self, item):
        return self.post[self.transform(item)]

    def __setitem__(self, key, value):
        self.post[self.transform(key)] = value

    def _add_new(self, items, values):
        pass

class Function(ChainDict):
    def __init__(self, fnc, fnc_uses_lists=True):
        super(Function, self).__init__()
        self._eval = fnc
        self.fnc_uses_lists = fnc_uses_lists

    def _contains(self, item):
        return False

    def _get(self, item):
        if self._eval is None:
            return None
#             raise KeyError('No cached values for item - %s' % str(item))

        if self.fnc_uses_lists:
            result = self._eval([item])
            return result[0]
        else:
            result = self._eval(item)
            return result

    def _get_list(self, items):
        if self._eval is None:
            return [None] * len(items)

        if self.fnc_uses_lists:
            result = self._eval(items)
            return result
        else:
            return [self._eval(obj) for obj in items]

    def get_transformed_view(self, transform):
        def fnc(obj):
            return transform(self(obj))

        return fnc

class LRUChainDict(ChainDict):
    def __init__(self, size_limit=1000000):
        super(LRUChainDict, self).__init__()
        self.size_limit = size_limit
        self.size_limit = size_limit
        self.cache = LRUCache(size_limit)

    def _contains(self, item):
        return item in self.cache

    def _set(self, item, value):
        if value is not None:
            self.cache[item] = value

    def _get(self, item):
        try:
            return self.cache[item]
        except KeyError:
            return None

class BufferedStore(Wrap):
    def __init__(self, name, dimensions, store, scope=None, unit=None):
        self.storage = store.storage
<<<<<<< HEAD
        self._store = Store(name, dimensions, store, scope, unit)
        self._cache = ChainDict()
        self.unit = unit
=======
        self._store = Store(name, dimensions, store, scope)
        self._cache = LRUChainDict()
>>>>>>> 4ccfa0df

        super(BufferedStore, self).__init__(
            post=self._store + self._cache
        )

    def sync(self):
        self._store.sync()

    def _add_new(self, items, values):
        for item, value in zip(items, values):
            if value is not None:
                if type(item) is tuple or len(item.idx) > 0 \
                        and self.storage in item.idx:
                    self._cache._set(item, value)
                    self._store._set(item, value)

    def cache_all(self):
<<<<<<< HEAD
        all_values = self._store.store.get_list_value(self._store.scope, slice(None, None))
=======
        all_values = self._store.store.get_list_value(self._store.scope, slice(None))
>>>>>>> 4ccfa0df
        storage = self.storage
        for idx, value in enumerate(all_values):
            if value is not None:
#                self._cache[storage.snapshots[idx]] = value
                self._cache[[(storage.snapshots, idx)]] = [value]

class Store(ChainDict):
    def __init__(self, name, dimensions, store, scope=None, unit=None):
        super(Store, self).__init__()
        self.name = name
        self.dimensions = dimensions
        self.store = store
        self.key_class = store.content_class
        self.unit = unit

        if scope is None:
            self.scope = self
        else:
            self.scope = scope

        self.max_save_buffer_size = None

    def _add_new(self, items, values):
        [dict.__setitem__(self, item, value) for item, value in zip(items, values)]

        if self.max_save_buffer_size is not None and len(self) > self.max_save_buffer_size:
            self.sync()

    @property
    def storage(self):
        return self.store.storage

    def sync(self):
#        print 'Sync', len(self)
        storable = [ (key.idx[self.storage], value)
                            for key, value in self.iteritems()
                            if type(key) is not tuple and len(key.idx) > 0
                            and self.storage in key.idx]

        if len(storable) > 0:
            storable_sorted = sorted(storable, key=lambda x: x[0])
            storable_keys = [x[0] for x in storable_sorted]
            storable_values = [x[1] for x in storable_sorted]
            self.store.set_list_value(self.scope, storable_keys, storable_values)
            self.clear()
        else:
            self.clear()

    def _get_key(self, item):
        if item is None:
            return None

        if type(item) is tuple:
            if item[0].storage is self.store.storage:
                return item[1]
            else:
                item = item[0][item[1]]

        if self.storage in item.idx:
            return item.idx[self.storage]

        return None

    def _get(self, item):
        if dict.__contains__(self, item):
            return dict.__getitem__(self, item)

        key = self._get_key(item)

        if key is None:
            return None

        return self._load(key)

    def _get_list(self, items):
        cached, missing = self._split_list_dict(self, items)

        keys = [self._get_key(item) for item in missing]
        replace = self._apply_some_list(self._load_list, keys)

        return self._replace_none(cached, replace)

    def _load(self, key):
        return self.store.get_value(self.scope, key)

    def _load_list(self, keys):
        # This is to load all keys in ordered fashion since netCDF does not
        # allow reading in unsorted order using lists
        # TODO: Might consider moving this logic to the store, but this is faster
        # Also requesting an empty list raises an Error
        if len(keys) > 0:
            keys_sorted = sorted(enumerate(keys), key=lambda x: x[1])
            loadable_keys = [x[1] for x in keys_sorted]
            loadable_idxs = [x[0] for x in keys_sorted]
            values_sorted = self.store.get_list_value(self.scope, loadable_keys)
            ret = [0.0] * len(keys)
            [ret.__setitem__(idx, values_sorted[pos])
                    for pos, idx in enumerate(loadable_idxs)]
            return ret
        else:
            return []

    def _basetype(self, item):
        if type(item) is tuple:
            return item[0].content_class
        elif hasattr(item, 'base_cls'):
            return item.base_cls
        else:
            return type(item)

class MultiStore(Store):
    def __init__(self, store_name, name, dimensions, scope, unit=None):
        super(Store, self).__init__()
        self.name = name
        self.dimensions = dimensions
        self.store_name = store_name
        self.unit = unit
        self._storages = []

        if scope is None:
            self.scope = self
        else:
            self.scope = scope

        self.cod_stores = {}
        self.update_nod_stores()

    @property
    def storages(self):
        if hasattr(self.scope, 'idx'):
            if len(self.scope.idx) != len(self._storages):
                self._storages = self.scope.idx.keys()
            return self._storages
        else:
            return []

    def sync(self):
        if len(self.storages) != len(self.cod_stores):
            self.update_nod_stores()

        if len(self.cod_stores) == 0:
            return None

        [store.sync() for store in self.cod_stores.values()]

    def cache_all(self):
        if len(self.storages) != len(self.cod_stores):
            self.update_nod_stores()

        if len(self.cod_stores) == 0:
            return None

        [store.cache_all() for store in self.cod_stores.values()]

    def add_nod_store(self, storage):
        self.cod_stores[storage] = BufferedStore(
            self.name, self.dimensions, getattr(storage, self.store_name),
            self.scope, unit=self.unit
        )

    def update_nod_stores(self):
        for storage in self.cod_stores:
            if storage not in self.storages:
                del self.cod_stores[storage]

        for storage in self.storages:
            if storage not in self.cod_stores:
                self.add_nod_store(storage)

    def _add_new(self, items, values):
        if len(self.storages) != len(self.cod_stores):
            self.update_nod_stores()
        for s in self.cod_stores:
            self.cod_stores[s]._add_new(items, values)

    def _get(self, item):
        print 'Should not appear'
        if len(self.storages) != len(self.cod_stores):
            self.update_nod_stores()

        if len(self.cod_stores) == 0:
            return None

        results = dict()
        for s in self.cod_stores:
            results[s] = self.cod_stores[s][item]

        output = None

        for result in results.values():
            if result is None:
                return None
            elif output is None:
                output = result

        return output


    def _get_list(self, items):
        if len(self.storages) != len(self.cod_stores):
            self.update_nod_stores()

        if len(self.cod_stores) == 0:
            return [None] * len(items)

        results_list = dict()
        for s in self.cod_stores:
            results_list[s] = self.cod_stores[s][items]

        first = True
        output = None
        for s, results in results_list.iteritems():
            if first:
                output = results
                first = False
            else:
                output = [None if item is None or result is None else item
                     for item, result in zip(output, results) ]

        return output


class UnwrapTuple(ChainDict):
    def __init__(self):
        super(UnwrapTuple, self).__init__()

    def __getitem__(self, items):
        return self.post([value[0].load(value[1])
            if type(value) is tuple else value for value in items])

    def __setitem__(self, key, value):
        self.post[key] = value<|MERGE_RESOLUTION|>--- conflicted
+++ resolved
@@ -245,14 +245,9 @@
 class BufferedStore(Wrap):
     def __init__(self, name, dimensions, store, scope=None, unit=None):
         self.storage = store.storage
-<<<<<<< HEAD
         self._store = Store(name, dimensions, store, scope, unit)
         self._cache = ChainDict()
         self.unit = unit
-=======
-        self._store = Store(name, dimensions, store, scope)
-        self._cache = LRUChainDict()
->>>>>>> 4ccfa0df
 
         super(BufferedStore, self).__init__(
             post=self._store + self._cache
@@ -270,11 +265,7 @@
                     self._store._set(item, value)
 
     def cache_all(self):
-<<<<<<< HEAD
-        all_values = self._store.store.get_list_value(self._store.scope, slice(None, None))
-=======
         all_values = self._store.store.get_list_value(self._store.scope, slice(None))
->>>>>>> 4ccfa0df
         storage = self.storage
         for idx, value in enumerate(all_values):
             if value is not None:
