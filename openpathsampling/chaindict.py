--- conflicted
+++ resolved
@@ -244,13 +244,8 @@
     """
 
     def __getitem__(self, items):
-<<<<<<< HEAD
-        if hasattr(items, '_idx'):
-            return self.post[[items]][0]
-=======
         if type(items) is LoaderProxy:
             return self._post[[items]][0]
->>>>>>> c87c08f4
         if hasattr(items, '__iter__'):
             try:
                 dummy = len(items)
