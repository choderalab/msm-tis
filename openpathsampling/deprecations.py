--- conflicted
+++ resolved
@@ -118,54 +118,13 @@
 
 # DEPRECATED THINGS SLATED FOR REMOVAL IN 2.0
 
-<<<<<<< HEAD
-=======
-OPENMMTOOLS_VERSION = Deprecation(
-    problem="{OPS} {version} will require OpenMMTools 0.15 or later.",
-    remedy="Please update OpenMMTools.",
-    remove_version=(2, 0),
-    deprecated_in=(0, 9, 6)
-)
-
-SAMPLE_DETAILS = Deprecation(
-    problem="SampleDetails will be removed in {OPS} {version}.",
-    remedy="Use generic Details class instead.",
-    remove_version=(2, 0),
-    deprecated_in=(0, 9, 3)
-)
-
-MOVE_DETAILS = Deprecation(
-    problem="MoveDetails will be removed in {OPS} {version}.",
-    remedy="Use generic Details class instead.",
-    remove_version=(2, 0),
-    deprecated_in=(0, 9, 3)
-)
-
-SAVE_RELOAD_OLD_TPS_NETWORK = Deprecation(
-    problem="Old TPS networks will not be reloaded in {OPS} {version}.",
-    remedy="This file may not work with {OPS} {version}.",
-    remove_version=(2, 0),
-    deprecated_in=(0, 9, 3)
-)
-
-MSMBUILDER = Deprecation(
-    problem=("MSMBuilder is no longer maintained. "
-             + "MSMBFeaturizer is no longer officially supported."),
-    remedy="Create a CoordinateFunctionCV based on MSMBuilderFeaturizers.",
-    remove_version=(2, 0),
-    deprecated_in=(1, 1, 0)
-)
-
 OPENMM_MDTRAJTOPOLOGY = Deprecation(
-    problem=("openpathsampling.engines.openmm.topology.MDTrajTopology "
-             "has been moved."),
-    remedy=("Import MDTrajTopology from openpathsampling.engines instead."),
-    remove_version=(2, 0),
-    deprecated_in=(1, 5, 0)
-)
-
-
->>>>>>> 8292193a
+                                    problem=("openpathsampling.engines.openmm.topology.MDTrajTopology "
+                                             "has been moved."),
+                                    remedy=("Import MDTrajTopology from openpathsampling.engines instead."),
+                                    remove_version=(2, 0),
+                                    deprecated_in=(1, 5, 0)
+                                    )
 # has_deprecations and deprecate hacks to change docstrings inspired by:
 # https://stackoverflow.com/a/47441572/4205735
 def has_deprecations(cls):
