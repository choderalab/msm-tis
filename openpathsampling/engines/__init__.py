--- conflicted
+++ resolved
@@ -5,9 +5,5 @@
 
 import features
 
-<<<<<<< HEAD
-from dynamics_engine import DynamicsEngine
-from external_engine import ExternalEngine
-=======
 from dynamics_engine import DynamicsEngine, NoEngine
->>>>>>> 11f42010
+from external_engine import ExternalEngine