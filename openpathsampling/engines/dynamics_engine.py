'''
Created on 01.07.2014

@author JDC Chodera
@author: JH Prinz
'''

import logging

import simtk.unit as u

from openpathsampling.netcdfplus import StorableNamedObject

from snapshot import BaseSnapshot
from trajectory import Trajectory

logger = logging.getLogger(__name__)

#=============================================================================
# SOURCE CONTROL
#=============================================================================

__version__ = "$Id: NoName.py 1 2014-07-06 07:47:29Z jprinz $"

#=============================================================================
# Multi-State Transition Interface Sampling
#=============================================================================


class DynamicsEngine(StorableNamedObject):
    '''
    Wraps simulation tool (parameters, storage, etc.)

    Notes
    -----
    Should be considered an abstract class: only its subclasses can be
    instantiated.
    '''

    FORWARD = 1
    BACKWARD = -1

    _default_options = {
        'n_frames_max' : None,
        'timestep' : None
    }

    units = {
        'length' : u.Unit({}),
        'velocity' : u.Unit({}),
        'energy' : u.Unit({})
    }

    base_snapshot_type = BaseSnapshot

    def __init__(self, options=None, template=None):
        '''
        Create an empty DynamicsEngine object
        
        Notes
        -----
        The purpose of an engine is to create trajectories and keep track
        of the results. The main method is 'generate' to create a
        trajectory, which is a list of snapshots and then can store the in
        the associated storage. In the initialization this storage is
        created as well as the related Trajectory and Snapshot classes are
        initialized.
        '''

        super(DynamicsEngine, self).__init__()

        self.template = template

        # Trajectories need to know the engine as a hack to get the topology.
        # Better would be a link to the topology directly. This is needed to create
        # mdtraj.Trajectory() objects

        self._check_options(options)

        # as default set a newly generated engine as the default engine
        # self.set_as_default()
        # REMOVED because this breaks the ability to have multiple engines

    def _check_options(self, options=None):
        """
        This will register all variables in the options dict as a member variable if
        they are present in either the DynamicsEngine.default_options or this
        classes default_options, no multiple inheritance is supported!
        It will use values with the priority in the following order
        - DynamicsEngine.default_options
        - self.default_options
        - self.options (usually not used)
        - options (function parameter)
        Parameters are only registered if
        1. the variable name is present in the defaults
        2. the type matches the one in the defaults
        3. for variables with units also the units need to be compatible

        Parameters
        ----------
        options : dict of { str : value }
            A dictionary

        Notes
        -----
        Options are what is necessary to recreate the engine, but not
        runtime variables or independent variables like the actual
        initialization status, the runners or an attached storage.  If there
        are non-default options present they will be ignored (no error
        thrown)
        """
        # start with default options from a dynamics engine
        my_options = {}
        okay_options = {}

        # self.default_options overrides default ones from DynamicsEngine
        for variable, value in self.default_options.iteritems():
            my_options[variable] = value

        if hasattr(self, 'options') and self.options is not None:
            # self.options overrides default ones
            for variable, value in self.options.iteritems():
                my_options[variable] = value

        if options is not None:
            # given options override even default and already stored ones
            for variable, value in options.iteritems():
                my_options[variable] = value

        if my_options is not None:
            for variable, default_value in self.default_options.iteritems():
                # create an empty member variable if not yet present
                if not hasattr(self, variable):
                    okay_options[variable] = None

                if variable in my_options:
                    if type(my_options[variable]) is type(default_value):
                        if type(my_options[variable]) is u.Unit:
                            if my_options[variable].unit.is_compatible(default_value):
                                okay_options[variable] = my_options[variable]
                            else:
                                raise ValueError('Unit of option "' + str(variable) + '" (' + str(my_options[variable].unit) + ') not compatible to "' + str(default_value.unit) + '"')

                        elif type(my_options[variable]) is list:
                            if type(my_options[variable][0]) is type(default_value[0]):
                                okay_options[variable] = my_options[variable]
                            else:
                                raise ValueError('List elements for option "' + str(variable) + '" must be of type "' + str(type(default_value[0])) + '"')
                        else:
                            okay_options[variable] = my_options[variable]
                    elif isinstance(type(my_options[variable]), type(default_value)):
                        okay_options[variable] = my_options[variable]
                    elif default_value is None:
                        okay_options[variable] = my_options[variable]
                    else:
                        raise ValueError('Type of option "' + str(variable) + '" (' + str(type(my_options[variable])) + ') is not "' + str(type(default_value)) + '"')

            self.options = okay_options
        else:
            self.options = {}

    def __getattr__(self, item):
        # first, check for errors that might be shadowed in properties
        if item in self.__class__.__dict__:
            # we should have this attribute
            p = self.__class__.__dict__[item]
            if isinstance(p, property):
                # re-run, raise the error inside the property
                try:
                    result = p.fget(self)
                except:
                    raise
                else:
                    # alternately, trust the fixed result with
                    # return result  # miraculously fixed
                    raise AttributeError(
                        "Unknown problem occurred in property" + 
                        str(p.fget.func_name) + ": Second attempt returned"
                        + str(result)
                    )
            # for now, items in dict that fail with AttributeError will just
            # give the default message; to change, add something here like:
            # raise AttributeError("Something went wrong with " + str(item))

        # default is to look for an option and return it's value
        try:
            return self.options[item]
        except KeyError:
<<<<<<< HEAD
=======
            # convert KeyError to AttributeError
>>>>>>> 6ff02971
            default_msg = "'{0}' has no attribute '{1}'"
            raise AttributeError(
                (default_msg + ", nor does its options dictionary").format(
                    self.__class__.__name__,
                    item
                )
            )
<<<<<<< HEAD


=======
>>>>>>> 6ff02971

    @property
    def topology(self):
        return self.template.topology

    @property
    def n_atoms(self):
        return self.topology.n_atoms

    @property
    def n_spatial(self):
        return self.topology.n_spatial

    def to_dict(self):
        return {
            'options' : self.options,
            'template' : self.template
        }

    def set_as_default(self):
        import openpathsampling as paths
        paths.EngineMover.engine = self

    @property
    def default_options(self):
        default_options = {}
        default_options.update(DynamicsEngine._default_options)
        default_options.update(self._default_options)
        return default_options

    def start(self, snapshot=None):
        if snapshot is not None:
            self.current_snapshot = snapshot

    def stop(self, trajectory):
        """Nothing special needs to be done for direct-control simulations
        when you hit a stop condition."""
        pass

    def stop_conditions(self, trajectory, continue_conditions=None, 
                        trusted=True):
        """
        Test whether we can continue; called by generate a couple of times,
        so the logic is separated here.

        Parameters
        ----------
        trajectory : :class:`openpathsampling.trajectory.Trajectory`
            the trajectory we've generated so far
        continue_conditions : list of function(Trajectory)
            callable function of a 'Trajectory' that returns True or False.
            If one of these returns False the simulation is stopped.

        Returns
        -------
        boolean:
            true if the dynamics should be stopped; false otherwise
        """
        stop = False
        if continue_conditions is not None:
            for condition in continue_conditions:
                can_continue = condition(trajectory, trusted)
                stop = stop or not can_continue
        return stop


    def generate_forward(self, snapshot, ensemble):
        """
        Generate a potential trajectory in ensemble simulating forward in time
        """

        return self.generate(snapshot, ensemble.can_append, direction=+1)

    def generate_backward(self, snapshot, ensemble):
        """
        Generate a potential trajectory in ensemble simulating forward in time
        """

        return self.generate(snapshot, ensemble.can_prepend, direction=-1)

    def generate(self, snapshot, running=None, direction=+1):
        r"""
        Generate a trajectory consisting of ntau segments of tau_steps in
        between storage of Snapshots.

        Parameters
        ----------
        snapshot : :class:`openpathsampling.snapshot.Snapshot`
            initial coordinates and velocities in form of a Snapshot object
        running : (list of) function(:class:`openpathsampling.trajectory.Trajectory`)
            callable function of a 'Trajectory' that returns True or False.
            If one of these returns False the simulation is stopped.
        direction : -1 or +1 (DynamicsEngine.FORWARD or DynamicsEngine.BACKWARD)
            If +1 then this will integrate forward, if -1 it will reversed the
            momenta of the given snapshot and then prepending generated snapshots
            with reversed momenta. This will generate a _reversed_ trajectory that
            effectively ends in the initial snapshot

        Returns
        -------    
        trajectory : :class:`openpathsampling.trajectory.Trajectory`
            generated trajectory of initial conditions, including initial
            coordinate set

        Notes
        -----
        If the returned trajectory has length n_frames_max it can still happen
        that it stopped because of the stopping criterion. You need to check
        in that case.
        """

        if direction == 0:
            raise RuntimeError('direction must be positive (FORWARD) or negative (BACKWARD).')

        try:
            iter(running)
        except:
            running = [running]

        trajectory = Trajectory()

        if direction > 0:
            self.current_snapshot = snapshot
        elif direction < 0:
            # backward simulation needs reversed snapshots
            self.current_snapshot = snapshot.reversed

        self.start()

        # Store initial state for each trajectory segment in trajectory.
        trajectory.append(snapshot)

        frame = 0
        # maybe we should stop before we even begin?
        stop = self.stop_conditions(trajectory=trajectory,
                                    continue_conditions=running,
                                    trusted=False)

        logger.info("Starting trajectory")
        log_freq = 10 # TODO: set this from a singleton class
        while stop == False:
            if self.options.get('n_frames_max', None) is not None :
                if len(trajectory) >= self.options['n_frames_max']:
                    break

            # Do integrator x steps
            snapshot = self.generate_next_frame()
            frame += 1
            if frame % log_freq == 0:
                logger.info("Through frame: %d", frame)

            # Store snapshot and add it to the trajectory. Stores also
            # final frame the last time
            if direction > 0:
                trajectory.append(snapshot)
            elif direction < 0:
                # We are simulating forward and just build in backwards order
                trajectory.prepend(snapshot.reversed)

            # Check if we should stop. If not, continue simulation
            stop = self.stop_conditions(trajectory=trajectory,
                                        continue_conditions=running)

        # exit the while loop once we must stop, so we call the engine's
        # stop function (which should manage any end-of-trajectory
        # cleanup)
        self.stop(trajectory)
        logger.info("Finished trajectory, length: %d", frame)
        return trajectory

    def generate_next_frame(self):
        raise NotImplementedError('Next frame generation must be implemented!')


    def generate_n_frames(self, n_frames=1):
        """Generates n_frames, from but not including the current snapshot.
        
        This generates a fixed number of frames at once. If you desire the
        reversed trajectory, you can reverse the returned trajectory.

        Parameters
        ----------
        n_frames : integer
            number of frames to generate

        Returns
        -------
        paths.Trajectory()
            the `n_frames` of the trajectory following (and not including)
            the initial `current_snapshot`
        """
        self.start()
        traj = Trajectory([self.generate_next_frame()
                                 for i in range(n_frames)])
        self.stop(traj)
        return traj
        

    @classmethod
    def check_snapshot_type(cls, snapshot):
        if not isinstance(snapshot, cls.base_snapshot_type):
            logger.warning(
                ('This engine is intended for "%s" and derived classes. '
                 'You are using "%s". Make sure that this is intended.') %
                (cls.base_snapshot_type.__name__, snapshot.__class__.__name__)
            )<|MERGE_RESOLUTION|>--- conflicted
+++ resolved
@@ -186,10 +186,7 @@
         try:
             return self.options[item]
         except KeyError:
-<<<<<<< HEAD
-=======
             # convert KeyError to AttributeError
->>>>>>> 6ff02971
             default_msg = "'{0}' has no attribute '{1}'"
             raise AttributeError(
                 (default_msg + ", nor does its options dictionary").format(
@@ -197,11 +194,6 @@
                     item
                 )
             )
-<<<<<<< HEAD
-
-
-=======
->>>>>>> 6ff02971
 
     @property
     def topology(self):
