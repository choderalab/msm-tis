import logging
import sys

import simtk.openmm
import simtk.unit as u
from simtk.openmm.app import Simulation

from openpathsampling.engines import DynamicsEngine, SnapshotDescriptor
from snapshot import Snapshot

import numpy as np

logger = logging.getLogger(__name__)


class OpenMMEngine(DynamicsEngine):
    """OpenMM dynamics engine based on using an 'simtk.openmm` system and integrator object.

    The engine will create a :class:`simtk.openmm.app.Simulation` instance and uses this to generate new frames.

    """

    units = {
        'length': u.nanometers,
        'velocity': u.nanometers / u.picoseconds,
        'energy': u.joule / u.mole
    }

    _default_options = {
        'n_steps_per_frame': 10,
        'n_frames_max': 5000,
        'platform': 'fastest'
    }

    base_snapshot_type = Snapshot

    #TODO: Deal with cases where we load a GPU based engine, but the platform is not available
    def __init__(self, topology, system, integrator, options=None, properties=None):
        """
        Parameters
        ----------
        template : openpathsampling.Snapshot
            a template snapshots which provides the topology object to be used to create the openmm engine
        system : simtk.openmm.app.System
            the openmm system object
        integrator : simtk.openmm.Integrator
            the openmm integrator object
        options : dict
            a dictionary that provides additional settings for the OPS engine. Allowed are
                'n_steps_per_frame' : int, default: 10, the number of integration steps per returned snapshot
                'n_frames_max' : int or None, default: 5000, the maximal number of frames allowed for a returned
                trajectory object
                `platform` : str, default: `fastest`, the openmm specification for the platform to be used, also 'fastest' is allowed
                which will pick the currently fastest one available

        Notes
        -----
        the `n_frames_max` does not limit Trajectory objects in length. It only limits the maximal lenght of returned
        trajectory objects when this engine is used.
        picking `fasted` as platform will not save `fastest` as the platform but rather replace the platform with the
        currently fastest one (usually `OpenCL` or `CUDA` for GPU and `CPU` otherwise). If you load this engine it will
        assume the same engine and not the currently fastest one, so you might have to create a replacement that uses
        another engine.
        """

        self.system = system
        self.integrator = integrator
        self.topology = topology

        dimensions = {
            'n_atoms': topology.n_atoms,
            'n_spatial': topology.n_spatial
        }

        descriptor = SnapshotDescriptor.construct(
            Snapshot,
            dimensions
        )

        super(OpenMMEngine, self).__init__(
            options=options,
            descriptor=descriptor
        )

        if self.options['platform'] == 'fastest':

            speed = 0.0
            platform = None

            # determine the fastest platform
            for platform_idx in range(simtk.openmm.Platform.getNumPlatforms()):
                pf = simtk.openmm.Platform.getPlatform(platform_idx)
                if pf.getSpeed() > speed:
                    speed = pf.getSpeed()
                    platform = pf.getName()

            if platform is not None:
                self.options['platform'] = platform

        if properties is None:
            properties = dict()

        self.properties = properties

        # set no cached snapshot, means it will be constructed from the openmm context
        self._current_snapshot = None
        self._current_momentum = None
        self._current_configuration = None
        self._current_box_vectors = None

        self._simulation = None

    def to_dict(self):
        system_xml = simtk.openmm.XmlSerializer.serialize(self.system)
        integrator_xml = simtk.openmm.XmlSerializer.serialize(self.integrator)

        return {
            'system_xml' : system_xml,
            'integrator_xml' : integrator_xml,
            'topology' : self.topology,
            'options' : self.options,
            'properties' : self.properties
        }

    def from_new_options(self, integrator=None, options=None):
        """
        Create a new engine with the same system, but different options and/or integrator

        Notes
        -----
        This can be used to quickly set up simulations at various temperatures or change the
        step sizes, etc...

        """
        if integrator is None:
            integrator = self.integrator

        new_options = dict()
        new_options.update(self.options)

        if options is not None:
            new_options.update(options)

        new_engine = OpenMMEngine(self.topology, self.system, integrator, new_options)

        if integrator is self.integrator and new_engine.options['platform'] == self.options['platform']:
            # apparently we use a simulation object which is the same as the new one
            # since we do not change the platform or change the integrator
            # it means if it exists we copy the simulation object

            new_engine._simulation = self._simulation

        return new_engine

    @property
    def simulation(self):
        if self._simulation is None:
            self.initialize()

        return self._simulation

    def initialize(self):
        """
        Create the final OpenMMEngine

        Notes
        -----
        This step is OpenMM specific and will actually create the openmm.Simulation object used
        to run the simulations. The object will be created automatically the first time the
        engine is used. This way we will not create unnecessay Engines in memory during analysis.

        """

        if self._simulation is None:
            self._simulation = simtk.openmm.app.Simulation(
                topology=self.topology.md.to_openmm(),
                system=self.system,
                integrator=self.integrator,
                platform=simtk.openmm.Platform.getPlatformByName(self.platform)
            )

    @classmethod
    def from_dict(cls, dct):
        system_xml = dct['system_xml']
        integrator_xml = dct['integrator_xml']
        topology = dct['topology']
        options = dct['options']
        properties = dct['properties']

        return OpenMMEngine(
            topology=topology,
            system=simtk.openmm.XmlSerializer.deserialize(system_xml),
            integrator=simtk.openmm.XmlSerializer.deserialize(integrator_xml),
            options=options,
            properties=properties
        )

    @property
    def snapshot_timestep(self):
        return self.n_steps_per_frame * self.simulation.integrator.getStepSize()

    def _build_current_snapshot(self):
        try:
            # TODO: Add caching for this and mark if changed

            state = self.simulation.context.getState(getPositions=True,
                                                     getVelocities=True,
                                                     getEnergy=True)

            snapshot = Snapshot.construct(
                coordinates=state.getPositions(asNumpy=True),
                box_vectors=state.getPeriodicBoxVectors(asNumpy=True),
                velocities=state.getVelocities(asNumpy=True),
                engine=self
            )

<<<<<<< HEAD
        snapshot = Snapshot.construct(
            coordinates=state.getPositions(asNumpy=True),
            box_vectors=state.getPeriodicBoxVectors(asNumpy=True),
            velocities=state.getVelocities(asNumpy=True),
            engine=self
        )
=======
        except AttributeError as e:
            raise ValueError('No attribute' + str(e))
        except:
            print "Unexpected error:", sys.exc_info()[0]
            raise
>>>>>>> bcc88a10

        return snapshot

    @property
    def current_snapshot(self):
        if self._current_snapshot is None:
            self._current_snapshot = self._build_current_snapshot()

        return self._current_snapshot

    def _changed(self):
        self._current_snapshot = None

    @current_snapshot.setter
    def current_snapshot(self, snapshot):
        self.check_snapshot_type(snapshot)

        if snapshot is not self._current_snapshot:
            # if snapshot.coordinates is not None:
            self.simulation.context.setPositions(snapshot.coordinates)

            # if snapshot.box_vectors is not None:
            self.simulation.context.setPeriodicBoxVectors(
                snapshot.box_vectors[0],
                snapshot.box_vectors[1],
                snapshot.box_vectors[2]
            )

            # if snapshot.velocities is not None:
            self.simulation.context.setVelocities(snapshot.velocities)

            # After the updates cache the new snapshot
            self._current_snapshot = snapshot

    def generate_next_frame(self):
        self.simulation.step(self.n_steps_per_frame)
        self._current_snapshot = None
        return self.current_snapshot

    def minimize(self):
        self.simulation.minimizeEnergy()
        # make sure that we get the minimized structure on request
        self._current_snapshot = None<|MERGE_RESOLUTION|>--- conflicted
+++ resolved
@@ -214,20 +214,11 @@
                 engine=self
             )
 
-<<<<<<< HEAD
-        snapshot = Snapshot.construct(
-            coordinates=state.getPositions(asNumpy=True),
-            box_vectors=state.getPeriodicBoxVectors(asNumpy=True),
-            velocities=state.getVelocities(asNumpy=True),
-            engine=self
-        )
-=======
         except AttributeError as e:
             raise ValueError('No attribute' + str(e))
         except:
             print "Unexpected error:", sys.exc_info()[0]
             raise
->>>>>>> bcc88a10
 
         return snapshot
 
