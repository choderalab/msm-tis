--- conflicted
+++ resolved
@@ -465,11 +465,7 @@
         summary = self.summarize_by_volumes(label_dict)
         return delimiter.join([str(s[0]) for s in summary])
 
-<<<<<<< HEAD
-    # =============================================================================================
-=======
-    # ==========================================================================
->>>>>>> 9c71a09d
+    # ==========================================================================
     # ANALYSIS FUNCTIONS
     # ==========================================================================
 
@@ -571,15 +567,9 @@
 
     # ==========================================================================
     # UTILITY FUNCTIONS
-<<<<<<< HEAD
-    # =============================================================================================
-
-    def md(self, topology=None):
-=======
     # ==========================================================================
 
     def to_mdtraj(self, topology=None):
->>>>>>> 9c71a09d
         """
         Construct a mdtraj.Trajectory object from the Trajectory itself
 
@@ -622,9 +612,6 @@
             # if no topology is defined
             topology = self[0].topology
 
-<<<<<<< HEAD
-        return topology
-=======
         return topology
 
     @staticmethod
@@ -646,5 +633,4 @@
         elif isinstance(trajectories, paths.BaseSnapshot):
             return paths.Trajectory([trajectories])
 
-        return trajectories
->>>>>>> 9c71a09d
+        return trajectories