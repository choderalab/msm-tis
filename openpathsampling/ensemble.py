"""
Created on 03.09.2014

@author: Jan-Hendrik Prinz, David W.H. Swenson
"""

import logging
import itertools

from openpathsampling.netcdfplus import StorableNamedObject
import openpathsampling as paths

import abc

logger = logging.getLogger(__name__)
init_log = logging.getLogger('openpathsampling.initialization')


# TODO: Make Full and Empty be Singletons to avoid storing them several times!


def join_ensembles(ensemble_list):
    ensemble = None
    for ens in ensemble_list:
        if ensemble is None:
            ensemble = ens
        else:
            ensemble = ensemble | ens
    return ensemble


# note: the cache is not storable, because that would just be silly!
class EnsembleCache(object):
    """Object used by ensembles to enable fast algorithms for basic functions.

    The contents stored in the `can_append`, `can_prepend`, `call`, and
    `check_reverse` dictionaries will depend on the ensemble. Only two of
    these dictionaries should be non-`None` at any time: either the pair
    `call` and `can_append`, or the pair `check_reverse` and `can_prepend`.

    This object also contains basic functions to manage the cache.

    Attributes
    ----------
        start_frame : :class:`openpathsampling.snapshot.Snapshot`
        prev_last_frame : :class:`openpathsampling.snapshot.Snapshot`
        direction : +1 or -1
        contents : dictionary
    """

    def __init__(self, direction=None):
        self.start_frame = None
        self.prev_last_frame = None
        self.last_length = None
        self.direction = direction
        self.contents = {}
        self.trusted = False

    def bad_direction_error(self):
        raise RuntimeError("EnsembleCache.direction = " +
                           str(self.direction) + " invalid.")  # nocover

    # def clear(self):
    #     self.start_frame = None
    #     self.prev_last_frame = None
    #     self.last_length = None
    #     self.contents = {}

    def check(self, trajectory=None, reset=None):
        """Checks and resets (if necessary) the ensemble cache.

        The trajectory is considered trustworthy based on checking several
        factors, compared to the last time the cache was checked. For
        forward caches (direction > 0), these are
        * the first frame has not changed
        * the length is the same, or has changed by 1
        * if length unchanged, the final frame is the same; if length
          changed by 1, the penultimate frame is the old final frame
        Similar rules apply for backward caches (direction < 0), with
        obvious changes of "final" and "first" frames.

        If the trajectory is not trustworthy, we return True (should be
        reset).

        Parameters
        ----------
        trajectory : :class:`.Trajectory`
            the trajectory to test
        reset : bool or None
            force a value for reset. If None, the value is determined based
            on the test criteria.

        Returns
        -------
        bool :
            the value of reset
        """
        logger.debug("Checking cache....")
        # logger.debug("traj " + str([id(s) for s in trajectory]))
        logger.debug("start_frame " + str(id(self.start_frame)))
        logger.debug("prev_last " + str(id(self.prev_last_frame)))

        if trajectory is not None:
            # if the first frame has changed, we should reset
            if reset is None:
                lentraj = len(trajectory)
                if self.direction > 0:
                    if trajectory.get_as_proxy(0) != self.start_frame:
                        reset = True
                    else:
                        if lentraj == 1:
                            # makes no difference here; always reset
                            reset = True
                        elif lentraj == self.last_length:
                            reset = (trajectory.get_as_proxy(-1) !=
                                     self.prev_last_frame)
                        elif lentraj == self.last_length + 1:
                            reset = (trajectory.get_as_proxy(-2) !=
                                     self.prev_last_frame)
                        else:
                            reset = True
                elif self.direction < 0:
                    if trajectory.get_as_proxy(-1) != self.start_frame:
                        reset = True
                    else:
                        if lentraj == 1:
                            reset = True
                        elif lentraj == self.last_length:
                            reset = (trajectory.get_as_proxy(0) !=
                                     self.prev_last_frame)
                        elif lentraj == self.last_length + 1:
                            reset = (trajectory.get_as_proxy(1) !=
                                     self.prev_last_frame)
                        else:
                            reset = True
                else:
                    self.bad_direction_error()
        else:
            reset = True

        self.trusted = not reset
        self.last_length = len(trajectory)
        if reset:
            logger.debug("Resetting cache " + str(self))
            if self.direction > 0:
                self.start_frame = trajectory.get_as_proxy(0)
                self.prev_last_frame = trajectory.get_as_proxy(-1)
                self.last_length = len(trajectory)
                self.contents = {}
            elif self.direction < 0:
                self.start_frame = trajectory.get_as_proxy(-1)
                self.prev_last_frame = trajectory.get_as_proxy(0)
                self.last_length = len(trajectory)
                self.contents = {}
            else:
                self.bad_direction_error()
        else:
            self.trusted = True
        # by returning reset, we allow the functions that call this to reset
        # other things as well
        if self.direction > 0:
            self.prev_last_frame = trajectory.get_as_proxy(-1)
        elif self.direction < 0:
            self.prev_last_frame = trajectory.get_as_proxy(0)
        else:
            self.bad_direction_error()

        return reset


class Ensemble(StorableNamedObject):
    """
    Path ensemble object.

    An Ensemble represents a path ensemble, effectively a set of trajectories.
    Typical set operations are allowed, here: and, or, xor, -(without), ~
    (inverse = all - x)

    Examples
    --------
    >>> EnsembleFactory.TISEnsemble(
    >>>     CVDefinedVolume(collectivevariable_A, 0.0, 0.02),
    >>>     CVDefinedVolume(collectivevariable_A, 0.0, 0.02),
    >>>     CVDefinedVolume(collectivevariable_A, 0.0, 0.08),
    >>>     True
    >>>     )

    Notes
    -----
    Maybe replace - by / to get better notation. So far it has not been used
    """

    __metaclass__ = abc.ABCMeta

    use_shortcircuit = True

    def __init__(self):
        """
        A path volume defines a set of paths.
        """
        super(Ensemble, self).__init__()

        self._min_length = None
        self._max_length = None

    def __eq__(self, other):
        if self is other:
            return True
        return str(self) == str(other)

    @abc.abstractmethod
    def __call__(self, trajectory, trusted=None):
        """
        Return `True` if the trajectory is part of the path ensemble.

        Parameters
        ----------
        trajectory: :class:`.Trajectory`
            The trajectory to be checked
        trusted : boolean
            For many ensembles, a faster algorithm can be used if we know
            some information about the trajectory with one fewer frames.
            The `trusted` flag tells the ensemble to use such an algorithm.
            This is usually used in combination with an
            :class:`.EnsembleCache` which makes short-cut calculations
            possible.
        """
        return False

    def check_reverse(self, trajectory, trusted=False):
        return self(trajectory, trusted=False)

    def check(self, trajectory):
        return self(trajectory, trusted=False)

    def trajectory_summary(self, trajectory):
        """
        Return dict with info on how this ensemble "sees" the trajectory.

        Parameters
        ----------
        trajectory : `openpathsampling.Trajectory`
        """
        return {}

    def trajectory_summary_str(self, trajectory):
        """
        Returns a string with the results of the trajectory_summary function.

        Parameters
        ----------
        trajectory : `openpathsampling.Trajectory`
        """
        summ = self.trajectory_summary(trajectory)
        if summ == {}:
            return "No summary available"
        else:
            return str(summ)

    def can_append(self, trajectory, trusted=False):
        """
        Returns true, if the trajectory so far can still be in the ensemble
        if it is appended by a frame. To check, it assumes that the
        trajectory to length L-1 is okay. This is mainly for interactive
        usage, when a trajectory is generated.
        
        Parameters
        ----------
        trajectory : :class:`openpathsampling.trajectory.Trajectory`
            the actual trajectory to be tested
        trusted : bool
            If trusted=True, some ensembles can be computed more efficiently
            (e.g., by checking only one frame)
        
        Returns
        -------
        bool
            Returns true or false if using a forward step (extending the
            trajectory forward in time at its end) `trajectory` could  still
            be in the ensemble and thus makes sense to continue a simulation
        """
        return True

    def can_prepend(self, trajectory, trusted=False):
        """
        Returns true, if the trajectory so far can still be in the ensemble
        if it is prepended by a frame. To check, it assumes that the
        trajectory from index 1 is okay. This is mainly for interactive
        usage, when a trajectory is generated using a backward move.
        
        Parameters
        ----------
        trajectory : :class:`openpathsampling.trajectory.Trajectory`
            the actual trajectory to be tested
        trusted : bool
            If trusted=True, some ensembles can be computed more efficiently
            (e.g., by checking only one frame)
        
        Returns
        -------
        bool
            Returns true or false if using a backward step (extending the
            trajectory backwards in time at its beginning) `trajectory`
            could  still be in the ensemble and thus makes sense to continue
            a simulation
        """
        return True

    def strict_can_append(self, trajectory, trusted=False):
        """
        Returns true if the trajectory can be the beginning of a trajectory
        in the ensemble.

        Parameters
        ----------
        trajectory : :class:`.Trajectory`
            trajectory to test
        trusted : bool
            If trusted=True, some ensembles can be computed more efficiently
            (e.g., by checking only one frame)

        Returns
        -------
        bool
            True if and only if the given trajectory can be the beginning of
            a trajectory in the ensemble.
        """
        # default behavior is to be the same as can_append
        return self.can_append(trajectory, trusted)

    def strict_can_prepend(self, trajectory, trusted=False):
        """
        Returns true if the trajectory can be the end of a trajectory in the
        ensemble.

        Parameters
        ----------
        trajectory : :class:`.Trajectory`
            trajectory to test
        trusted : bool
            If trusted=True, some ensembles can be computed more efficiently
            (e.g., by checking only one frame)

        Returns
        -------
        bool
            True if and only if the given trajectory can be the end of a
            trajectory in the ensemble.
        """
        # default behavior is to be the same as can_prepend
        return self.can_prepend(trajectory, trusted)

    def iter_valid_slices(
            self,
            trajectory,
            max_length=None,
            min_length=1,
            overlap=1,
            reverse=False
    ):
        """
        Return an iterator over slices of subtrajectories matching the ensemble

        Parameters
        ----------
        trajectory : :class:`openpathsampling.trajectory.Trajectory`
            the actual trajectory to be splitted into ensemble parts
        max_length : int > 0, optional
            if set this determines the maximal size to be tested (is mainly
            used in the recursion)
        min_length : int > 0, optional
            if set this determines the minimal size to be tested (in lazy
            mode might no
        overlap : int >= 0, optional
            determines the allowed overlap of all trajectories to be found.
            A value of x means that two sub-trajectorie can share up to x
            frames at the beginning and x frames at the end.  Default is 1
        reverse : bool
            if `True` this will start searching from the end of the trajectory.
            Otherwise (default) it will start at the beginning.

        Returns
        -------
        list of `slice`
            Returns a list of index-slices for sub-trajectories in
            trajectory that are in the ensemble.
        """
        length = len(trajectory)

        if max_length is None:
            max_length = length

        max_length = min(length, max_length)
        min_length = max(1, min_length)

        logger.debug("Looking for subtrajectories in " + str(trajectory))
        old_tt_len = 0

        if not reverse:
            start = 0
            end = start + min_length

            while start <= length - min_length and end <= length:
                # print start, end
                tt = trajectory[start:end]

                if len(tt) != old_tt_len + 1:
                    can_append_tt = self.strict_can_append(tt)
                else:
                    can_append_tt = self.strict_can_append(tt, trusted=True)
                old_tt_len = len(tt)

                if end < length and can_append_tt:
                    end += 1
                    if end - start > max_length + 1:
                        start += 1
                        end = start + min_length
                else:
                    if end - start <= max_length and self(tt, trusted=False):
                        yield slice(start, end)
                        pad = min(overlap, end - start - 1)
                        start = end - pad
                        if end == length:
                            # This means we have reached the end and should stop
                            # All other possible subtraj can only be contained
                            # in already existing ones
                            start = length
                    elif end - start >= min_length + 1 and \
                            self(tt[0:len(tt) - 1], trusted=False):
                        yield slice(start, end - 1)
                        pad = min(overlap + 1, end - start - 2)
                        start = end - pad
                    else:
                        start += 1
                    end = start + min_length

        else:
            end = length
            start = end - min_length

            while start >= 0 and end >= min_length:
                tt = trajectory[start:end]

                if len(tt) != old_tt_len + 1:
                    can_prepend_tt = self.can_prepend(tt)
                else:
                    can_prepend_tt = self.can_prepend(tt, trusted=True)
                old_tt_len = len(tt)

                if start > 0 and can_prepend_tt:
                    start -= 1
                    if end - start > max_length + 1:
                        end -= 1
                        start = end - min_length
                else:
                    if end - start <= max_length and self(tt, trusted=False):
                        yield slice(start, end)
                        pad = min(overlap, end - start - 1)
                        end = start + pad
                        if start == 0:
                            # This means we have reached the end and should stop
                            # All other possible subtraj can only be contained
                            # in already existing ones
                            end = 0

                    elif end - start >= min_length + 1 and \
                            self(tt[1:len(tt)], trusted=False):
                        yield slice(start + 1, end)
                        pad = min(overlap + 1, end - start - 2)
                        end = start + pad
                    else:
                        end -= 1

                    start = end - min_length

    def iter_extendable_slices(
            self,
            trajectory,
            max_length=None,
            min_length=1,
            overlap=1,
            reverse=False
    ):
        """
        Return an iterator over maxiaml slices of extendable subtrajectories

        In comparison to the iter_valid_slices this will return maximal
        subtrajectories that can potentially be extended into samples of the
        ensemble. Shorter subparts will also always work. Where we always
        use strict_can_append. So for forward extentable ensembles you can
        cut at the end and for backward extendable ones you can cut at the
        beginning.

        Parameters
        ----------
        trajectory : :class:`openpathsampling.trajectory.Trajectory`
            the actual trajectory to be splitted into ensemble parts
        max_length : int > 0, optional
            if set this determines the maximal size to be tested (is mainly
            used in the recursion)
        min_length : int > 0, optional
            if set this determines the minimal size to be tested (in lazy
            mode might no
        overlap : int >= 0, optional
            determines the allowed overlap of all trajectories to be found.
            A value of x means that two sub-trajectorie can share up to x
            frames at the beginning and x frames at the end.  Default is 1
        reverse : bool
            if `True` this will start searching from the end of the trajectory.
            Otherwise (default) it will start at the beginning.

        Returns
        -------
        list of `slice`
            Returns a list of index-slices for sub-trajectories in
            trajectory that are in the ensemble.
        """
        length = len(trajectory)

        if max_length is None:
            max_length = length

        max_length = min(length, max_length)
        min_length = max(1, min_length)

        logger.debug("Looking for subtrajectories in " + str(trajectory))
        old_tt_len = 0

        if not reverse:
            start = 0
            end = start + min_length

            while start <= length - min_length and end <= length:
                # print start, end
                tt = trajectory[start:end]

                if len(tt) != old_tt_len + 1:
                    can_append_tt = self.strict_can_append(tt)
                else:
                    can_append_tt = self.strict_can_append(tt, trusted=True)
                old_tt_len = len(tt)

                if end < length and can_append_tt:
                    end += 1
                    if end - start > max_length + 1:
                        start += 1
                        end = start + min_length
                else:
                    if end - start <= max_length + 1:
                        yield slice(start, end - 1)
                        pad = min(overlap, end - start - 1)
                        start = end - pad
                        if end == length:
                            # This means we have reached the end and should stop
                            # All other possible subtraj can only be contained
                            # in already existing ones
                            start = length
                    else:
                        start += 1
                    end = start + min_length

        else:
            end = length
            start = end - min_length

            while start >= 0 and end >= min_length:
                tt = trajectory[start:end]

                if len(tt) != old_tt_len + 1:
                    can_prepend_tt = self.can_prepend(tt)
                else:
                    can_prepend_tt = self.can_prepend(tt, trusted=True)
                old_tt_len = len(tt)

                if start > 0 and can_prepend_tt:
                    start -= 1
                    if end - start > max_length + 1:
                        end -= 1
                        start = end - min_length
                else:
                    if end - start <= max_length + 1:
                        yield slice(start, end - 1)
                        pad = min(overlap, end - start - 1)
                        end = start + pad
                        if start == 0:
                            # This means we have reached the end and should stop
                            # All other possible subtraj can only be contained
                            # in already existing ones
                            end = 0
                    else:
                        end -= 1

                    start = end - min_length

    def find_first_subtrajectory(self, trajectory):
        """
        Return the first sub-trajectory that matches the ensemble

        Parameters
        ----------
        trajectory : :class:`openpathsampling.Trajectory`
            the trajectory in which to look for sub-trajectories

        Returns
        -------
        :class:`openpathsampling.Trajectory` or None
            the found sub-trajectory or None if no sub-trajectory was found
        """
        try:
            return trajectory[
                next(self.iter_valid_slices(trajectory))]
        except StopIteration:
            return None

    def find_last_subtrajectory(self, trajectory):
        """
        Return the last sub-trajectory that matches the ensemble

        Parameters
        ----------
        trajectory : :class:`openpathsampling.trajectory.Trajectory`
            the trajectory in which to look for sub-trajectories

        Returns
        -------
        :class:`openpathsampling.Trajectory` or None
            the found sub-trajectory or None if no sub-trajectory was found
        """
        try:
            return trajectory[
                next(self.iter_valid_slices(trajectory, reverse=True))]
        except StopIteration:
            return None

    def iter_split(
            self,
            trajectory,
            max_length=None,
            min_length=1,
            overlap=1,
            reverse=False):
        """Return iterator over subtrajectories satisfying the given ensemble.

        Parameters
        ----------
        trajectory : :py:class:`openpathsampling.trajectory.Trajectory`
            the actual trajectory to be splitted into ensemble parts
        max_length : int > 0
            if set this determines the maximal size to be tested (is mainly
            used in the recursion)
        min_length : int > 0
            if set this determines the minimal size to be tested (in lazy
            mode might no
        overlap : int >= 0
            determines the allowed overlap of all trajectories to be found.
            A value of x means that two sub-trajectory can share up to x
            frames at the beginning and x frames at the end.  Default is 1
        reverse : bool
            if `True` this will start searching from the end of the trajectory.
            Otherwise (default) it will start at the beginning.

        Returns
        -------
        iterator of :class:`openpathsampling.trajectory.Trajectory`
            Returns a list of sub-trajectories in trajectory that are in the
            ensemble.

        Notes
        -----
        This uses self.iter_valid_slices and returns the actual sub-trajectories
        """
        for part in self.iter_valid_slices(
                trajectory, max_length, min_length, overlap, reverse):
            yield trajectory[part]

    def split(
            self,
            trajectory,
            max_length=None,
            min_length=1,
            overlap=1,
            reverse=False,
            n_results=0):
        """Return list of subtrajectories satisfying the given ensemble.

        Parameters
        ----------
        trajectory : :py:class:`openpathsampling.trajectory.Trajectory`
            the actual trajectory to be splitted into ensemble parts
        max_length : int > 0
            if set this determines the maximal size to be tested (is mainly
            used in the recursion)
        min_length : int > 0
            if set this determines the minimal size to be tested (in lazy
            mode might no
        overlap : int >= 0
            determines the allowed overlap of all trajectories to be found.
            A value of x means that two sub-trajectory can share up to x
            frames at the beginning and x frames at the end.  Default is 1
        reverse : bool
            if `True` this will start searching from the end of the trajectory.
            Otherwise (default) it will start at the beginning.
        n_results : int
            if `0` this will return all results. If the integer is larger than
            zero it will stop after the given number of slices has been found

        Returns
        -------
        list of :class:`openpathsampling.trajectory.Trajectory`
            Returns a list of sub-trajectories in trajectory that are in the
            ensemble.

        Notes
        -----
        This uses self.find_valid_slices and returns the actual sub-trajectories
        """

        indices = self.iter_valid_slices(trajectory, max_length,
                                         min_length, overlap, reverse)

        if n_results > 0:
            return [
                trajectory[part]
                for part in itertools.islice(indices, n_results)]
        else:
            return [trajectory[part] for part in indices]

    @property
    def extendable_sub_ensembles(self):
        return {}

    def get_sample_from_trajectories(
            self, trajectories,
            replica=0,
            used_trajectories=None,
            reuse_strategy='avoid-symmetric'
    ):
        """
        Generate a sample in the ensemble by testing `trajectories`

        Parameters
        ----------
        trajectories : (list of) :class:`openpathsampling.trajectory.Trajectory`
            single trajectory of list of trajectories to be used to create a
            sample in this ensemble
        replica : int
            the replica id for the sample to be created
        used_trajectories : (list of) :class:`openpathsampling.trajectory.Trajectory`
            trajectories not taken into account in the first attempt
        reuse_strategy : str
            if `avoid` then in a second attempt the used trajectories are
            tried
        """

        trajectories = paths.Trajectory._to_list_of_trajectories(trajectories)

        used_and_possible = []

        for idx, traj in enumerate(trajectories):
            if traj not in used_trajectories and (
                    not reuse_strategy.endswith('symmetric') or
                    traj.reversed not in used_trajectories):
                if self(traj):
                    return paths.Sample(
                        trajectory=traj,
                        ensemble=self,
                        replica=replica
                    )
            else:
                used_and_possible.append(traj)

        return self._handle_used_trajectories(
            used_trajectories,
            used_and_possible,
            reuse_strategy)

    def split_sample_from_trajectories(
            self, trajectories,
            replica=0,
            used_trajectories=None,
            reuse_strategy='avoid-symmetric',
            unique='shortest'):
        """
        Generate a sample in the ensemble by searching for sub-parts

        Parameters
        ----------
        trajectories : (list of) :class:`openpathsampling.trajectory.Trajectory`
            single trajectory of list of trajectories to be used to create a
            sample in this ensemble
        replica : int
            the replica id for the sample to be created
        used_trajectories : (list of) :class:`openpathsampling.trajectory.Trajectory`
            trajectories not taken into account in the first attempt
        reuse_strategy : str
            if `avoid` then in a second attempt the used trajectories are
            tried
        unique : str
            If `first` the first found subtrajectory is selected. If
            `shortest` then from all subparts the shortest one is used.
        """

        trajectories = paths.Trajectory._to_list_of_trajectories(trajectories)

        used_and_possible = []

        for idx, traj in enumerate(trajectories):
            parts = self._get_trajectory_parts_in_order(traj, unique)

            for part in parts:
                if part not in used_trajectories and (
                        not reuse_strategy.endswith('symmetric') or
                        part.reversed not in used_trajectories):
                    return paths.Sample(
                        trajectory=part,
                        ensemble=self,
                        replica=replica
                    )
                else:
                    used_and_possible.append(part)

        return self._handle_used_trajectories(
            used_trajectories,
            used_and_possible,
            reuse_strategy)

    def extend_sample_from_trajectories(
            self,
            trajectories,
            engine,
            replica=0,
            unique='median',
            level='complex',
            attempts=2):
        """
        Generate a sample in the ensemble by extending parts of `trajectories`

        This will take an initial trajectory look for useable subparts and
        try to extend them into a valid sample. This works by taking information
        from an ensemble what are resonable subparts, this is returned by a
        function `.extendable_sub_ensembles()` which is only defined for
        complex ensembles like Minus or TIS ensemble.

        As an example the minus could extend from the segment ensemble or even
        a segment + parts completely in the inner ensemble. Of course the
        ensemble itself is always valid.

        The function tries to find extendable subparts from largest to smallest
        ones, starting with the ensemble itself and ending with small subparts

        If a list of trajectories is provided it will be attempt to find a
        valid trajectory using all the trajectory parts.

        Parameters
        ----------
        trajectories : (list of) :class:`openpathsampling.trajectory.Trajectory`
            single trajectory of list of trajectories to be used to create a
            sample in this ensemble
        engine : :class:`openpathsampling.dynamicsengine.DynamicsEngine`
            engine to use for MD extension
        replica : int
            the replica id for the sample to be created
        unique : str
            If `first` the first found subtrajectory is selected. If
            `shortest` then from all subparts the shortest one is used.
        level : str
            there are three levels you chose and not all are implemented for
            an ensemble. For all ensembles you can use `native` which will
            simply try to extend the ensemble itself, the mose simple one, which
            is always possible.
            Picking `complex` will use the largest (most complex)
            sub-ensemble that makes sense. Like in the case of a Minus move
            this is the segment ensemble.
            The other choice is `minimal` which
            choses the minimal necessary subtrajectory extending makes sense
            from. For TIS or Minus Ensembles this will be crossing from the
            (initial) core to the outside. You should try `complex` first and
            then `minimal`. `complex` should be much faster.
        attempts : int
            the number of attemps on a trajectory to extend
        """

        if level == 'native':
            sub_ensemble = self
        else:
            if not hasattr(self, 'extendable_sub_ensembles'):
                return None

            sub_ensembles = self.extendable_sub_ensembles

            if level not in sub_ensembles:
                return None

            sub_ensemble = sub_ensembles[level]

        trajectories = paths.Trajectory._to_list_of_trajectories(trajectories)

        for idx, traj in enumerate(trajectories):
            traj_parts = sub_ensemble._get_trajectory_parts_in_order(
                traj, unique)

            for orig in traj_parts:
                for attempt in range(attempts):
                    part = paths.Trajectory(orig)

                    logger.info((
                        'extend - attempt [%d] : extending from initial '
                        'length %d\n') % (
                            attempt + 1,
                            len(part)
                        ))

                    if self.strict_can_append(part):
                        # seems we could extend forward

                        part = part[:-1] + \
                           engine.generate(
                               part[-1],
                               [paths.PrefixTrajectoryEnsemble(
                                   self,
                                   part
                               ).strict_can_append],
                               direction=+1
                           )

                    if self.strict_can_prepend(part):
                        # and extend backward

                        part = engine.generate(
                            part[0].reversed,
                            [paths.SuffixTrajectoryEnsemble(
                                self,
                                part
                            ).strict_can_prepend],
                            direction=-1
                        ).reversed + part[1:]

                    if self(part):  # make sure we found a sample
                        return paths.Sample(
                            trajectory=part,
                            ensemble=self,
                            replica=replica
                        )

        return None

    def _get_trajectory_parts_in_order(self, traj, unique='first'):
        if unique == 'first':
            # this returns an iterator and can thus be faster
            parts = self.iter_split(traj)
        elif unique == 'shortest':
            parts = sorted(self.split(traj), key=len)
        elif unique == 'median':
            # resort the found trajectories so that the middle one is
            # first, then the one right to it, then the one before, etc
            # e.g. [0,1,2,3,4,5,6,7,8,9] is rearranges into
            # [5,4,6,3,7,2,8,1,9,0]
            ordered = sorted(self.split(traj), key=len)
            parts = list([p for p2 in zip(
                ordered[len(ordered) / 2:],
                reversed(ordered[:len(ordered) / 2])
            ) for p in p2])

            if len(ordered) & 1:
                parts.append(ordered[-1])
        elif unique == 'longest':
            parts = sorted(self.split(traj), key=len, reverse=True)
        else:
            parts = []

        try:
            if len(parts) > 0:
                lens = map(len, parts)
                logger.info(
                    ('splitting - found %d slices of lengths '
                     '[%d, ..., %d, ..., %d] '
                     'ordered by `%s`\n') % (
                        len(parts),
                        min(lens),
                        sorted(lens)[len(parts) / 2],
                        max(lens),
                        unique
                    ))
        except TypeError:
            pass

        return parts

    def _handle_used_trajectories(
            self,
            used_trajectories,
            used_and_possible,
            reuse_strategy):

        if reuse_strategy.startswith('avoid') \
                and used_trajectories is not None:

            for part in used_trajectories:
                if part in used_and_possible:
                    if self(part):
                        # move the used one to the back of the list to
                        # not reuse it directly
                        del used_trajectories[used_trajectories.index(part)]
                        used_trajectories.append(part)

                        return paths.Sample(
                            trajectory=part,
                            ensemble=self
                        )

                if reuse_strategy.endswith('symmetric'):
                    if part.reversed in used_and_possible:
                        if self(part):
                            # move the used one to the back of the list to
                            # not reuse it directly
                            del used_trajectories[used_trajectories.index(part)]
                            used_trajectories.append(part)

                            return paths.Sample(
                                trajectory=part,
                                ensemble=self
                            )

        return None

    def __str__(self):
        """
        Returns a complete mathematical expression that defines the current
        ensemble in a readable form.

        Notes
        -----
        This should be cleaned up a little
        """
        return 'Ensemble'

    def __or__(self, other):
        if self is other:
            return self
        elif type(other) is EmptyEnsemble:
            return self
        elif type(other) is FullEnsemble:
            return other
        else:
            return UnionEnsemble(self, other)

            # This is not correct for all ensembles.
            # def __xor__(self, other):
            # # TODO: return (self | other) & ~(self & other)
            # # NOTE: that should also get the automatic special case handling
            # # (other is self, Empty, or Full) from treatment in __and__/__or__
            # if self is other:
            # return EmptyEnsemble()
            # elif type(other) is EmptyEnsemble:
            # return self
            # elif type(other) is FullEnsemble:
            # return NegatedEnsemble(self)        
            # else:
            # return SymmetricDifferenceEnsemble(self, other)

    def __and__(self, other):
        if self is other:
            return self
        elif type(other) is EmptyEnsemble:
            return other
        elif type(other) is FullEnsemble:
            return self
        else:
            return IntersectionEnsemble(self, other)

            # This is not correct for all ensembles.
            # def __sub__(self, other):
            # if self is other:
            # return EmptyEnsemble()
            # elif type(other) is EmptyEnsemble:
            # return self
            # elif type(other) is FullEnsemble:
            # return EmptyEnsemble()
            # else:
            # return RelativeComplementEnsemble(self, other)

            # This is not correct for all ensembles.
            # def __invert__(self):
            # return NegatedEnsemble(self)

    @staticmethod
    def _indent(s):
        spl = s.split('\n')
        spl = ['  ' + p for p in spl]
        return '\n'.join(spl)

    def _lencheck(self, trajectory):
        if hasattr(self, 'frames'):
            if type(self.frames) is int:
                return trajectory.frames > self.frames and \
                    trajectory.frames >= -self.frames

    def ensemble_probability(self):
        """
        Return the probability of finding these paths given an msm

        Returns
        -------
        double
            the minimal probability
        double
            the maximal probability

        """
        raise NotImplementedError('This is not implemented for this ensemble')


    def path_probability(self):
        """
        Return the probability of finding these paths given an msm

        Returns
        -------
        double
            the minimal probability
        double
            the maximal probability

        """
        raise NotImplementedError('This is not implemented for this ensemble')



class EmptyEnsemble(Ensemble):
    """
    The empty path ensemble of no trajectories.
    """

    def __init__(self):
        super(EmptyEnsemble, self).__init__()

    def __call__(self, trajectory, trusted=None):
        return False

    def can_append(self, trajectory, trusted=False):
        return False

    def can_prepend(self, trajectory, trusted=False):
        return False

    def __invert__(self):
        return FullEnsemble()

    def __sub__(self, other):
        return EmptyEnsemble()

    def __and__(self, other):
        return self

    def __xor__(self, other):
        return other

    def __or__(self, other):
        return other

    def __str__(self):
        return 'empty'

<<<<<<< HEAD
    def ensemble_probability(self):
        return 0.0, 0.0

    @property
    def path_probability(self):
        # Zero matrix
        return 0.0

=======
>>>>>>> 21313a10

class FullEnsemble(Ensemble):
    """
    The full path ensemble of all possible trajectories.
    """

    def __init__(self):
        super(FullEnsemble, self).__init__()

    def __call__(self, trajectory, trusted=None):
        return True

    def can_append(self, trajectory, trusted=False):
        return True

    def can_prepend(self, trajectory, trusted=False):
        return True

    def __invert__(self):
        return EmptyEnsemble()

    def __sub__(self, other):
        if type(other) is EmptyEnsemble:
            return self
        elif type(other) is FullEnsemble:
            return EmptyEnsemble()
        else:
            return NegatedEnsemble(other)

    def __and__(self, other):
        return other

    def __xor__(self, other):
        if type(other) is EmptyEnsemble:
            return self
        elif type(other) is FullEnsemble:
            return EmptyEnsemble()
        else:
            return NegatedEnsemble(other)

    def __or__(self, other):
        return self

    def __str__(self):
        return 'all'

<<<<<<< HEAD
    def ensemble_probability(self):
        return (1.0, 1.0)

    @property
    def path_probability(self):
        # Full matrix
        return 1.0

=======
>>>>>>> 21313a10

class NegatedEnsemble(Ensemble):
    """
    Negates an Ensemble and simulates a `not` statement
    """

    # TODO: this whole concept is false and this should be removed
    def __init__(self, ensemble):
        super(NegatedEnsemble, self).__init__()
        self.ensemble = ensemble

    def __call__(self, trajectory, trusted=None):
        return not self.ensemble(trajectory, trusted)

    def can_append(self, trajectory, trusted=False):
        # We cannot guess the result here so keep on running forever
        return True

    def can_prepend(self, trajectory, trusted=False):
        # We cannot guess the result here so keep on running forever
        return True

    def __str__(self):
        return 'not ' + str(self.ensemble)

    def ensemble_probability(self):
        res = self.ensemble.ensemble_proability()
        return (1.0 - res[1], 1.0 - res[0])

    @property
    def path_probability(self):
        # Full matrix
        return 1.0 - self.ensemble.path_probability


class EnsembleCombination(Ensemble):
    """
    Logical combination of two ensembles
    """

    def __init__(self, ensemble1, ensemble2, fnc, str_fnc):
        super(EnsembleCombination, self).__init__()
        self.ensemble1 = ensemble1
        self.ensemble2 = ensemble2
        self.fnc = fnc
        self.sfnc = str_fnc

    def to_dict(self):
        return {'ensemble1': self.ensemble1, 'ensemble2': self.ensemble2}

    def _generalized_short_circuit(self, combo, f1, f2, trajectory, trusted,
                                   fname=""):
        """
        Handles short-circuit logic, all in one place for code simplicity.

        Short-circuit logic skips the second part of the combination if the
        result doesn't depend on it.

        Parameters
        ----------
        combo : 
            the combination function
        f1 :
            ensemble1's function. Takes trajectory, returns bool. Examples
            include `__call__`, `can_append`, etc.
        f2 : 
            ensemble2's function. As with f1, but for ensemble 2.
        trajectory : :class:`.Trajectory`
            input trajectory
        trusted : bool
            the `trusted` flag to send to f1 and f2
        fname : string
            name of the functions f1 and f2. Only used in debug output.
        """
        logger.debug("Combination is " + self.__class__.__name__)
        a = f1(trajectory, trusted)
        if logger.isEnabledFor(logging.DEBUG):  # pragma: no cover
            logger.debug("Combination." + fname + ": " +
                         self.ensemble1.__class__.__name__ + " is " + str(a))
            ens2 = f2(trajectory, trusted)
            # logger.debug("Doing ens2_prime")
            # ens2_prime = f2(trajectory, trusted)
            logger.debug("Combination." + fname + ": " +
                         self.ensemble2.__class__.__name__ + " is " + str(ens2))
            # assert(ens2 == ens2_prime)
            logger.debug("Combination should return " + str(self.fnc(a, ens2)))
        res_true = self.fnc(a, True)
        res_false = self.fnc(a, False)
        if res_false == res_true:
            # result is independent of ensemble_b so ignore it
            # logger.debug("Returning res_true == res_false ==" + str(res_true))
            return res_true
        else:
            b = f2(trajectory, trusted)
            # logger.debug("Needs test:" + str(a) + " " + str(self.fnc) +
            #              str(b) + str(self.fnc(a,b)))
            return self.fnc(a, b)

    def __call__(self, trajectory, trusted=None):
        if Ensemble.use_shortcircuit:
            return self._generalized_short_circuit(
                combo=self.fnc,
                f1=self.ensemble1,
                f2=self.ensemble2,
                trajectory=trajectory,
                trusted=trusted,
                fname="__call__"
            )
        else:
            return self.fnc(
                self.ensemble1(trajectory, trusted),
                self.ensemble2(trajectory, trusted))

    # NOTE: I'm pretty sure the following can be removed. It is incorrect
    # (see path ensemble theory docs). The correct way to handle this is by
    # having explicit complement (inverse) ensembles and only allowing 3
    # operations -- complement (inverse), union (logical or), and intersection
    # (logical and). ~DWHS

    # Forward / Backward is tricky
    # We can do the following. If a or b is true this means that the real
    # result could be false or true, we just keep going but we should have
    # stopped. If a or b is false this means for that ensemble continuing is
    # not feasible and so false really means false. To check if a logical
    # combination should be continued just try for all true values a
    # potential false and check if we should continue.

    def _continue_fnc(self, a, b):
        fnc = self.fnc
        res = fnc(a, b)
        if a:
            res |= fnc(False, b)
        if b:
            res |= fnc(a, False)
        if a and b:
            res |= fnc(False, False)

        return res

    def can_append(self, trajectory, trusted=False):
        if Ensemble.use_shortcircuit:
            return self._generalized_short_circuit(
                combo=self.fnc,
                f1=self.ensemble1.can_append,
                f2=self.ensemble2.can_append,
                trajectory=trajectory,
                trusted=trusted,
                fname="can_append"
            )
        else:
            return self.fnc(self.ensemble1.can_append(trajectory, trusted),
                            self.ensemble2.can_append(trajectory, trusted))

    def can_prepend(self, trajectory, trusted=False):
        if Ensemble.use_shortcircuit:
            return self._generalized_short_circuit(
                combo=self.fnc,
                f1=self.ensemble1.can_prepend,
                f2=self.ensemble2.can_prepend,
                trajectory=trajectory,
                trusted=trusted,
                fname="can_prepend"
            )
        else:
            return self.fnc(self.ensemble1.can_prepend(trajectory, trusted),
                            self.ensemble2.can_prepend(trajectory, trusted))

    def strict_can_append(self, trajectory, trusted=False):
        if Ensemble.use_shortcircuit:
            return self._generalized_short_circuit(
                combo=self.fnc,
                f1=self.ensemble1.strict_can_append,
                f2=self.ensemble2.strict_can_append,
                trajectory=trajectory,
                trusted=trusted,
                fname="strict_can_append"
            )
        else:
            return self.fnc(
                self.ensemble1.strict_can_append(trajectory, trusted),
                self.ensemble2.strict_can_append(trajectory, trusted)
            )

    def strict_can_prepend(self, trajectory, trusted=False):
        if Ensemble.use_shortcircuit:
            return self._generalized_short_circuit(
                combo=self.fnc,
                f1=self.ensemble1.strict_can_prepend,
                f2=self.ensemble2.strict_can_prepend,
                trajectory=trajectory,
                trusted=trusted,
                fname="strict_can_prepend"
            )
        else:
            return self.fnc(
                self.ensemble1.strict_can_prepend(trajectory, trusted),
                self.ensemble2.strict_can_prepend(trajectory, trusted)
            )

    def __str__(self):
        # print self.sfnc, self.ensemble1, self.ensemble2,
        # print self.sfnc.format(
        #     '(' + str(self.ensemble1) + ')',
        #     '(' + str(self.ensemble1) + ')')
        return self.sfnc.format(
            '(\n' + Ensemble._indent(str(self.ensemble1)) + '\n)',
            '(\n' + Ensemble._indent(str(self.ensemble2)) + '\n)')


class UnionEnsemble(EnsembleCombination):
    def __init__(self, ensemble1, ensemble2):
        super(UnionEnsemble, self).__init__(ensemble1, ensemble2,
                                            fnc=lambda a, b: a or b,
                                            str_fnc='{0}\nor\n{1}')

    def ensemble_probability(self):
        e1 = self.ensemble1.ensemble_probability()
        e2 = self.ensemble2.ensemble_probability()
        return max(e1[0], e2[0]), min(1.0, e1[1] + e2[1])


class IntersectionEnsemble(EnsembleCombination):
    def __init__(self, ensemble1, ensemble2):
        super(IntersectionEnsemble, self).__init__(ensemble1, ensemble2,
                                                   fnc=lambda a, b: a and b,
                                                   str_fnc='{0}\nand\n{1}')

    def ensemble_probability(self):
        e1 = self.ensemble1.ensemble_probability()
        e2 = self.ensemble2.ensemble_probability()
        return max(0.0, e1[0] + e2[0] - 1.0), min(e1[1], e2[1])



class SymmetricDifferenceEnsemble(EnsembleCombination):
    # TODO: this is not yet supported. Should be removed. ~DWHS
    # should just be a shortcut for (ens1 | ens2) & ~(ens1 & ens2)
    # should probably not even be a class. Just have `ensemble.__xor__`
    # return (ens1 | ens2) & ~(ens1 & ens2)
    def __init__(self, ensemble1, ensemble2):
        super(SymmetricDifferenceEnsemble, self).__init__(
            ensemble1,
            ensemble2,
            fnc=lambda a, b: a ^ b,
            str_fnc='{0}\nxor\n{1}')


class RelativeComplementEnsemble(EnsembleCombination):
    # TODO: this is not yet supported. Should be removed. ~DWHS
    # should be a shortcut for ens1 & ~ens2
    # should probably not even be a class. Just have `ensemble.__sub__`
    # return ens1 & ~ens2
    def __init__(self, ensemble1, ensemble2):
        super(RelativeComplementEnsemble, self).__init__(
            ensemble1,
            ensemble2,
            fnc=lambda a, b: a and not b,
            str_fnc='{0}\nand not\n{1}')

    def ensemble_probability(self):
        e1 = self.ensemble1.ensemble_probability()
        e2 = self.ensemble2.ensemble_probability()
        return max(0.0, e1[0] - e2[1]), e1[1] - max(0.0, e1[1] + e2[0] - 1.0)


class SequentialEnsemble(Ensemble):
    """Ensemble which satisfies several subensembles in sequence.

    Attributes
    ----------
    ensembles : tuple of Ensemble
        The ensembles, in time-order of when they should occur in the
        trajectory.
    min_overlap : int or tuple of int
        The minimum number of frames that overlap between two ensembles in
        the sequence. A positive number n indicates that at least n frames
        must be in both ensembles at the transition between them. A negative
        number -n indicates that at least n frames in neither ensemble at
        the transition between them. If given as a list, the list should be
        of length len(ensembles)-1, with one value for each transition. If
        given as an integer, that value will be used for all transitions.
    max_overlap : int or list of int
        The maximum number of frames that overlap between two ensembles in
        the sequence. A positive number n indicates that no more than n
        frames can be in both ensembles at the transition between them. A
        negative number -n indicates no more than n frames in neither
        ensemble at the transition between them. If given as a list, the
        list should be of length len(ensembles)-1, with one value for each
        transition. If given as an integer, that value will be used for all
        transitions.

    Notes
    -----
        TODO: Overlap features not implemented because ohmygod this was hard
        enough already.
    """

    def __init__(self, ensembles, min_overlap=0, max_overlap=0, greedy=False):
        # make tuples of the min/max overlaps
        super(SequentialEnsemble, self).__init__()
        if type(min_overlap) is int:
            min_overlap = (min_overlap,) * (len(ensembles) - 1)
        if type(max_overlap) is int:
            max_overlap = (max_overlap,) * (len(ensembles) - 1)

        self.ensembles = ensembles
        self.min_overlap = min_overlap
        self.max_overlap = max_overlap
        self.greedy = greedy

        self._use_cache = True  # cache can be turned off
        self._cache_can_append = EnsembleCache(+1)
        self._cache_strict_can_append = EnsembleCache(+1)
        self._cache_call = EnsembleCache(+1)
        self._cache_can_prepend = EnsembleCache(-1)
        self._cache_strict_can_prepend = EnsembleCache(-1)
        self._cache_check_reverse = EnsembleCache(-1)

        # sanity checks
        if len(self.min_overlap) != len(self.max_overlap):
            raise ValueError("len(min_overlap) != len(max_overlap)")
        if len(self.min_overlap) != len(self.ensembles) - 1:
            raise ValueError(
                "Number of overlaps doesn't match number of transitions")
        for i in range(len(self.min_overlap)):
            if min_overlap[i] > max_overlap[i]:
                raise ValueError("min_overlap greater than max_overlap!")

    @staticmethod
    def update_cache(cache, ens_num, ens_from, subtraj_from):
        """Updates the given cache.

        Parameters
        ----------
        cache : `EnsembleCache`
            the cache to be updated
        ens_num : integer
            current value of `ens_num` in the sequential ensemble
        ens_from : integer
            current "start" ensemble index. For forward-direction caches,
            this is ens_first. For reverse-direction caches, this is
            ens_final. The "initial" (in the appropriate direction) frame is
            assigned to this ensemble
        subtraj_from : integer
            index of the "start" frame of the subtrajectory in this
            subensemble. For forward-direction caches, this is the first
            frame of the subtrajectory. For reverse-direction caches, this
            is the final frame of the subtrajectory.
        """
        if ens_num == "keep":
            ens_num = cache.contents['ens_num']
        if ens_from == "keep":
            ens_from = cache.contents['ens_from']
        if subtraj_from == "keep":
            subtraj_from = cache.contents['subtraj_from']

        cache.contents['ens_num'] = ens_num
        cache.contents['ens_from'] = ens_from
        cache.contents['subtraj_from'] = subtraj_from
        logger.debug("Setting cache | ens_num " + str(ens_num) +
                     " | ens_from " + str(ens_from) +
                     " | subtraj_from " + str(subtraj_from))
        logger.debug("Cache is Trusted: " + str(cache.trusted))

    @staticmethod
    def assign_frames(cache, ens_num,
                      subtraj_first=None, subtraj_final=None):
        if ens_num is None:
            cache.contents['assignments'] = {}
        else:
            cache.contents['assignments'][ens_num] = \
                slice(subtraj_first, subtraj_final)
        logger.debug("Cache assignments: " + str(cache.contents['assignments']))

    def transition_frames(self, trajectory, trusted=None):
        # it is easiest to understand this decision tree as a simplified
        # version of the can_append decision tree; see that for detailed
        # comments
        # self._check_cache(trajectory, function="call")

        ens_num = 0
        subtraj_first = 0

        traj_final = len(trajectory)
        final_ens = len(self.ensembles) - 1
        transitions = []
        while True:
            if ens_num <= final_ens:
                subtraj_final = self._find_subtraj_final(trajectory,
                                                         subtraj_first, ens_num)
            else:
                return transitions
            if subtraj_final - subtraj_first > 0:
                # subtraj = trajectory[slice(subtraj_first, subtraj_final)]
                if ens_num == final_ens:
                    if subtraj_final == traj_final:
                        # success
                        transitions.append(subtraj_final)
                        return transitions
                    else:
                        # fails because we have more frames to assign
                        transitions.append(subtraj_final)
                        return transitions
                else:
                    ens_num += 1
                    transitions.append(subtraj_final)
                    subtraj_first = subtraj_final
            else:
                if ens_num <= final_ens and \
                        self.ensembles[ens_num](paths.Trajectory([])):
                    ens_num += 1
                    transitions.append(subtraj_final)
                    subtraj_first = subtraj_final
                else:
                    return transitions

    def __call__(self, trajectory, trusted=None):
        logger.debug("Looking for transitions in trajectory " + str(trajectory))
        transitions = self.transition_frames(trajectory, trusted)
        logger.debug("Found transitions: " + str(transitions))
        # if we don't have the right number of transitions, or if the last 
        # print transitions
        if len(transitions) != len(self.ensembles):
            # print "Returns false b/c not enough ensembles"
            return False
        elif transitions[-1] != len(trajectory):
            # print "Returns false b/c not all frames assigned"
            return False

        subtraj_first = 0
        subtraj_i = 0
        while subtraj_i < len(self.ensembles):
            subtraj_final = transitions[subtraj_i]
            subtraj = trajectory[slice(subtraj_first, subtraj_final)]
            if not self.ensembles[subtraj_i](subtraj):
                # print "Returns false b/c ensemble", subtraj_i," fails"
                return False
            subtraj_i += 1
            subtraj_first = subtraj_final
        return True

    def _find_subtraj_final(self, traj, subtraj_first, ens_num,
                            last_checked=None):
        """
        Find the longest subtrajectory of trajectory which starts at
        subtraj_first and satifies self.ensembles[ens_num].can_append

        Returns
        -------
        int
            Frame of traj which is the final frame for a subtraj starting at
            subtraj_first and satisfying self.ensembles.can_append[ens_num]
        """
        if last_checked is None:
            subtraj_final = subtraj_first
        else:
            subtraj_final = max(last_checked, subtraj_first)
        traj_final = len(traj)
        ens = self.ensembles[ens_num]
        subtraj = traj[slice(subtraj_first, subtraj_final + 1)]
        # if we're in the ensemble or could eventually be in the ensemble,
        # we keep building the subtrajectory

        # TODO: this doesn't actually reflect the cleanest behavior: should
        # be the proper hybrid definition where we can append until/unless
        # we overshoot
        logger.debug("*Traj slice " + str(subtraj_first) + " " +
                     str(subtraj_final + 1) + " / " + str(traj_final))
        # logger.debug("Ensemble " + str(ens.__class__.__name__))# + str(ens))
        # logger.debug("Can-app " + str(ens.can_append(subtraj, trusted=True)))
        # logger.debug("Call    " + str(ens(subtraj, trusted=True)))
        while ((ens.can_append(subtraj, trusted=True) or
                ens(subtraj, trusted=True)
                ) and subtraj_final < traj_final):
            subtraj_final += 1
            # TODO: replace with append; probably faster
            subtraj = traj[slice(subtraj_first, subtraj_final + 1)]
            logger.debug(" Traj slice " + str(subtraj_first) + " " +
                         str(subtraj_final + 1) + " / " + str(traj_final))
        return subtraj_final

    def _find_subtraj_first(self, traj, subtraj_final, ens_num,
                            last_checked=None):
        if last_checked is None:
            subtraj_first = subtraj_final - 1
        else:
            subtraj_first = min(last_checked, subtraj_final - 1)
        traj_first = 0
        ens = self.ensembles[ens_num]
        subtraj = traj[slice(subtraj_first, subtraj_final)]
        logger.debug("*Traj slice " + str(subtraj_first) + " " +
                     str(subtraj_final) + " / " + str(len(traj)))
        # logger.debug("Ensemble " + str(ens.__class__.__name__))# + str(ens))
        # logger.debug("Can-app " + str(ens.can_prepend(subtraj, trusted=True)))
        # logger.debug("Call    " + str(ens(subtraj, trusted=True)))
        while ((ens.can_prepend(subtraj, trusted=True) or
                ens.check_reverse(subtraj, trusted=True)
                ) and subtraj_first >= traj_first):
            subtraj_first -= 1
            subtraj = traj[slice(subtraj_first, subtraj_final)]
            logger.debug(" Traj slice " + str(subtraj_first + 1) + " " +
                         str(subtraj_final) + " / " + str(len(traj)))
        return subtraj_first + 1

    def _generic_can_append(self, trajectory, trusted, strict):
        # treat this like we're implementing a regular expression parser ...
        # .*ensemble.+ ; but we have to do this for all possible matches
        # There are three tests we consider:
        # 1. subtraj_final - subtraj_first > 0: Do we obtain a subtrajectory?
        # 2. subtraj_final == traj_final: Have we assigned all the frames?
        # 3. ens_num == final_ens: are we looking at the last ensemble
        # Vaious combinations of these result in three possible outcomes:
        # (a) return True (we can append)
        # (b) return False (we can't append)
        # (c) loop around to text another subtrajectory (we can't tell)
        # Returning false can only happen if all ensembles have been tested
        # self._check_cache(trajectory, function="can_append")
        cache = self._cache_can_append
        if strict:
            cache = self._cache_strict_can_append

        if trusted:
            cache.trusted = True

        subtraj_first = 0
        ens_num = 0
        ens_first = 0

        if self._use_cache:
            _ = cache.check(trajectory)
            if cache.contents == {}:
                self.update_cache(cache, 0, 0, 0)
                self.assign_frames(cache, None)
            else:
                subtraj_first = cache.contents['subtraj_from']
                ens_num = cache.contents['ens_num']
                ens_first = cache.contents['ens_from']

        traj_final = len(trajectory)
        final_ens = len(self.ensembles) - 1
        # print traj_final, final_ens
        # logging startup
        logger.debug(
            "Beginning can_append with subtraj_first=" + str(subtraj_first) +
            "; ens_first=" + str(ens_first) + "; ens_num=" + str(ens_num) +
            "; strict=" + str(strict)
        )
        logger.debug(
            "Can-append sees a trusted cache: " + str(cache.trusted)
        )
        if cache.trusted:
            logger.debug("Cache contents: " + str(cache.contents))
            logger.debug("cache.prev_last_frame: " +
                         str(trajectory.index(cache.prev_last_frame)))
        for i in range(len(self.ensembles)):
            ens = self.ensembles[i]
            logger.debug("Ensemble " + str(i) + " : " + ens.__class__.__name__)

        while True:  # main loop, with various
            if self._use_cache and cache.trusted:
                # offset = 1
                offset = 0
                # if cache.last_length == len(trajectory):
                # offset += 1
                last_checked = trajectory.index(cache.prev_last_frame) - offset
            else:
                last_checked = None
            logger.debug("last_checked = " + str(last_checked))
            subtraj_final = self._find_subtraj_final(
                trajectory, subtraj_first, ens_num, last_checked
            )
            cache.last_length = subtraj_final
            logger.debug(
                "Subtraj for ens " + str(ens_num) + " : " +
                "(" + str(subtraj_first) + "," + str(subtraj_final) + ")"
            )
            if subtraj_final - subtraj_first > 0:
                subtraj = trajectory[slice(subtraj_first, subtraj_final)]
                if ens_num == final_ens:
                    if subtraj_final == traj_final:
                        # we're in the last ensemble and the whole
                        # trajectory is assigned: can we append?
                        ens = self.ensembles[ens_num]
                        logger.debug("Returning can_append for " +
                                     str(ens.__class__.__name__))
                        self.update_cache(cache, ens_num,
                                          ens_first, subtraj_first)
                        return ens.can_append(subtraj, trusted=True)
                    else:
                        logger.debug(
                            "Returning false due to incomplete assigns: " +
                            str(subtraj_final) + "!=" + str(traj_final)
                        )
                        return False  # in final ensemble, not all assigned
                else:
                    # subtraj existed, but not yet final ensemble
                    # so we start with the next ensemble
                    if subtraj_final != traj_final and \
                            not self.ensembles[ens_num](
                                subtraj, trusted=cache.trusted):
                        logger.debug(
                            "Couldn't assign frames " + str(subtraj_first) +
                            " through " + str(subtraj_final) +
                            " to ensemble " + str(ens_num) + ": No match"
                        )
                    else:
                        logger.debug(
                            "Assigning frames " + str(subtraj_first) +
                            " through " + str(subtraj_final) +
                            " to ensemble " + str(ens_num)
                        )
                        self.assign_frames(cache, ens_num, subtraj_first,
                                           subtraj_final)
                        self.update_cache(cache, ens_num, ens_first,
                                          subtraj_first)
                    ens_num += 1
                    subtraj_first = subtraj_final
                    logger.debug("Moving to the next ensemble " + str(ens_num))
            else:  # no subtrajectory found
                if subtraj_final == traj_final:
                    # all frames assigned, but not all ensembles finished;
                    # next frame might satisfy next ensemble
                    if self._use_cache:
                        prev_slice = cache.contents['assignments'][ens_num - 1]
                        prev_subtraj = trajectory[prev_slice]
                        prev_ens = self.ensembles[ens_num - 1]
                        if prev_ens.can_append(prev_subtraj, trusted=True):
                            logger.debug(
                                "Premature promotion: returning to ensemble " +
                                str(ens_num - 1)
                            )
                            ens_num -= 1
                            subtraj_first = "keep"

                        self.update_cache(cache, ens_num, ens_first,
                                          subtraj_first)
                    logger.debug(
                        "All frames assigned, more ensembles to go: "
                        "returning True")
                    return True

                elif self.ensembles[ens_num](paths.Trajectory([])):
                    logger.debug(
                        "Moving on because of allowed zero-length ensemble")
                    ens_num += 1
                    subtraj_first = subtraj_final
                    self.update_cache(cache, ens_num, ens_first, subtraj_first)

                else:
                    # not all frames assigned, couldn't find a sequence
                    # start over with sequences that begin with the next
                    # ensemble
                    if ens_first == final_ens:
                        logger.debug(
                            "Started with the last ensemble, got nothin'")
                        return False
                    elif strict is False:
                        logger.debug(
                            "Reassigning all frames, starting with ensemble " +
                            str(ens_first)
                        )
                        ens_first += 1
                        ens_num = ens_first
                        subtraj_first = 0
                        self.update_cache(cache, ens_num, ens_first,
                                          subtraj_first)
                    else:
                        logger.debug(
                            "First ensemble fails and strict -- return false"
                        )
                        return False

    def can_append(self, trajectory, trusted=False):
        return self._generic_can_append(trajectory, trusted, strict=False)

    def strict_can_append(self, trajectory, trusted=False):
        return self._generic_can_append(trajectory, trusted, strict=True)

    def _generic_can_prepend(self, trajectory, trusted, strict):
        # based on .can_append(); see notes there for algorithm details
        cache = self._cache_can_prepend
        if strict:
            cache = self._cache_strict_can_prepend
        if trusted:
            cache.trusted = True

        traj_first = 0
        first_ens = 0
        subtraj_final = len(trajectory)
        ens_final = len(self.ensembles) - 1
        ens_num = ens_final

        if self._use_cache:
            _ = cache.check(trajectory)
            if cache.contents == {}:
                self.update_cache(cache, ens_num, first_ens, subtraj_final)
                self.assign_frames(cache, None)
            else:
                logger.debug("len(traj)=" + str(len(trajectory)) +
                             "cache_from=" + str(
                    cache.contents['subtraj_from']))
                subtraj_from = cache.contents['subtraj_from']
                if subtraj_from is None:
                    subtraj_from = 0
                subtraj_final = len(trajectory) + subtraj_from
                ens_num = cache.contents['ens_num']
                ens_final = cache.contents['ens_from']

        # logging startup
        logger.debug("Beginning can_prepend with ens_num:" + str(ens_num) +
                     "  ens_final:" + str(ens_final) + "  subtraj_final " +
                     str(subtraj_final) + "; strict=" + str(strict)
                     )
        if cache.trusted:
            logger.debug("Cache contents: " + str(cache.contents))
            logger.debug("cache.prev_start_frame: " +
                         str(trajectory.index(cache.start_frame)))
        for i in range(len(self.ensembles)):
            logger.debug(
                "Ensemble " + str(i) +
                " : " + self.ensembles[i].__class__.__name__
            )

        while True:
            if self._use_cache and cache.trusted:
                # offset = 1
                offset = 0
                last_checked = trajectory.index(cache.prev_last_frame) + offset
            else:
                last_checked = None
            subtraj_first = self._find_subtraj_first(
                trajectory, subtraj_final, ens_num, last_checked)
            cache.last_length = len(trajectory) - subtraj_first

            assign_final = subtraj_final - len(trajectory)
            if assign_final == 0:
                assign_final = None
            logger.debug(
                str(ens_num) + " : " +
                "(" + str(subtraj_first) + "," + str(subtraj_final) + ")"
            )
            if subtraj_final - subtraj_first > 0:
                subtraj = trajectory[slice(subtraj_first, subtraj_final)]
                if ens_num == first_ens:
                    if subtraj_first == traj_first:
                        logger.debug("Returning can_prepend")
                        self.update_cache(cache, ens_num, ens_final,
                                          assign_final)
                        return self.ensembles[ens_num].can_prepend(subtraj,
                                                                   trusted=True)
                    else:
                        logger.debug(
                            "Returning false due to incomplete assigns: " +
                            str(subtraj_first) + "!=" + str(traj_first)
                        )
                        return False
                else:
                    if subtraj_first != traj_first and \
                            not self.ensembles[ens_num](
                                subtraj, trusted=True):
                        logger.debug(
                            "Couldn't assign frames " + str(subtraj_first) +
                            " through " + str(subtraj_final) +
                            " to ensemble " + str(ens_num) + ": No match"
                        )
                    else:
                        logger.debug(
                            "Assigning frames " + str(subtraj_first) +
                            " through " + str(subtraj_final) +
                            " to ensemble " + str(ens_num)
                        )
                        assign_first = subtraj_first - len(trajectory)
                        self.assign_frames(cache, ens_num, assign_first,
                                           assign_final)
                        self.update_cache(cache, ens_num, ens_final,
                                          assign_final)
                    ens_num -= 1
                    subtraj_final = subtraj_first
                    logger.debug("Moving to the next ensemble " + str(ens_num))
            else:
                if subtraj_first == traj_first:
                    if self._use_cache:
                        prev_slice = cache.contents['assignments'][ens_num + 1]
                        logger.debug("prev_slice " + str(prev_slice))
                        prev_subtraj = trajectory[prev_slice]
                        logger.debug("prev_subtraj " + str(prev_subtraj))
                        logger.debug("traj " + str(trajectory))
                        prev_ens = self.ensembles[ens_num + 1]
                        if prev_ens.can_prepend(prev_subtraj, trusted=True):
                            logger.debug(
                                "Premature promotion: returning to ensemble " +
                                str(ens_num + 1)
                            )
                            ens_num += 1
                            assign_final = "keep"

                        logger.debug("(first, final)" + str((subtraj_first,
                                                             subtraj_final)))
                        self.update_cache(cache, ens_num, ens_final,
                                          assign_final)
                    logger.debug(
                        "All frames assigned, more ensembles to go: "
                        "returning True")
                    return True
                elif self.ensembles[ens_num](paths.Trajectory([])):
                    logger.debug(
                        "Moving on because of allowed zero-length ensemble")
                    ens_num -= 1
                    subtraj_final = subtraj_first
                    self.update_cache(cache, ens_num, ens_final, subtraj_final)
                else:
                    if ens_final == first_ens:
                        logger.debug(
                            "Started with the last ensemble, got nothin'")
                        return False
                    elif strict is False:
                        logger.debug(
                            "Reassigning all frames, starting with ensemble " +
                            str(ens_final)
                        )
                        ens_final -= 1
                        ens_num = ens_final
                        subtraj_final = len(trajectory)
                        self.update_cache(cache, ens_num, ens_final,
                                          subtraj_final)
                    else:
                        logger.debug(
                            "First ensemble fails and strict -- return false"
                        )
                        return False

    def can_prepend(self, trajectory, trusted=False):
        return self._generic_can_prepend(trajectory, trusted, strict=False)

    def strict_can_prepend(self, trajectory, trusted=False):
        return self._generic_can_prepend(trajectory, trusted, strict=True)

    def __str__(self):
        head = "[\n"
        tail = "\n]"
        sequence_str = ",\n".join([str(ens) for ens in self.ensembles])
<<<<<<< HEAD
        return head+sequence_str+tail

    def ensemble_probability(self):
        return reduce(lambda a, b: a * b,
            [ens.ensemble_probability() for ens in self.ensembles])
=======
        return head + sequence_str + tail
>>>>>>> 21313a10


class LengthEnsemble(Ensemble):
    """
    The ensemble of trajectories of a given length
    """

    def __init__(self, length):
        """
        A path ensemble that describes path of a specific length

        Parameters
        ----------
        length : int or slice
            The specific length (int) or the range of allowed trajectory
            lengths (slice)
        """

        super(LengthEnsemble, self).__init__()
        self.length = length

        if type(length) is int:
            self._max_length = length
            self._min_length = length
        else:
            self._min_length = length.start
            self._max_length = length.stop - 1
        pass

    def __call__(self, trajectory, trusted=None):
        length = len(trajectory)
        if type(self.length) is int:
            return length == self.length
        else:
            return length >= self.length.start and (
                self.length.stop is None or length < self.length.stop)

    def can_append(self, trajectory, trusted=False):
        length = len(trajectory)
        if type(self.length) is int:
            return_value = (length < self.length)
            logger.debug("LengthEnsemble.can_append: Segment length " +
                         str(length) + " < " + str(self.length) + " : " +
                         str(return_value))
            return return_value
        else:
            return self.length.stop is None or length < self.length.stop - 1

    def can_prepend(self, trajectory, trusted=False):
        return self.can_append(trajectory)

    def __str__(self):
        if type(self.length) is int:
            return 'len(x) = {0}'.format(self.length)
        else:
            start = self.length.start
            if start is None:
                start = 0
            stop = self.length.stop
            if stop is None:
                stop = 'infty'
            else:
                stop = str(self.length.stop - 1)
            return 'len(x) in [{0}, {1}]'.format(start, stop)


class VolumeEnsemble(Ensemble):
    """
    Path ensembles based on the Volume object
    """

    def __init__(self, volume, trusted=True):
        # TODO: does `trusted` actually mean anything or do anything as a
        # property? it is about the condition of trusting the trajectory
        # when we run it, so it relevant in functions. I don't think we need
        # it here. ~DWHS
        super(VolumeEnsemble, self).__init__()
        self.volume = volume
        self.trusted = trusted

        self._use_cache = True
        self._cache_can_append = EnsembleCache(+1)
        self._cache_call = EnsembleCache(+1)
        self._cache_can_prepend = EnsembleCache(-1)
        self._cache_check_reverse = EnsembleCache(-1)

    @property
    def _volume(self):
        """
        The volume that is used in the specification.
        """
        return self.volume


class AllInXEnsemble(VolumeEnsemble):
    """
    Ensemble of trajectories with all frames in the given volume
    """

    def _trusted_call(self, trajectory, cache):
        """
        Generalized version of the call when trusted.

        This uses a cache, which has the result for the previous trajectory
        (`trajectory[:-1]` if forward, `trajectory[1:]` if backward) in the
        `cache.contents['previous']`.

        Paramters
        ---------
        trajectory : paths.Trajectory
            input trajectory to test
        cache : paths.EnsembleCache
            ensemble cache for this function

        Returns
        -------
        bool :
            result of __call__
        """
        frame_num = -(cache.direction + 1) / 2  # 1 -> -1; -1 -> 0
        reset = cache.check(trajectory)
        if reset:
            if len(trajectory) < 2:
                cache.contents['previous'] = None
            else:
                # NOTE: is it possible that we'd reset a cache more than
                # once in a single trajectory? that could mean that this
                # starts to scale quadratically. I can't think of a case
                # where this is a practical concern (short-circuit logic
                # means the recache should only happen once per trajectory
                # for All*XEnsembles, and the call should only happen once
                # per trajectory for Part*XEnsembles.) In any case, the fix
                # would be to implement a more complicated cache.reset,
                # which checks whether the previous traj was a subtraj of
                # this one (other than one frame less). ~~~DWHS
                if frame_num == -1:
                    reset_value = self(trajectory[:-1], trusted=False)
                elif frame_num == 0:
                    reset_value = self(trajectory[1:], trusted=False)
                else:  # pragma: no cover
                    raise RuntimeError("Bad value for frame_num: " +
                                       str(frame_num))
                cache.contents['previous'] = reset_value

        cached_val = cache.contents['previous']
        if cached_val or cached_val is None:
            # need to check this frame (no prev traj, or prev traj is True)
            frame = trajectory.get_as_proxy(frame_num)
            cache.contents['previous'] = self._volume(frame)
            return cache.contents['previous']
        else:
            # cached_val is false, result must be false
            return False

    def can_append(self, trajectory, trusted=False):
        if len(trajectory) == 0:
            return True
        elif trusted and self._use_cache:
            return self._trusted_call(trajectory, self._cache_can_append)
        else:
            return self(trajectory)

    def can_prepend(self, trajectory, trusted=False):
        if len(trajectory) == 0:
            return True
        if trusted and self._use_cache:
            return self._trusted_call(trajectory, self._cache_can_prepend)
        else:
            return self(trajectory)

    def __call__(self, trajectory, trusted=None):
        if len(trajectory) == 0:
            return False
        # TODO: We might be able to speed this up based on can_append
        # being the same as call for this ensemble. Something like check
        # the can_append cache instead of/as well as the call cache. May
        # still have problems with overshooting -- but this might provide a
        # speed-up in sequential ensemble's checking phase. ~~~DWHS
        if trusted and self._use_cache:
            return self._trusted_call(trajectory, self._cache_call)
        else:
            logger.debug("Untrusted VolumeEnsemble " + repr(self))
            # logger.debug("Trajectory " + repr(trajectory))
            for frame in trajectory.as_proxies():
                if not self._volume(frame):
                    return False
            return True

    def check_reverse(self, trajectory, trusted=False):
        # order in this one only matters if it is trusted
        if trusted and self._use_cache:
            # print "Rev Trusted"
            return self._trusted_call(trajectory, self._cache_check_reverse)
            # frame = trajectory.get_as_proxy(0)
            # return self._volume(frame)
        else:
            # print "Rev UnTrusted"
            return self(trajectory)  # in this case, order wouldn't matter

    def __invert__(self):
        return PartOutXEnsemble(self.volume, self.trusted)

    def __str__(self):
        return 'x[t] in {0} for all t'.format(self._volume)


class AllOutXEnsemble(AllInXEnsemble):
    """
    Ensemble of trajectories with all frames outside the given volume
    """

    @property
    def _volume(self):
        return ~self.volume

    def __str__(self):
        return 'x[t] in {0} for all t'.format(self._volume)

    def __invert__(self):
        return PartInXEnsemble(self.volume, self.trusted)

    def oo(self):
        return

class PartInXEnsemble(VolumeEnsemble):
    """
    Ensemble of trajectory with at least one frame in the volume
    """

    def __str__(self):
        return 'exists t such that x[t] in {0}'.format(self._volume)

    def __call__(self, trajectory, trusted=None):
        """
        Returns True if the trajectory is part of the PathEnsemble

        Parameters
        ----------
        trajectory : :class:`openpathsampling.trajectory.Trajectory`
            The trajectory to be checked
        """
        for frame in trajectory.as_proxies():
            if self._volume(frame):
                return True
        return False

    def __invert__(self):
        return AllOutXEnsemble(self.volume, self.trusted)


class PartOutXEnsemble(PartInXEnsemble):
    """
    Ensemble of trajectories with at least one frame outside the volume
    """

    def __str__(self):
        return 'exists t such that x[t] in {0}'.format(self._volume)

    @property
    def _volume(self):
        # effectively use PartInXEnsemble but with inverted volume
        return ~self.volume

    def __invert__(self):
        return AllInXEnsemble(self.volume, self.trusted)

    def __call__(self, trajectory, trusted=None):
        for frame in trajectory.as_proxies():
            if self._volume(frame):
                return True
        return False


class ExitsXEnsemble(VolumeEnsemble):
    """
    Represents an ensemble where two successive frames from the selected
    frames of the trajectory crossing from inside to outside the given volume.
    """

    def __init__(self, volume, trusted=False):
        # changing the defaults for frames and trusted; prevent single frame
        super(ExitsXEnsemble, self).__init__(volume, trusted)

    def __str__(self):
        domain = 'exists x[t], x[t+1] '
        result = 'such that x[t] in {0} and x[t+1] not in {0}'.format(
            self._volume)
        return domain + result

    def __call__(self, trajectory, trusted=None):
        subtraj = trajectory
        for i in range(len(subtraj) - 1):
            frame_i = subtraj.get_as_proxy(i)
            if self._volume(frame_i):
                frame_iplus = subtraj.get_as_proxy(i + 1)
                if not self._volume(frame_iplus):
                    return True
        return False


class EntersXEnsemble(ExitsXEnsemble):
    """
    Represents an ensemble where two successive frames from the selected
    frames of the trajectory crossing from outside to inside the given volume.
    """

    def __str__(self):
        domain = 'exists x[t], x[t+1] '
        result = 'such that x[t] not in {0} and x[t+1] in {0}'.format(
            self._volume)
        return domain + result

    def __call__(self, trajectory, trusted=None):
        subtraj = trajectory
        for i in range(len(subtraj) - 1):
            frame_i = subtraj.get_as_proxy(i)
            if not self._volume(frame_i):
                frame_iplus = subtraj.get_as_proxy(i + 1)
                if self._volume(frame_iplus):
                    return True
        return False


class WrappedEnsemble(Ensemble):
    """
    Wraps an ensemble to alter it or the way it sees a trajectory
    """

    def __init__(self, ensemble):
        super(WrappedEnsemble, self).__init__()
        self.ensemble = ensemble

        # you can also build wrapped ensembles with more flexibility when using
        # a property for _new_ensemble
        self._new_ensemble = self.ensemble
        self.trusted = None
        self._cache_can_append = EnsembleCache(+1)
        self._cache_strict_can_append = EnsembleCache(+1)
        self._cache_call = EnsembleCache(+1)

        # cache_can_prepend has to think it is going forward because the
        # frames given to it are from a forward growing trajectory... only
        # later is everything turned around
        self._cache_can_prepend = EnsembleCache(+1)
        self._cache_strict_can_prepend = EnsembleCache(+1)

    def __call__(self, trajectory, trusted=None):
        return self._new_ensemble(self._alter(trajectory), trusted)

    def _alter(self, trajectory):
        return trajectory

    def can_append(self, trajectory, trusted=None):
        return self._new_ensemble.can_append(self._alter(trajectory),
                                             trusted)

    def can_prepend(self, trajectory, trusted=None):
        return self._new_ensemble.can_prepend(self._alter(trajectory),
                                              trusted)

    def strict_can_append(self, trajectory, trusted=None):
        return self._new_ensemble.strict_can_append(self._alter(trajectory),
                                                    trusted)

    def strict_can_prepend(self, trajectory, trusted=None):
        return self._new_ensemble.strict_can_prepend(self._alter(trajectory),
                                                     trusted)


class SlicedTrajectoryEnsemble(WrappedEnsemble):
    """
    Alters trajectories given as arguments by taking Python slices.
    """

    def __init__(self, ensemble, region):
        super(SlicedTrajectoryEnsemble, self).__init__(ensemble)
        if type(region) == int:
            if region == -1:
                self.region = slice(region, None)
            else:
                self.region = slice(region, region + 1)
        else:
            self.region = region

    def _alter(self, trajectory):
        return trajectory[self.region]

    def __str__(self):
        # TODO: someday may add different string support for slices with
        # only one frame
        start = "" if self.region.start is None else str(self.region.start)
        stop = "" if self.region.stop is None else str(self.region.stop)
        step = "" if self.region.step is None else " every " + str(
            self.region.step)
        return ("(" + self.ensemble.__str__() +
                " in {" + start + ":" + stop + "}" + step + ")")


class SuffixTrajectoryEnsemble(WrappedEnsemble):
    """
    Ensemble which prepends its trajectory to a given trajectory.

    Used in backward shooting.
    """

    def __init__(self, ensemble, add_trajectory):
        super(SuffixTrajectoryEnsemble, self).__init__(ensemble)
        self.add_trajectory = add_trajectory
        self._cached_trajectory = paths.Trajectory(add_trajectory.as_proxies())

    def _alter(self, trajectory):
        logger.debug("Starting Suffix._alter")
        # logger.debug(
        #     "altered " + str([id(i) for i in self._cached_trajectory]))
        reset = self._cache_can_prepend.check(trajectory)
        # logger.debug(
        #     "altered " + str([id(i) for i in self._cached_trajectory]))
        # logger.debug("traj    " + str([id(i) for i in trajectory]))
        # logger.debug("trajrev " + str([id(i) for i in trajectory.reversed]))
        # reset = False
        if not reset:
            logger.debug("SuffixTrajectory was not reset")
            first_frame = trajectory.get_as_proxy(-1)
            if self._cached_trajectory.get_as_proxy(0) != first_frame:
                self._cached_trajectory.insert(0, first_frame)
        else:
            self._cached_trajectory = trajectory.reversed + self.add_trajectory

        # logger.debug("revtraj " + str([id(i) for i in revtraj]))
        # logger.debug("add     " + str([id(i) for i in self.add_trajectory]))
        # logger.debug(
        #     "altered " + str([id(i) for i in self._cached_trajectory]))

        return self._cached_trajectory

    def can_append(self, trajectory, trusted=None):
        raise RuntimeError("SuffixTrajectoryEnsemble.can_append is nonsense.")

    def strict_can_append(self, trajectory, trusted=None):
        # was overridden in WrappedEnsemble: here should raise same error as
        # can_append does
        return self.can_append(trajectory, trusted)


class PrefixTrajectoryEnsemble(WrappedEnsemble):
    """
    Ensemble which appends its trajectory to a given trajectory.

    Used in forward shooting.
    """

    def __init__(self, ensemble, add_trajectory):
        super(PrefixTrajectoryEnsemble, self).__init__(ensemble)
        self.add_trajectory = add_trajectory
        self._cached_trajectory = paths.Trajectory(add_trajectory.as_proxies())

    def _alter(self, trajectory):
        logger.debug("Starting _alter")
        reset = self._cache_can_append.check(trajectory)
        if not reset:
            final_frame = trajectory.get_as_proxy(-1)
            if self._cached_trajectory.get_as_proxy(-1) != final_frame:
                self._cached_trajectory.append(final_frame)
        else:
            logger.debug("doing it oldstyle")
            self._cached_trajectory = self.add_trajectory + trajectory

            # DEBUG
            # logger.debug("add   " + str([i for i in self.add_trajectory]))
            # logger.debug("traj  " + str([i for i in trajectory]))
            # logger.debug("cache " + str([i for i in self._cached_trajectory]))
            # oldstyle = self.add_trajectory + trajectory
            # for (t,b) in zip(self._cached_trajectory,
            # self.add_trajectory+trajectory):
            # logger.debug(str(t) + " ?=? " + str(b))
            # assert(t == b)
        # assert(len(self._cached_trajectory) == len(oldstyle))

        return self._cached_trajectory

    def can_prepend(self, trajectory, trusted=None):
        raise RuntimeError("PrefixTrajectoryEnsemble.can_prepend is nonsense.")

    def strict_can_prepend(self, trajectory, trusted=None):
        # was overridden in WrappedEnsemble: here should raise same error as
        # can_append does
        return self.can_prepend(trajectory, trusted)


class ReversedTrajectoryEnsemble(WrappedEnsemble):
    """
    Ensemble based on reversing the trajectory.
    """

    def _alter(self, trajectory):
        return trajectory.reverse()


class AppendedNameEnsemble(WrappedEnsemble):
    """
    Add string to ensemble name: allows multiple copies of an ensemble.
    """

    def __init__(self, ensemble, label):
        self.label = label
        super(AppendedNameEnsemble, self).__init__(ensemble)

    def __str__(self):
        return self.ensemble.__str__() + " " + self.label


class OptionalEnsemble(WrappedEnsemble):
    """
    An ensemble which is optional for SequentialEnsembles.
    """

    def __init__(self, ensemble):
        super(OptionalEnsemble, self).__init__(ensemble)
        self._new_ensemble = LengthEnsemble(0) | self.ensemble

    def __str__(self):
        return "{" + self.ensemble.__str__() + "} (OPTIONAL)"


class SingleFrameEnsemble(WrappedEnsemble):
    """
    Convenience ensemble to `and` a LengthEnsemble(1) with a given ensemble.

    Frequently used for SequentialEnsembles.

    Attributes
    ----------
    ensemble : :class:`openpathsampling.ensemble.Ensemble`
        the ensemble which should be represented in the single frame

    Notes
    -----
    We allow the user to choose to be stupid: if, for example, the user
    tries to make a SingleFrameEnsemble from an ensemble which requires
    more than one frame to be satisfied (e.g., a SequentialEnsemble with
    more than one subensemble), it can be created, but no path will ever
    satisfy it. Since we can't stop all possible mistakes, we don't bother
    here.
    """

    def __init__(self, ensemble):
        super(SingleFrameEnsemble, self).__init__(ensemble)
        self._new_ensemble = LengthEnsemble(1) & self.ensemble

    def __str__(self):
        return "{" + self.ensemble.__str__() + "} (SINGLE FRAME)"


class MinusInterfaceEnsemble(SequentialEnsemble):
    """
    This creates an ensemble for the minus interface.

    Parameters
    ----------
    state_vol : :class:`openpathsampling.volume.Volume`
        The Volume which defines the state for this minus interface
    innermost_vols : :class:`list of openpathsampling.volume.Volume`
        The Volume defining the innermost interface with which this minus
        interface does its replica exchange.
    n_l : integer (greater than one)
        The number of segments crossing innermost_vol for this interface.

    The specific implementation allows us to use the multiple-segment minus
    ensemble described by Swenson and Bolhuis. The minus interface was
    originally developed by van Erp. For more details, see the section
    "Anatomy of a PathMover: the Minus Move" in the OpenPathSampling
    Documentation.

    References
    ----------
    T.S. van Erp. Phys. Rev. Lett.

    D.W.H. Swenson and P.G. Bolhuis. J. Chem. Phys. 141, 044101 (2014).
    doi:10.1063/1.4890037
    """

    # don't store unnecessary stuff we recreate at initialization
    # TODO: Check with David if it makes sense to store these and allow
    # them being used in __init__ instead of the self-made ones

    _excluded_attr = ['ensembles', 'min_overlap', 'max_overlap']

    def __init__(self, state_vol, innermost_vols, n_l=2, greedy=False):
        if n_l < 2:
            raise ValueError("The number of segments n_l must be at least 2")

        self.state_vol = state_vol
        try:
            innermost_vols = list(innermost_vols)
        except TypeError:
            innermost_vols = [innermost_vols]

        self.innermost_vols = innermost_vols
        self.innermost_vol = paths.FullVolume()
        for vol in self.innermost_vols:
            self.innermost_vol = self.innermost_vol & vol
        self.greedy = greedy
        in_A = AllInXEnsemble(state_vol)
        out_A = AllOutXEnsemble(state_vol)
        in_X = AllInXEnsemble(self.innermost_vol)
        leave_X = PartOutXEnsemble(self.innermost_vol)
        interstitial = out_A & in_X
        segment_ensembles = [paths.TISEnsemble(state_vol, state_vol, inner)
                             for inner in self.innermost_vols]

        self._segment_ensemble = join_ensembles(segment_ensembles)

        # interstitial = AllInXEnsemble(self.innermost_vol - state_vol)
        start = [
            SingleFrameEnsemble(in_A),
            OptionalEnsemble(interstitial),
        ]
        loop = [
            out_A & leave_X,
            in_X  # & hitA # redundant due to stop req for previous outA
        ]
        end = [
            out_A & leave_X,
            OptionalEnsemble(interstitial),
            SingleFrameEnsemble(in_A)
        ]
        ensembles = start + loop * (n_l - 1) + end

        self.n_l = n_l

        super(MinusInterfaceEnsemble, self).__init__(ensembles, greedy=greedy)

    @property
    def extendable_sub_ensembles(self):
        # A-X-A and the one from TISEnsemble

        state_vol = self.state_vol

        sub_ensembles = {}

        in_A = AllInXEnsemble(state_vol)
        out_A = AllOutXEnsemble(state_vol)

        # this code is for potential

        # in_X = AllInXEnsemble(self.innermost_vol)
        # leave_X = PartOutXEnsemble(self.innermost_vol)
        # interstitial = out_A & in_X
        # segment_ensembles = [paths.TISEnsemble(state_vol, state_vol, inner)
        #                      for inner in self.innermost_vols]

        # start = [
        #     SingleFrameEnsemble(in_A),
        #     OptionalEnsemble(interstitial),
        # ]
        # loop = [
        #     out_A & leave_X,
        #     in_X  # & hitA # redundant due to stop req for previous outA
        # ]
        # end = [
        #     out_A & leave_X,
        #     OptionalEnsemble(interstitial),
        #     SingleFrameEnsemble(in_A)
        # ]

        # do not add higher orders, you would
        # for n_l in range(self.n_l - 2, 0, -1):
        #     # add ens with less loops
        #     sub_ensembles.append(
        #         SequentialEnsemble(start + loop * n_l + end))

        sub_ensembles['complex'] = self._segment_ensemble

        # and the simplest possible just crossing from in_state to outside
        sub_ensembles['minimal'] = \
            LengthEnsemble(2) &  \
            SequentialEnsemble([
                SingleFrameEnsemble(in_A),
                SingleFrameEnsemble(out_A)
            ])

        return sub_ensembles

    # def populate_minus_ensemble(self, partial_traj, minus_replica_id, engine):
    #     """
    #     Generate a sample for the minus ensemble by extending `partial_traj`
    #
    #     Parameters
    #     ----------
    #     partial_traj : :class:`openpathsampling.trajectory.Trajectory`
    #         trajectory to extend
    #     minus_replica_id : int or str
    #         replica ID for this sample
    #     engine : :class:`openpathsampling.dynamicsengine.DynamicsEngine`
    #         engine to use for MD extension
    #     """
    #     last_frame = partial_traj[-1]
    #     if not self._segment_ensemble(partial_traj):
    #         raise RuntimeError(
    #             "Invalid input trajectory for minus extension. (Not A-to-A?)"
    #         )
    #     fwd_extend_ens = PrefixTrajectoryEnsemble(self, partial_traj)
    #     extension = engine.generate(last_frame,
    #                                 [fwd_extend_ens.can_append])
    #     first_minus = paths.Trajectory(partial_traj + extension[1:])
    #     assert self(first_minus)
    #     minus_samp = paths.Sample(
    #         replica=minus_replica_id,
    #         trajectory=first_minus,
    #         ensemble=self
    #     )
    #     logger.info(first_minus.summarize_by_volumes_str(
    #         {"A": self.state_vol,
    #          "I": ~self.state_vol & self.innermost_vol,
    #          "X": ~self.innermost_vol})
    #     )
    #     return minus_samp

    # def populate_minus_ensemble_from_set(self, samples, minus_replica_id,
    #                                      engine):
    #     """
    #     Generate a sample for this minus ensemble by extending trajectory.
    #
    #     Parameters
    #     ----------
    #     samples : iterable of :class:`.Sample`
    #         samples with trajectories that might be extended
    #     minus_replica_id : int or str
    #         replica ID for the return sample
    #     engine : :class:`openpathsampling.dynamicsengine.DynamicsEngine`
    #         engine to use for MD extension
    #
    #     Returns
    #     -------
    #     :class:`.Sample` :
    #         a sample for this minus ensemble
    #     """
    #     partials = [s.trajectory for s in samples
    #                 if self._segment_ensemble(s.trajectory)]
    #     if len(partials) == 0:
    #         # TODO: add support for trying to run backwards
    #         raise RuntimeError("No trajectories can be extended")
    #
    #     samp = None
    #
    #     good_sample = False
    #     while not good_sample:
    #         partial_traj = partials[0]
    #         # I think it should be impossible to RuntimeError in this
    #         samp = self.populate_minus_ensemble(
    #             partial_traj=partial_traj,
    #             minus_replica_id=minus_replica_id,
    #             engine=engine
    #         )
    #
    #         good_sample = samp.ensemble(samp.trajectory)
    #
    #     return samp


class TISEnsemble(SequentialEnsemble):
    """An ensemble for TIS (or AMS).

    Begin in `initial_states`, end in either `initial_states` or
    `final_states`, and cross `interface`.

    Attributes
    ----------
    initial_states : `openpathsampling.volume.Volume` or list of `openpathsampling.volume.Volume`
        Volume(s) that only the first or last frame may be in
    final_states : `openpathsampling.volume.Volume` or list of `openpathsampling.volume.Volume`
        Volume(s) that only the last frame may be in
    interface : `openpathsampling.volume.Volume`
        Volume which the trajectory must exit to be accepted
    orderparameter : `openpathsampling.collectivevariable.CollectiveVariable`
        CV to be used as order parameter for this
    """

    @property
    def extendable_sub_ensembles(self):
        # this is tricky. The only extendable sub-ensembles are (In, Out)
        # at the crossing of leaving or entering the core

        # pick only the initial ones like for A-X-AB pick A
        states = list(set(self.initial_states))

        volume = paths.volume.join_volumes(states)

        return {
            'minimal':
            LengthEnsemble(2) &
            SequentialEnsemble([
                SingleFrameEnsemble(AllInXEnsemble(volume)),
                SingleFrameEnsemble(AllOutXEnsemble(volume))
            ])
        }

    def __init__(self, initial_states, final_states, interface,
                 orderparameter=None, lambda_i=None):
        # regularize to list of volumes
        # without orderparameter, some info can't be obtained
        try:
            _ = len(initial_states)
        except TypeError:
            initial_states = [initial_states]

        try:
            _ = len(final_states)
        except TypeError:
            final_states = [final_states]

        volume_a = paths.volume.join_volumes(initial_states)
        volume_b = paths.volume.join_volumes(final_states)

        super(TISEnsemble, self).__init__([
            AllInXEnsemble(volume_a) & LengthEnsemble(1),
            AllOutXEnsemble(volume_a | volume_b) & PartOutXEnsemble(interface),
            AllInXEnsemble(volume_a | volume_b) & LengthEnsemble(1)
        ])

        self.initial_states = initial_states
        self.final_states = final_states
        self.interface = interface
        #        self.name = interface.name
        self.orderparameter = orderparameter
        self.lambda_i = lambda_i

    def trajectory_summary(self, trajectory):
        initial_state_i = None
        final_state_i = None
        for state_i in range(len(self.initial_states)):
            if self.initial_states[state_i](trajectory.get_as_proxy(0)):
                initial_state_i = state_i
                break
        all_states = self.initial_states + self.final_states
        for state_i in range(len(all_states)):
            if all_states[state_i](trajectory.get_as_proxy(-1)):
                final_state_i = state_i
                break

        if self.orderparameter is not None:
            lambda_traj = self.orderparameter(trajectory)
            min_lambda = min(lambda_traj)
            max_lambda = max(lambda_traj)
        else:
            min_lambda = None
            max_lambda = None

        return {
            'initial_state': initial_state_i,
            'final_state': final_state_i,
            'max_lambda': max_lambda,
            'min_lambda': min_lambda
        }

    def trajectory_summary_str(self, trajectory):
        summ = self.trajectory_summary(trajectory)
        all_states = self.initial_states + self.final_states
        # TODO: remove the .name from this when string returns correctly
        init_st_i = summ['initial_state']
        fin_st_i = summ['final_state']
        # TODO: how can we have None?
        if init_st_i is None:
            init_st = "None"
        else:
            init_st = str(self.initial_states[summ['initial_state']].name)
        if fin_st_i is None:
            fin_st = "None"
        else:
            fin_st = str(all_states[summ['final_state']].name)

        # if self.orderparameter is not None:
        #     opname = self.orderparameter.name
        # else:
        #     opname = "None"
        min_l = str(summ['min_lambda'])
        max_l = str(summ['max_lambda'])
        mystr = (
            "initial_state=" + init_st + " " +
            "final_state=" + fin_st + " " +
            "min_lambda=" + min_l + " " +
            "max_lambda=" + max_l + " "
        )
        return mystr


class EnsembleFactory(object):
    """
    Convenience class to construct Ensembles
    """

    @staticmethod
    def StartXEnsemble(volume):
        """
        Construct an ensemble that starts (x[0]) in the specified volume

        Parameters
        ----------
        volume : :class:`openpathsampling.volume.Volume`
            The volume to start in

        Returns
        -------
        ensemble : :class:`openpathsampling.ensemble.Ensemble`
            The constructed Ensemble
        """
        return AllInXEnsemble(volume, 0)

    @staticmethod
    def EndXEnsemble(volume):
        """
        Construct an ensemble that ends (x[-1]) in the specified volume

        Parameters
        ----------
        volume : :class:`openpathsampling.volume.Volume`
            The volume to end in

        Returns
        -------
        ensemble : :class:`openpathsampling.ensemble.Ensemble`
            The constructed Ensemble
        """
        return AllInXEnsemble(volume, -1)

    @staticmethod
    def A2BEnsemble(volume_a, volume_b, trusted=True):
        """
        Construct an ensemble that starts in `volume_a`, ends in
        `volume_b` and is in either volumes in between

        Parameters
        ----------
        volume_a : :class:`openpathsampling.Volume`
            The volume to start in
        volume_b : :class:`openpathsampling.Volume`
            The volume to end in

        Returns
        -------
        ensemble : :class:`openpathsampling.Ensemble`
            The constructed Ensemble
        """
        # TODO: this is actually only for flexible path length TPS now
        return SequentialEnsemble([
            SingleFrameEnsemble(AllInXEnsemble(volume_a)),
            AllOutXEnsemble(volume_a | volume_b),
            SingleFrameEnsemble(AllInXEnsemble(volume_b))
        ])

    @staticmethod
    def TISEnsembleSet(volume_a, volume_b, volumes_x, orderparameter,
                       lambdas=None):
        if lambdas is None:
            lambdas = [None] * len(volumes_x)
        myset = [paths.TISEnsemble(volume_a, volume_b, vol, orderparameter,
                                   lambda_i)
                 for (vol, lambda_i) in zip(volumes_x, lambdas)]
        return myset<|MERGE_RESOLUTION|>--- conflicted
+++ resolved
@@ -1161,7 +1161,6 @@
     def __str__(self):
         return 'empty'
 
-<<<<<<< HEAD
     def ensemble_probability(self):
         return 0.0, 0.0
 
@@ -1169,9 +1168,6 @@
     def path_probability(self):
         # Zero matrix
         return 0.0
-
-=======
->>>>>>> 21313a10
 
 class FullEnsemble(Ensemble):
     """
@@ -1218,7 +1214,6 @@
     def __str__(self):
         return 'all'
 
-<<<<<<< HEAD
     def ensemble_probability(self):
         return (1.0, 1.0)
 
@@ -1226,9 +1221,6 @@
     def path_probability(self):
         # Full matrix
         return 1.0
-
-=======
->>>>>>> 21313a10
 
 class NegatedEnsemble(Ensemble):
     """
@@ -2070,16 +2062,11 @@
         head = "[\n"
         tail = "\n]"
         sequence_str = ",\n".join([str(ens) for ens in self.ensembles])
-<<<<<<< HEAD
-        return head+sequence_str+tail
+        return head + sequence_str + tail
 
     def ensemble_probability(self):
         return reduce(lambda a, b: a * b,
             [ens.ensemble_probability() for ens in self.ensembles])
-=======
-        return head + sequence_str + tail
->>>>>>> 21313a10
-
 
 class LengthEnsemble(Ensemble):
     """
