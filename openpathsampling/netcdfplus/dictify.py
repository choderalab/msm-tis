--- conflicted
+++ resolved
@@ -480,12 +480,6 @@
                 store = self.storage._obj_store[obj.__class__]
                 if not store.nestable or obj.base_cls_name != base_type:
                     # this also returns the base class name used for storage
-<<<<<<< HEAD
-                    # store objects only if they are not creatable. If so they will only be created in their
-                    # top instance and we use the simplify from the super class ObjectJSON
-                    store.save(obj)
-                    return {'_idx': store.index[obj], '_obj': store.prefix}
-=======
                     # store objects only if they are not creatable. If so they
                     # will only be created in their top instance and we use
                     # the simplify from the super class ObjectJSON
@@ -496,7 +490,6 @@
                     return {
                         '_idx': idx,
                         '_obj': store.prefix}
->>>>>>> 9c71a09d
 
         return super(StorableObjectJSON, self).simplify(obj, base_type)
 
