"""
Created on 19.07.2014

@author: Jan-Hendrik Prinz
@author: David W. H. Swenson
"""

import random
import logging

import numpy as np

import openpathsampling as paths
from openpathsampling.base import StorableNamedObject, StorableObject
from ops_logging import initialization_logging
<<<<<<< HEAD

from treelogic import TreeSetMixin
=======
from treelogic import TreeMixin
>>>>>>> b9596bf3


logger = logging.getLogger(__name__)
init_log = logging.getLogger('openpathsampling.initialization')

# TODO: Remove if really not used anymore otherwise might move to utils or tools
def make_list_of_pairs(l):
    """
    Converts input from several possible formats into a list of pairs: used
    to clean input for swap-like moves.

    Allowed input formats:
    * flat list of length 2N
    * list of pairs
    * None (returns None)

    Anything else will lead to a ValueError or AssertionError
    """
    if l is None:
        return None

    len_l = len(l) # raises TypeError, avoids everything else

    # based on first element, decide whether this should be a list of lists
    # or a flat list
    try:
        len_l0 = len(l[0])
        list_of_lists = True
    except TypeError:
        list_of_lists = False

    if list_of_lists:
        for elem in l:
            assert len(elem)==2, "List of lists: inner list length != 2"
        outlist = l
    else:
        assert len(l) % 2 == 0, "Flattened list: length not divisible by 2"
        outlist = [
            [a, b] for (a, b) in zip(l[slice(0, None, 2)], l[slice(1, None,2 )])
        ]
    # Note that one thing we don't check is whether the items are of the
    # same type. That might be worth doing someday; for now, we trust that
    # part to work.
    return outlist


<<<<<<< HEAD
class PathMover(TreeSetMixin, OPSNamed):
=======
class PathMover(TreeMixin, StorableNamedObject):
>>>>>>> b9596bf3
    """
    A PathMover is the description of a move in replica space.
    
    Notes
    -----
    A pathmover takes a SampleSet() and returns PathMoveChange() that is
    used to change the old SampleSet() to the new one.

    SampleSet1 + PathMoveChange1 => SampleSet2

    A PathMoveChange is effectively a list of Samples. The change acts upon
    a SampleSet by replacing existing Samples in the same ensemble
    sequentially.

    SampleSet({samp1(ens1), samp2(ens2), samp3(ens3)}) +
        PathMoveChange([samp4(ens2)])
        => SampleSet({samp1(ens1), samp4(ens2), samp3(ens3)})

    Note, that a SampleSet is an unordered list (or a set). Hence the ordering
    in the example is arbitrary.
    
    Potential future change: `engine` is not needed for all PathMovers
    (replica exchange, ensemble hopping, path reversal, and moves which
    combine these [state swap] have no need for the engine). Maybe that
    should be moved into only the ensembles that need it? ~~~DWHS

    Also, I agree with the separating trial and acceptance. We might choose
    to use a different acceptance criterion than Metropolis. For example,
    the "waste recycling" approach recently re-discovered by Frenkel (see
    also work by Athenes, Jourdain, and old work by Kalos) might be
    interesting. I think the best way to do this is to keep the acceptance
    in the PathMover, but have it be a separate class ~~~DWHS
    """

    _node_type = TreeSetMixin.NODE_TYPE_ALL

    def __init__(self):
        StorableNamedObject.__init__(self)

        self._in_ensembles = None
        self._out_ensembles = None
        self._len = None

#        initialization_logging(logger=init_log, obj=self,
#                               entries=['ensembles'])

    _is_ensemble_change_mover = None

    @property
    def is_ensemble_change_mover(self):
        if self._is_ensemble_change_mover is None:
            return False
        else:
            return self._is_ensemble_change_mover

    _is_canonical = None
    @property
    def is_canonical(self):
        return self._is_canonical


    @property
    def default_name(self):
        return self.__class__.__name__[:-5]

    # +-------------------------------------------------------------------------
    # | tree implementation overrides
    # +-------------------------------------------------------------------------

    @property
    def _subnodes(self):
        return self.submovers

    @property
    def identifier(self):
        return self

    @staticmethod
    def _default_match(original, test):
        if test is original.identifier:
            return True
        elif isinstance(test, paths.PathMover):
            return original.identifier is test
        elif type(test) is type and issubclass(test, paths.PathMover):
            return original.identifier.__class__ is test
        elif type(test) is str:
            return original.name == test
        else:
            return False

    @property
    def submovers(self):
        """
        Returns a list of submovers

        Returns
        -------
        list of openpathsampling.PathMover
            the list of sub-movers
        """
        return []

    def __contains__(self, item):
        if isinstance(item, paths.PathMoveChange):
            return item.unique in self

        return super(PathMover, self).__contains__(item)

    @staticmethod
    def _flatten(ensembles):
        if type(ensembles) is list:
            return [s for ens in ensembles for s in PathMover._flatten(ens)]
        else:
            return [ensembles]

    def _ensemble_signature(self, as_set=False):
        """Return tuple form of (input_ensembles, output_ensembles).
        
        Useful for MoveScheme, e.g., identifying which movers should be
        removed as part of a replacement.
        """
        inp = tuple(self.input_ensembles)
        out = tuple(self.output_ensembles)
        if as_set:
            inp = set(inp)
            out = set(out)
        return (inp, out)
               
    @property
    def ensemble_signature(self):
        return self._ensemble_signature(as_set=False)

    @property
    def ensemble_signature_set(self):
        return self._ensemble_signature(as_set=True)

    @property
    def input_ensembles(self):
        """Return a list of possible used ensembles for this mover

        This list contains all Ensembles from which this mover might pick
        samples. This is very useful to determine on which ensembles a
        mover acts for analysis and sanity checking.

        Returns
        -------
        list of Ensemble
            the list of input ensembles
        """
        if self._in_ensembles is None:
            ensembles = self._get_in_ensembles()

            self._in_ensembles = list(set(self._flatten(ensembles)))

        return self._in_ensembles

    @property
    def output_ensembles(self):
        """Return a list of possible returned ensembles for this mover

        This list contains all Ensembles for which this mover might return
        samples. This is very useful to determine on which ensembles a
        mover affects in later steps for analysis and sanity checking.

        Returns
        -------
        list of Ensemble
            the list of output ensembles
        """

        if self._out_ensembles is None:
            ensembles = self._get_out_ensembles()

            self._out_ensembles = list(set(self._flatten(ensembles)))

        return self._out_ensembles

    def _get_in_ensembles(self):
        """Function that computes the list of input ensembles
        """
        return []

    def _get_out_ensembles(self):
        """Function that computes the list of output ensembles

        Default is the same as in_ensembles
        """
        return self._get_in_ensembles()

    def legal_sample_set(self, globalstate, ensembles=None, replicas='all'):
        """
        This returns all the samples from globalstate which are in both
        self.replicas and the parameter ensembles. If ensembles is None, we
        use self.ensembles. If you want all ensembles allowed, pass
        ensembles='all'.
        """
        mover_replicas = globalstate.replica_list()

        if replicas == 'all':
            selected_replicas = globalstate.replica_list()
        else:
            selected_replicas = replicas

        reps = list(set(mover_replicas) & set(selected_replicas))
        rep_samples = []
        for rep in reps:
            rep_samples.extend(globalstate.all_from_replica(rep))

        # logger.debug("ensembles = " + str([ensembles]))
        # logger.debug("self.ensembles = " + str(self.ensembles))
        if ensembles is None:
            ensembles = 'all'

        if ensembles == 'all':
            legal_samples = rep_samples
        else:
            ens_samples = []
            if type(ensembles) is not list:
                ensembles = [ensembles]
            for ens in ensembles:
                # try:
                #     ens_samples.extend(globalstate.all_from_ensemble(ens[0]))
                # except TypeError:
                ens_samples.extend(globalstate.all_from_ensemble(ens))
            legal_samples = list(set(rep_samples) & set(ens_samples))

        return legal_samples

    def select_sample(self, globalstate, ensembles=None, replicas=None):
        """
        Returns one of the legal samples given self.replica and the ensemble
        set in ensembles.

        TODO: This must be saved somehow (it is actually I think), otherwise
        Samples are not reproducible when applied to a SampleSet!
        """
        if replicas is None:
            replicas = 'all'

        logger.debug("replicas: "+str(replicas)+" ensembles: "+repr(ensembles))
        legal = self.legal_sample_set(globalstate, ensembles, replicas)
        for sample in legal:
            logger.debug("legal: (" + str(sample.replica)
                         + "," + str(sample.trajectory)
                         + "," + repr(sample.ensemble)
                         + ")")
        selected = random.choice(legal)
        logger.debug("selected sample: (" + str(selected.replica)
                     + "," + str(selected.trajectory)
                     + "," + repr(selected.ensemble)
                     + ")")
        return selected

    def move(self, globalstate):
        """
        Run the generation starting with the initial globalstate specified.

        Parameters
        ----------
        globalstate : SampleSet
            the initially used sampleset
        
        Returns
        -------        
        samples : PathMoveChange
            the PathMoveChange instance describing the change from the old to
            the new SampleSet

        """

        return paths.EmptyPathMoveChange()  # pragma: no cover

    def __repr__(self):
        return self.name + '(%s)' % hex(id(self))[2:]


###############################################################################
# MOVER TYPES
###############################################################################

class MoverType(object):
    pass


# TODO: empty class. Remove
class SwappingMover(MoverType):
    """
    A mover that swaps samples from ensembles in some way. Relevant for mixing
    """


###############################################################################
# GENERATORS
###############################################################################

class SampleMover(PathMover):
    engine = None

    def __init__(self):
        super(SampleMover, self).__init__()

    @classmethod
    def metropolis(cls, trials):
        """Implements the Metropolis acceptance for a list of trial samples

        The Metropolis uses the .bias for each sample and checks of samples
        are valid - are in the proposed ensemble. This will give an acceptance
        probability for all samples. If the product is smaller than a random
        number the change will be accepted.

        Parameters
        ----------
        trials : list of openpathsampling.Sample
            the list of all samples to be applied in a change.

        Returns
        -------
        bool
            True if the trial is accepted, False otherwise
        details : openpathsampling.MoveDetails
            Returns a MoveDetails object that contains information about the
            decision, i.e. total acceptance and random number

        """

        shoot_str = "MC in {cls} using samples {trials}"
        logger.info(shoot_str.format(cls=cls.__name__, trials=trials))
        trial_dict = dict()
        for trial in trials:
            trial_dict[trial.ensemble] = trial

        accepted = True
        probability = 1.0

        # TODO: This isn't right. `bias` should be associated with the 
        # change; not with each individual sample. ~~~DWHS
        for ens, sample in trial_dict.iteritems():
            valid = ens(sample.trajectory)
            if not valid:
                # one sample not valid reject
                accepted = False
                probability = 0.0
                break
            else:
                probability *= sample.bias

        rand = random.random()

        if rand > probability:
            # rejected
            accepted = False

        details = paths.MoveDetails(
            total_acceptance=probability,
            random_value=rand
        )

        return accepted, details

    @property
    def submovers(self):
        # Movers do not have submovers!
        return []

    def _called_ensembles(self):
        """Function to determine which ensembles to pick samples from

        Returns
        -------
        list of Ensemble
            the list of ensembles. Samples can then be selected using
            PathMover.select_sample
        """

        # Default is that the list of ensembles is in self.ensembles
        return []

    def move(self, globalstate):
        # 1. pick a set of ensembles (in case we allow to pick several ones)
        ensembles = self._called_ensembles()

        # 2. pick samples from these ensembles
        samples = [self.select_sample(globalstate, ens) for ens in ensembles]

        # 3. pass these samples to the generator
        trials = self(*samples)

        # 4. accept/reject
        accepted, details = self._accept(trials)

        # 5. and return a PMC
        if accepted:
            return paths.AcceptedSamplePathMoveChange(
                samples=trials,
                mover=self,
                details=details
            )
        else:
            return paths.RejectedSamplePathMoveChange(
                samples=trials,
                mover=self,
                details=details
            )

    def __call__(self, *args):
        """Generate trial samples directly

        PathMovers can also be called directly with a list of samples that are
        then used to generate new samples. If the Mover is used as a move
        the move will first determine the input samples and then pass these to
        this function
        """

        # Default is that the original samples are returned
        return args

    def _accept(self, trials):
        """Function to determine the acceptance of a trial

        Defaults to calling the Metropolis acceptance criterion for all returned
        trial samples. Means all samples most be valid and accepted.
        """
        return self.metropolis(trials)


###############################################################################
# SHOOTING GENERATORS
###############################################################################

class EngineMover(SampleMover):
    """Baseclass for Movers that use an engine
    """

    engine = None

class ShootMover(EngineMover):
    """Main class for Movers using ShootingMoves

    Attributes
    ----------
    selector
    ensemble
    """
    def __init__(self, ensemble, selector):
        """
        Parameters
        ----------
        ensemble : openpathsampling.Ensemble
            the specific ensemble to be shot from
        selector : openpathsampling.ShootingPointSelector
            the shootingpoint selector to determine the shooting point in the
            move

        """
        super(ShootMover, self).__init__()
        self.selector = selector
        self.ensemble = ensemble

    def _called_ensembles(self):
        # return a single ensemble
        return [self.ensemble]

    def _get_in_ensembles(self):
        return [self.ensemble]

    def __call__(self, trial):
        initial_trajectory = trial.trajectory

        dynamics_ensemble = trial.ensemble
        replica = trial.replica

        initial_point = self.selector.pick(initial_trajectory)
        trial_point = self._shoot(initial_point, dynamics_ensemble)

        bias = initial_point.sum_bias / trial_point.sum_bias

        trial_details = paths.SampleDetails(
            initial_point=initial_point,
            trial_point=trial_point,
        )

        trial = paths.Sample(
            replica=replica,
            trajectory=trial_point.trajectory,
            ensemble=dynamics_ensemble,
            parent=trial,
            details=trial_details,
            mover=self,
            bias=bias
        )

        trials = [trial]

        return trials

    def _shoot(self, shooting_point, ensemble):
        """Implementation of the shooting

        Parameters
        ----------
        shooting_point : ShootingPoint
            the initial shooting point instance containing a reference to the
            initial trajectory
        ensemble : Ensemble
            the ensemble for which the trajectory is to be created. This defines
            the stopping criterion

        Returns
        -------
        ShootingPoint
            the final shooting point referencing the final trajectory
        """
        return shooting_point


class ForwardShootMover(ShootMover):
    """A forward shooting sample generator
    """
    def _shoot(self, shooting_point, ensemble):
        shoot_str = "Shooting {sh_dir} from frame {fnum} in [0:{maxt}]"
        logger.info(shoot_str.format(fnum=shooting_point.index,
                                     maxt=len(shooting_point.trajectory)-1,
                                     sh_dir="forward",
                                    ))

        # Run until one of the stoppers is triggered
        partial_trajectory = self.engine.generate(
            shooting_point.snapshot.copy(),
            running = [
                paths.PrefixTrajectoryEnsemble(
                    ensemble,
                    shooting_point.trajectory[0:shooting_point.index]
                ).can_append
            ]
        )

        trial_trajectory = \
            shooting_point.trajectory[0:shooting_point.index] + \
            partial_trajectory

        trial_point = paths.ShootingPoint(
            shooting_point.selector,
            trial_trajectory,
            shooting_point.index
        )

        return trial_point


class BackwardShootMover(ShootMover):
    """A Backward shooting generator
    """

    #TODO: Remove use of reversed_copy. The reversed snapshot already exists!
    def _shoot(self, shooting_point, ensemble):
        shoot_str = "Shooting {sh_dir} from frame {fnum} in [0:{maxt}]"
        logger.info(shoot_str.format(
            fnum=shooting_point.index,
            maxt=len(shooting_point.trajectory)-1,
            sh_dir="backward"
        ))

        # Run until one of the stoppers is triggered
        partial_trajectory = self.engine.generate(
            shooting_point.snapshot.reversed_copy(),
            running = [
                paths.SuffixTrajectoryEnsemble(
                    ensemble,
                    shooting_point.trajectory[shooting_point.index + 1:]
                ).can_prepend
            ]
        )

        trial_trajectory = \
            partial_trajectory.reversed + \
            shooting_point.trajectory[shooting_point.index + 1:]

        trial_point = paths.ShootingPoint(
            shooting_point.selector,
            trial_trajectory,
            len(partial_trajectory) - 1
        )

        return trial_point

# TODO: This doubling might be superfluous



###############################################################################
# EXTENDING GENERATORS
###############################################################################

class ExtendingMover(EngineMover):
    """
    Sample Mover that creates Samples using extensions

    Extending will create samples in a super ensemble from samples
    in a smaller ensemble by forward or backward extending the original
    sample until it is in the target ensemble. This requires the the target
    ensemble is reachable from the initial ensemble
    """
    def __init__(self, ensemble, target_ensemble):
        """
        Parameters
        ----------
        ensemble : openpathsampling.Ensemble
            the initial ensemble to be started from
        extend_ensemble : openpathsampling.Ensemble
            the target ensemble

        """
        super(ExtendingMover, self).__init__(
        )
        self.ensemble = ensemble
        self.target_ensemble = target_ensemble

    def _called_ensembles(self):
        return [self.ensemble]

    def _get_in_ensembles(self):
        return [self.ensemble]

    def _get_out_ensembles(self):
        return [self.target_ensemble]

    def __call__(self, trial):
        initial_trajectory = trial.trajectory

        replica = trial.replica
        trial_trajectory = self._extend(
            initial_trajectory,
            self.target_ensemble
        )

        trial_details = paths.SampleDetails(
        )

        # the actual bias would be 0.0 since we will never be able to do the
        # reverse move. Since this is the opposite of subtraj we set both
        # proposal bias for these to 100% which means no bias

        trial = paths.Sample(
            replica=replica,
            trajectory=trial_trajectory,
            ensemble=self.target_ensemble,
            parent=trial,
            details=trial_details,
            mover=self,
            bias=1.0
        )

        trials = [trial]

        return trials

    def _extend(self, initial_trajectory, ensemble):
        return initial_trajectory


class ForwardExtendMover(ExtendingMover):
    """
    A Sample Mover implementing Forward Extension
    """
    def _extend(self, initial_trajectory, ensemble):
        shoot_str = "Extending {sh_dir} from frame {fnum} in [0:{maxt}]"
        logger.info(shoot_str.format(
            fnum=len(initial_trajectory)-1,
            maxt=len(initial_trajectory)-1,
            sh_dir="forward"
        ))

        # Run until one of the stoppers is triggered
        partial_trajectory = self.engine.generate(
            initial_trajectory[-1],
            running = [
                paths.PrefixTrajectoryEnsemble(
                    ensemble,
                    initial_trajectory[:-1]
                ).can_append
            ]
        )

        trial_trajectory = initial_trajectory + partial_trajectory[1:]

        return trial_trajectory


class BackwardExtendMover(ExtendingMover):
    """
    A Sample Mover implementing Backward Extension
    """
    def _extend(self, initial_trajectory, ensemble):
        shoot_str = "Extending {sh_dir} from frame {fnum} in [0:{maxt}]"
        logger.info(shoot_str.format(
            fnum=0,
            maxt=len(initial_trajectory)-1,
            sh_dir="backward",
        ))

        # Run until one of the stoppers is triggered
        partial_trajectory = self.engine.generate(
            initial_trajectory[0].reversed,
            running = [
                paths.SuffixTrajectoryEnsemble(
                    ensemble,
                    initial_trajectory[1:]
                ).can_prepend
            ]
        )

        trial_trajectory = partial_trajectory.reversed + initial_trajectory[1:]
        return trial_trajectory


###############################################################################
# REPLICA EXCHANGE GENERATORS
###############################################################################

class ReplicaExchangeMover(SampleMover):
    """
    A Sample Mover implementing a standard Replica Exchange
    """
    _is_ensemble_change_mover = True

    def __init__(self, ensemble1, ensemble2, bias=None):
        """
        Parameters
        ----------
        ensemble1 : openpathsampling.Ensemble
            one of the ensemble between to make the repex move
        ensemble2 : openpathsampling.Ensemble
            one of the ensemble between to make the repex move
        bias : list of float
            bias is not used yet

        """
        # either replicas or ensembles must be a list of pairs; more
        # complicated filtering can be done with a wrapper class
        super(ReplicaExchangeMover, self).__init__()
        # TODO: add support for bias; cf EnsembleHopMover
        self.bias = bias
        self.ensemble1 = ensemble1
        self.ensemble2 = ensemble2

        initialization_logging(logger=init_log, obj=self,
                               entries=['bias', 'ensemble1', 'ensemble2'])

    def _called_ensembles(self):
        return [self.ensemble1, self.ensemble2]

    def _get_in_ensembles(self):
        return [self.ensemble1, self.ensemble2]

    def _get_out_ensembles(self):
        return [self.ensemble1, self.ensemble2]

    def __call__(self, sample1, sample2):
        # convert sample to the language used here before
        trajectory1 = sample1.trajectory
        trajectory2 = sample2.trajectory
        ensemble1 = sample1.ensemble
        ensemble2 = sample2.ensemble
        replica1 = sample1.replica
        replica2 = sample2.replica

        from1to2 = ensemble2(trajectory1)
        logger.debug("trajectory " + repr(trajectory1) +
                     " into ensemble " + repr(ensemble2) +
                     " : " + str(from1to2))
        from2to1 = ensemble1(trajectory2)
        logger.debug("trajectory " + repr(trajectory2) +
                     " into ensemble " + repr(ensemble1) +
                     " : " + str(from2to1))

        trial1 = paths.Sample(
            replica=replica1,
            trajectory=trajectory1,
            ensemble=ensemble2,
            parent=sample1,
            details=SampleDetails(),
            mover=self
        )
        trial2 = paths.Sample(
            replica=replica2,
            trajectory=trajectory2,
            ensemble=ensemble1,
            parent=sample2,
            details=SampleDetails(),
            mover=self
        )

        return [trial1, trial2]


class StateSwapMover(SampleMover):
    def __init__(self, ensemble1, ensemble2, bias=None):
        """
        A move to swap states for state changing smaples

        This does a replica exchange with prededing PathReversal and
        will only succeed if initial and final state are different

        Parameters
        ----------
        ensemble1 : openpathsampling.Ensemble
            one of the ensemble between to make the swap move
        ensemble2 : openpathsampling.Ensemble
            one of the ensemble between to make the swap move
        bias : list of float
            bias is not used yet

        Notes
        -----
        So, if ensemble1 goes from A to B, then ensemble2 must go from B to A.
        """
        # either replicas or ensembles must be a list of pairs; more
        # complicated filtering can be done with a wrapper class
        super(StateSwapMover, self).__init__()
        self.bias = bias
        self.ensemble1 = ensemble1
        self.ensemble2 = ensemble2

        initialization_logging(logger=init_log, obj=self,
                               entries=['bias', 'ensemble1', 'ensemble2'])

    def _called_ensembles(self):
        return [self.ensemble1, self.ensemble2]

    def _get_in_ensembles(self):
        return [self.ensemble1, self.ensemble2]

    def _get_out_ensembles(self):
        return [self.ensemble1, self.ensemble2]

    def __call__(self, sample1, sample2):
        # convert sample to the language used here before

        # it is almost a RepEx move but the two trajectories are reversed
        trajectory1 = sample1.trajectory.reversed
        trajectory2 = sample2.trajectory.reversed
        ensemble1 = sample1.ensemble
        ensemble2 = sample2.ensemble
        replica1 = sample1.replica
        replica2 = sample2.replica

        from1to2 = ensemble2(trajectory1)
        logger.debug("trajectory " + repr(trajectory1) +
                     " into ensemble " + repr(ensemble2) +
                     " : " + str(from1to2))
        from2to1 = ensemble1(trajectory2)
        logger.debug("trajectory " + repr(trajectory2) +
                     " into ensemble " + repr(ensemble1) +
                     " : " + str(from2to1))

        trial1 = paths.Sample(
            replica=replica1,
            trajectory=trajectory1,
            ensemble=ensemble2,
            parent=sample1,
            details=SampleDetails(),
            mover=self
        )
        trial2 = paths.Sample(
            replica=replica2,
            trajectory=trajectory2,
            ensemble=ensemble1,
            parent=sample2,
            details=SampleDetails(),
            mover=self
        )

        return [trial1, trial2]


###############################################################################
# SUBTRAJECTORY GENERATORS
###############################################################################


class RandomSubtrajectorySelectMover(SampleMover):
    """
    Samples a random subtrajectory satisfying the given subensemble.

    If there are no subtrajectories which satisfy the subensemble, this
    returns the zero-length trajectory.

    Parameters
    ----------
    ensemble : openpathsampling.Ensemble
        the set of allows samples to chose from
    subensemble : openpathsampling.Ensemble
        the subensemble to be searched for
    n_l : int or None
        the number of subtrajectories that need to be found. If
        `None` every number of subtrajectories > 0 is okay.
        Otherwise the move is only accepted if exactly n_l subtrajectories
        are found.

    """
    _is_ensemble_change_mover = True
    def __init__(self, ensemble, sub_ensemble, n_l=None):
        super(RandomSubtrajectorySelectMover, self).__init__(
        )
        self.n_l = n_l
        self.ensemble = ensemble
        self.sub_ensemble = sub_ensemble

    def _called_ensembles(self):
        return [ self.ensemble ]

    def _get_in_ensembles(self):
        return [ self.ensemble ]

    def _get_out_ensembles(self):
        return [ self.sub_ensemble ]

    def _choose(self, trajectory_list):
        return random.choice(trajectory_list)

    def __call__(self, trial):
        initial_trajectory = trial.trajectory
        replica = trial.replica
        logger.debug("Working with replica " + str(replica) + " (" + str(initial_trajectory) + ")")

        subtrajs = self.sub_ensemble.split(initial_trajectory)
        logger.debug("Found "+str(len(subtrajs))+" subtrajectories.")

        if (self.n_l is None and len(subtrajs) > 0) or \
            (self.n_l is not None and len(subtrajs) == self.n_l):
            subtraj = self._choose(subtrajs)

            bias = 1.0

            trial = paths.Sample(
                replica=replica,
                trajectory=subtraj,
                ensemble=self.sub_ensemble,
                parent=trial,
                mover=self,
                bias=bias
            )

            trials = [trial]
        else:
            trials = []

        return trials



class FirstSubtrajectorySelectMover(RandomSubtrajectorySelectMover):
    """
    Samples the first subtrajectory satifying the given subensemble.

    If there are no subtrajectories which satisfy the ensemble, this returns
    the zero-length trajectory.
    """
    def _choose(self, trajectory_list):
        return trajectory_list[0]


class FinalSubtrajectorySelectMover(RandomSubtrajectorySelectMover):
    """
    Samples the final subtrajectory satifying the given subensemble.

    If there are no subtrajectories which satisfy the ensemble, this returns
    the zero-length trajectory.
    """
    def _choose(self, trajectory_list):
        return trajectory_list[-1]

###############################################################################
# REVERSAL GENERATOR
###############################################################################

class PathReversalMover(SampleMover):

    def __init__(self, ensemble):
        """
        Parameters
        ----------
        ensemble : openpathsampling.Ensemble
            the specific ensemble to be reversed in
        """
        super(PathReversalMover, self).__init__()
        self.ensemble = ensemble

    def _called_ensembles(self):
        return [ self.ensemble ]

    def _get_in_ensembles(self):
        return [ self.ensemble ]

    def __call__(self, trial):
        trajectory = trial.trajectory
        ensemble = trial.ensemble
        replica = trial.replica

        reversed_trajectory = trajectory.reversed

        valid = ensemble(reversed_trajectory)
        logger.info("PathReversal move accepted: "+str(valid))

        bias = 1.0

        trial = paths.Sample(
            replica=replica,
            trajectory=reversed_trajectory,
            ensemble=ensemble,
            mover=self,
            parent=trial,
            bias=bias
        )

        return [trial]


class EnsembleHopMover(SampleMover):
    _is_ensemble_change_mover = True
    def __init__(self, ensemble, target_ensemble, change_replica=None, bias=None):
        """
        Parameters
        ----------
        ensemble : openpathsampling.Ensemble
            the initial ensemble to be jumped from
        target_ensemble : openpathsampling.Ensemble
            the final ensemble to be jumped to
        change_replica : int of None
            if None the replica id of the chosen sample will not be changed.
            Otherwise the replica id will be set to change_replica. This is
            useful when hoping to ensembles to create a new replica.
        bias : float, dict or None (default)
            gives the bias of accepting (not proposing) a hop. A float will
            be the acceptance for all possible attempts. If a dict is given,
            then it contains a list of ensembles and a matrix. None means
            no bias

        Notes
        -----
        The bias dict has the following form :
            { 'ensembles' : [ens_1, ens_2, ens_n],
              'values' : np.array((n,n))
              }
        The numpy array contains all the acceptance probabilties. If possible
        a HopMover should (as all movers) be used for only a specific hop and
        not multiple ones.
        """
        super(EnsembleHopMover, self).__init__()
        # ensembles -- another version might take a value for each ensemble,
        # and use the ratio; this latter is better for CITIS
        self.ensemble = ensemble
        self.target_ensemble = target_ensemble
        self.bias = bias
        self.change_replica = change_replica

        initialization_logging(
            logger=init_log,
            obj=self,
            entries=['bias']
        )

    def _called_ensembles(self):
        return [ self.ensemble ]

    @property
    def submovers(self):
        return []

    def _get_in_ensembles(self):
        return [self.ensemble]

    def _get_out_ensembles(self):
        return [self.target_ensemble]

    def __call__(self, rep_sample):
        ens_from = self.ensemble
        ens_to = self.target_ensemble

        logger.debug("Selected sample: " + repr(rep_sample))
        replica = rep_sample.replica

        if self.change_replica is not None:
            replica = self.change_replica

        logger.info("Attempting ensemble hop from {e1} to {e2} replica ID {rid}".format(
            e1=repr(ens_from), e2=repr(ens_to), rid=repr(replica)))

        trajectory = rep_sample.trajectory
        logger.debug("  selected replica: " + str(replica))
        logger.debug("  initial ensemble: " + repr(rep_sample.ensemble))

        logger.info("Hop starts from legal ensemble: "+str(ens_from(trajectory)))
        logger.info("Hop ends in legal ensemble: "+str(ens_to(trajectory)))

        sample_details = SampleDetails()

        if type(self.bias) is float:
            bias = self.bias
        elif type(self.bias) is dict:
            # special dict
            ens = self.bias['ensembles']
            e1 = ens.index(ens_from)
            e2 = ens.index(ens_to)
            bias = float(self.bias['values'][e1,e2])
        else:
            bias = 1.0

        trial = paths.Sample(
            replica=replica,
            trajectory=trajectory,
            ensemble=ens_to,
            details=sample_details,
            mover=self,
            parent=rep_sample,
            bias=bias
        )

        return [trial]


# ****************************************************************************
#  SELECTION MOVERS
# ****************************************************************************

class SelectionMover(PathMover):
    """
    A general mover that selects a single mover from a set of possibilities

    This is a basic class for all sorts of selectors, like RandomChoice,
    RandomAllowedChoice. The way it works is to generate a list of weights
    and pick a random one using the weights. This is as general as possible
    and is chosen because it also allows to store the possibilities in a
    general way for better comparison

    Attributes
    ----------
    movers : list of openpathsampling.PathMover
        the PathMovers to choose from
    """

    _node_type = TreeSetMixin.NODE_TYPE_ONE

    def __init__(self, movers):
        super(SelectionMover, self).__init__()

        self.movers = movers

        initialization_logging(init_log, self,
                               entries=['movers'])

    @property
    def submovers(self):
        return self.movers

    @property
    def is_ensemble_change_mover(self):
        if self._is_ensemble_change_mover is not None:
            return self._is_ensemble_change_mover
        sub_change = False
        for mover in self.movers:
            if mover.is_ensemble_change_mover:
                sub_change = True
                break
        return sub_change


    def _get_in_ensembles(self):
        return [ sub.input_ensembles for sub in self.submovers ]

    def _get_out_ensembles(self):
        return [ sub.output_ensembles for sub in self.submovers ]

    def _selector(self, globalstate):
        # Default always picks by random choice
        return [1.0] * len(self.movers)

    def move(self, globalstate):
        weights = self._selector(globalstate)

        rand = np.random.random() * sum(weights)

        idx = 0
        prob = weights[0]
        logger.debug(self.name + " " + str(weights))
        while prob <= rand and idx < len(weights):
            idx += 1
            try:
                prob += weights[idx]
            except IndexError as e:
                msg = ("Attempted to get index " + str(idx) + " from " +
                       str(repr(weights)) + ": ")
                e.args = tuple([msg + e.args[0]] + list(e.args[1:]))
                raise


        logger_str = "{name} ({cls}) selecting {mtype} (index {idx})"
        logger.info(logger_str.format(
            name=self.name,
            cls=self.__class__.__name__,
            idx=idx,
            mtype=self.movers[idx].name
        ))

        mover = self.movers[idx]

        details = MoveDetails()
        details.inputs = []
        details.choice = idx
        details.chosen_mover = mover
        details.probability = weights[idx] / sum(weights)
        details.weights = weights

        path = paths.RandomChoicePathMoveChange(
            mover.move(globalstate),
            mover=self,
            details=details
        )

        return path

class RandomChoiceMover(SelectionMover):
    """
    Chooses a random mover from its movers list, and runs that move. Returns
    the number of samples the submove return.

    For example, this would be used to select a specific replica exchange
    such that each replica exchange is its own move, and which swap is
    selected at random.

    Attributes
    ----------
    movers : list of PathMover
        the PathMovers to choose from
    weights : list of floats
        the relative weight of each PathMover (does not need to be normalized)
    """

    def __init__(self, movers, weights=None):
        super(RandomChoiceMover, self).__init__(movers)

        if weights is None:
            weights = [1.0] * len(movers)

        self.movers = movers
        self.weights = weights

        initialization_logging(init_log, self,
                               entries=['weights'])

    def _selector(self, globalstate):
        return self.weights

class RandomAllowedChoiceMover(RandomChoiceMover):
    """
    Chooses a random mover from its movers which have existing samples.

    This is different from random choice moves in that this mover only picks
    from sub movers that actually can succeed because they have samples in all
    required input_ensembles

    Attributes
    ----------
    movers : list of PathMover
        the PathMovers to choose from
    weights : list of floats
        the relative weight of each PathMover (does not need to be normalized)
    """

    def _selector(self, globalstate):
        if self.weights is None:
            weights = [1.0] * len(self.movers)
        else:
            weights = list(self.weights) # make a copy

        # this is implemented by setting all weights locally to zero that
        # correspond to movers that will potentially fail since the required
        # input ensembles are not present in the globalstate

        present_ensembles = globalstate.ensembles

        for idx, mover in enumerate(self.movers):
            for ens in mover.input_ensembles:
                if ens not in present_ensembles:
                    # ens might be required but is not present
                    weights[idx] = 0.0

        return weights

class FirstAllowedMover(SelectionMover):
    """
    Chooses a first mover that has samples in all required ensembles.

    A mover can only safely be run, if all inputs can be satisfied. This will pick
    the first mover from the list where all ensembles from input_ensembles are
    found.

    Attributes
    ----------
    movers : list of PathMover
        the PathMovers to choose from
    """

    def _selector(self, globalstate):
        weights = [1.0] * len(self.movers)

        present_ensembles = globalstate.ensembles

        found = False

        for idx, mover in enumerate(self.movers):
            if not found:
                for ens in mover.input_ensembles:
                    if ens not in present_ensembles:
                        # ens might be required but is not present
                        weights[idx] = 0.0

                if weights[idx] > 0.0:
                    found = True
            else:
                weights[idx] = 0.0

        return weights

class LastAllowedMover(SelectionMover):
    """
    Chooses the last mover that has samples in all required ensembles.

    A mover can only safely be run, if all inputs can be satisfied. This will pick
    the last mover from the list where all ensembles from input_ensembles are
    found.

    Attributes
    ----------
    movers : list of PathMover
        the PathMovers to choose from
    """

    def _selector(self, globalstate):
        weights = [1.0] * len(self.movers)

        present_ensembles = globalstate.ensembles

        found = False

        for idx, mover in reversed(list(enumerate(self.movers))):
            if not found:
                for ens in mover.input_ensembles:
                    if ens not in present_ensembles:
                        # ens might be required but is not present
                        weights[idx] = 0.0

                if weights[idx] > 0.0:
                    found = True
            else:
                weights[idx] = 0.0

        return weights




class ConditionalMover(PathMover):
    """
    An if-then-else structure for PathMovers.

    Returns a SequentialPathMoveChange of the if_move movepath and the then_move
    movepath (if if_move is accepted) or the else_move movepath (if if_move
    is rejected).
    """

    _node_type = TreeSetMixin.NODE_TYPE_CUSTOM

    def __init__(self, if_mover, then_mover, else_mover):
        """
        Parameters
        ----------
        if_mover : openpathsampling.PathMover
        then_mover : openpathsampling.PathMover
        else_mover : openpathsampling.PathMover
        """
        super(ConditionalMover, self).__init__()
        self.if_mover = if_mover
        self.then_mover = then_mover
        self.else_mover = else_mover
        initialization_logging(init_log, self,
                               ['if_mover', 'then_mover', 'else_mover'])

    @property
    def submovers(self):
        return [self.if_mover, self.then_mover, self.else_mover]

    def _get_in_ensembles(self):
        return [ sub.input_ensembles for sub in self.submovers ]

    def _get_out_ensembles(self):
        return [ sub.output_ensembles for sub in self.submovers ]

    @property
    def _node_type(self):
        return [
            [self.if_mover],
            [self.if_mover, self.then_mover],
            [self.if_mover, self.else_mover]
        ]

    def move(self, globalstate):
        subglobal = globalstate

        ifclause = self.if_mover.move(subglobal)
        samples = ifclause.results
        subglobal = subglobal.apply_samples(samples)

        if ifclause.accepted:
            if self.then_mover is not None:
                resultclause = self.then_mover.move(subglobal)
            else:
                resultclause = paths.EmptyPathMoveChange()
        else:
            if self.else_mover is not None:
                resultclause = self.else_mover.move(subglobal)
            else:
                resultclause = paths.EmptyPathMoveChange()

        return paths.SequentialPathMoveChange([ifclause, resultclause], mover=self)



class SequentialMover(PathMover):
    """
    Performs each of the moves in its movers list. Returns all samples
    generated, in the order of the mover list.

    For example, this would be used to create a move that does a sequence of
    replica exchanges in a given order, regardless of whether the moves
    succeed or fail.
    """
    def __init__(self, movers):
        """
        Parameters
        ----------
        movers : list of openpathsampling.PathMover
            the list of pathmovers to be run in sequence
        """
        super(SequentialMover, self).__init__()
        self.movers = movers
        initialization_logging(init_log, self, ['movers'])

    @property
    def submovers(self):
        return self.movers

    @property
    def is_ensemble_change_mover(self):
        if self._is_ensemble_change_mover is not None:
            return self._is_ensemble_change_mover
        sub_change = False
        for mover in self.movers:
            if mover.is_ensemble_change_mover:
                sub_change = True
                break
        return sub_change


    def _get_in_ensembles(self):
        return [ sub.input_ensembles for sub in self.submovers ]

    def _get_out_ensembles(self):
        return [ sub.output_ensembles for sub in self.submovers ]

    def move(self, globalstate):
        logger.debug("Starting sequential move")

        subglobal = globalstate
        pathmovechanges = []

        for mover in self.movers:
            logger.debug("Starting sequential move step "+str(mover))

            # Run the sub mover
            movepath = mover.move(subglobal)
            samples = movepath.results
            subglobal = subglobal.apply_samples(samples)
            pathmovechanges.append(movepath)

        return paths.SequentialPathMoveChange(pathmovechanges, mover=self)


class PartialAcceptanceSequentialMover(SequentialMover):
    """
    Performs each move in its movers list until complete or until one is not
    accepted. If any move is not accepted, further moves are not attempted,
    but the previous accepted samples remain accepted.

    For example, this would be used to create a bootstrap promotion move,
    which starts with a shooting move, followed by an EnsembleHop/Replica
    promotion ConditionalSequentialMover. Even if the EnsembleHop fails, the
    accepted shooting move should be accepted.
    """

    _node_type = TreeSetMixin.NODE_TYPE_ACCUMULATE

    def move(self, globalstate):
        logger.debug("==== BEGINNING " + self.name + " ====")
        subglobal = paths.SampleSet(self.legal_sample_set(globalstate))
        pathmovechanges = []
        for mover in self.movers:
            logger.info(str(self.name)
                        + " starting mover index " + str(self.movers.index(mover) )
                        + " (" + mover.name + ")"
                       )
            # Run the sub mover
            movepath = mover.move(subglobal)
            samples = movepath.results
            subglobal = subglobal.apply_samples(samples)
            pathmovechanges.append(movepath)
            if not movepath.accepted:
                break

        logger.debug("==== FINISHING " + self.name + " ====")
        return paths.PartialAcceptanceSequentialPathMoveChange(pathmovechanges, mover=self)


class ConditionalSequentialMover(SequentialMover):
    """
    Performs each move in its movers list until complete or until one is not
    accepted. If any move in not accepted, all previous samples are updated
    to have set their acceptance to False.

    For example, this would be used to create a minus move, which consists
    of first a replica exchange and then a shooting (extension) move. If the
    replica exchange fails, the move is aborted before doing the dynamics.

    ConditionalSequentialMover only works if there is a *single* active
    sample per replica.
    """

    _node_type = TreeSetMixin.NODE_TYPE_ACCUMULATE

    def move(self, globalstate):
        logger.debug("Starting conditional sequential move")

        subglobal = globalstate
        pathmovechanges = []

        for mover in self.movers:
            logger.debug("Starting sequential move step "+str(mover))

            # Run the sub mover
            movepath = mover.move(subglobal)
            samples = movepath.results
            subglobal = subglobal.apply_samples(samples)
            pathmovechanges.append(movepath)

            if not movepath.accepted:
                break

        return paths.ConditionalSequentialPathMoveChange(pathmovechanges, mover=self)

# TODO: Restrict to last should not be used, but rather a filter by ensemble.
# reason is that the order or samples is partially arbitrary and so the result
# of this mover depends on the implementation of the preceeding mover!!!
# Hence, it might cause hard to find errors!
class RestrictToLastSampleMover(PathMover):
    def __init__(self, mover):
        super(RestrictToLastSampleMover, self).__init__()
        self.mover = mover

    @property
    def submovers(self):
        return [self.mover]

    def _get_in_ensembles(self):
        return [ sub.input_ensembles for sub in self.submovers ]

    def move(self, globalstate):
        movepath = self.mover.move(globalstate)
        return paths.KeepLastSamplePathMoveChange(movepath, mover=self)


class ReplicaIDChangeMover(PathMover):
    """
    Changes the replica ID for a path.
    """
    def __init__(self, replica_pair):
        super(ReplicaIDChangeMover, self).__init__()
        self.replica_pair = replica_pair
        initialization_logging(logger=init_log, obj=self,
                               entries=['replica_pairs'])

    def move(self, globalstate):
        rep_from = self.replica_pair[0]
        rep_to = self.replica_pair[1]
        rep_sample = self.select_sample(globalstate,
                                        ensembles=None,
                                        replicas=rep_from)

        logger.info("Creating new sample from replica ID " + str(rep_from)
                    + " and putting it in replica ID " + str(rep_to))

        # note: currently this clones into a new replica ID. We might later
        # want to kill the old replica ID (and possibly rename this mover).

        sample_details = SampleDetails()

        new_sample = paths.Sample(
            replica=rep_to,
            ensemble=rep_sample.ensemble,
            trajectory=rep_sample.trajectory,
            parent=rep_sample,
            mover=self
        )

        # Can be used to remove the old sample. Not used yet!
        kill_sample = paths.Sample(
            replica=rep_from,
            trajectory=None,
            ensemble=rep_sample.ensemble,
            parent=None,
            mover=self
        )

        details = MoveDetails()
        details.inputs = [rep_sample]
        details.trials = [rep_sample]
        details.mover = self
        setattr(details, 'rep_from', rep_from)
        setattr(details, 'rep_to', rep_to)

        return paths.AcceptedSamplePathMoveChange(
            samples=[new_sample],
            mover=self,
            details=details
        )


class SubPathMover(PathMover):
    """Mover that delegates to a single submover
    """
    def __init__(self, mover):
        """
        Parameters
        ----------
        mover : PathMover
            the submover to be delegated to
        ensembles : nested list of Ensemble or None
            the ensemble specification
        """
        super(SubPathMover, self).__init__()
        self.mover = mover

    @property
    def submovers(self):
        return [self.mover]

    @property
    def is_ensemble_change_mover(self):
        return self.mover.is_ensemble_change_mover

    def _get_in_ensembles(self):
        return self.mover.input_ensembles

    def _get_out_ensembles(self):
        return self.mover.output_ensembles

    def move(self, globalstate):
        subchange = self.mover.move(globalstate)
        change = paths.SubPathMoveChange(
            subchange=subchange,
            mover=self
        )
        return change

#    @classmethod
#    def from_dict(cls, dct):
#        # This will always fix the mover to be the one stored for all SubPathMovers
#        obj = PathMover.from_dict(dct)
#        obj.mover = dct['mover']
#
#        return obj

class EnsembleFilterMover(SubPathMover):
    """Mover that return only samples from specified ensembles
    """
    def __init__(self, mover, ensembles):
        """
        Parameters
        ----------
        mover : PathMover
            the submover to be delegated to
        ensembles : nested list of Ensemble or None
            the ensemble specification
        """
        super(SubPathMover, self).__init__()
        self.ensembles = ensembles
        self.mover = mover


        if not set(self.mover.output_ensembles) & set(self.ensembles):
            # little sanity check, if the underlying move will be removed by the
            # filter throw a warning
            raise ValueError('Your filter removes the underlying move completely. ' +
                             'Please check your ensembles and submovers!')

    def move(self, globalstate):
        # TODO: This will only pass filtered samples. We might split this into an
        # separate input and output filter if only one side is needed

        filtered_globalstate = paths.SampleSet([
            samp for samp in globalstate if samp.ensemble in self.ensembles
        ])
        subchange = self.mover.move(filtered_globalstate)
        change = paths.FilterByEnsemblePathMoveChange(
            subchange=subchange,
            mover=self
        )
        return change

    def _get_in_ensembles(self):
        # only filter the output, not the input
        # return self.mover.input_ensembles
        return self.ensembles

    def _get_out_ensembles(self):
        return self.ensembles


class OneWayShootingMover(RandomChoiceMover):
    """
    OneWayShootingMover is a special case of a RandomChoiceMover which
    combines gives a 50/50 chance of selecting either a ForwardShootMover or
    a BackwardShootMover. Both submovers use the same shooting point
    selector, and both apply to the same ensembles and replicas.

    Attributes
    ----------
    selector : ShootingPointSelector
        The shooting point selection scheme
    ensemble : paths.Ensemble
        Ensemble for this shooting mover
    """
    def __init__(self, ensemble, selector):
        movers = [
            ForwardShootMover(
                ensemble=ensemble,
                selector=selector
            ),
            BackwardShootMover(
                ensemble=ensemble,
                selector=selector
            )
        ]
        super(OneWayShootingMover, self).__init__(
            movers=movers
        )

    @classmethod
    def from_dict(cls, dct):
        mover = cls.__new__(cls)

        # override with stored movers and use the init of the super class
        # this assumes that the super class has movers as its signature
        super(cls, mover).__init__(
            movers=dct['movers']
        )

        return mover

    @property
    def ensemble(self):
        return self.movers[0].ensemble

    @property
    def selector(self):
        return self.movers[0].selector

class OneWayExtendMover(RandomChoiceMover):
    """
    OneWayShootingMover is a special case of a RandomChoiceMover which
     gives a 50/50 chance of selecting either a ForwardExtendMover or
    a BackwardExtendMover. Both submovers use the same same ensembles
    and replicas.

    Attributes
    ----------
    ensembles : openpathsampling.Ensemble
        valid ensemble
    """
    def __init__(self, ensemble, target_ensemble):
        movers = [
            ForwardExtendMover(
                ensemble=ensemble,
                target_ensemble=target_ensemble
            ),
            BackwardExtendMover(
                ensemble=ensemble,
                target_ensemble=target_ensemble
            )
        ]
        super(OneWayExtendMover, self).__init__(
            movers=movers
        )

    @classmethod
    def from_dict(cls, dct):
        mover = cls.__new__(cls)

        # override with stored movers and use the init of the super class
        # this assumes that the super class has movers as its signature
        super(cls, mover).__init__(
            movers=dct['movers']
        )

        return mover

class MinusMover(SubPathMover):
    """
    Instance of a MinusMover.

    The minus move combines a replica exchange with path extension to swap
    paths between the innermost regular TIS interface ensemble and the minus
    interface ensemble. This is particularly useful for improving sampling
    of path space.
    """
    _is_canonical = True

    def __init__(self, minus_ensemble, innermost_ensembles):
        try:
            innermost_ensembles = list(innermost_ensembles)
        except TypeError:
            innermost_ensembles = [innermost_ensembles]

        segment = minus_ensemble._segment_ensemble
        sub_trajectory_selector = RandomChoiceMover([
            FirstSubtrajectorySelectMover(
                ensemble=minus_ensemble,
                sub_ensemble=segment,
                n_l=minus_ensemble.n_l
            ),
            FinalSubtrajectorySelectMover(
                ensemble=minus_ensemble,
                sub_ensemble=segment,
                n_l=minus_ensemble.n_l
                ),
        ])
        sub_trajectory_selector.name = "MinusSubtrajectoryChooser"

        repexs = [ReplicaExchangeMover(
            ensemble1=segment,
            ensemble2=inner
        ) for inner in innermost_ensembles]

        repex_chooser = RandomChoiceMover(repexs)
        repex_chooser.name = "InterfaceSetChooser"

        extension_mover = RandomChoiceMover([
            ForwardExtendMover(
                ensemble=segment,
                target_ensemble=minus_ensemble
            ),
            BackwardExtendMover(
                ensemble=segment,
                target_ensemble=minus_ensemble
            )
        ])

        extension_mover.name = "MinusExtensionDirectionChooser"
        self.engine = extension_mover.movers[0].engine
        if self.engine is not extension_mover.movers[1].engine:
            raise RuntimeWarning("Forward and backward engines differ?!?!")

        mover = \
            EnsembleFilterMover(
                ConditionalSequentialMover([
                    sub_trajectory_selector,
                    repex_chooser,
                    extension_mover
                ]),
            ensembles=[minus_ensemble] + innermost_ensembles
        )

        self.minus_ensemble = minus_ensemble
        self.innermost_ensembles = innermost_ensembles
        initialization_logging(init_log, self, ['minus_ensemble',
                                                'innermost_ensembles'])

        super(MinusMover, self).__init__(mover)

class SingleReplicaMinusMover(MinusMover):
    """
    Minus mover for single replica TIS.

    In SRTIS, the minus mover doesn't actually keep an active sample in the
    minus interface. Instead, it just puts the newly generated segment into
    the innermost ensemble.
    """
    def __init__(self, minus_ensemble, innermost_ensembles, bias=None):
        try:
            innermost_ensembles = list(innermost_ensembles)
        except TypeError:
            innermost_ensembles = [innermost_ensembles]

        # TODO: Until we have automated detailed balance calculations, I
        # think this will only be valid in the case of only one innermost
        # ensemble.  But I think you only want to use it in the case of only
        # one innermost ensemble anyway. The following warns us:
        if len(innermost_ensembles) > 1:
            logger.warning("Probably shouldn't use SingleReplicaMinusMover with MISTIS")

        segment = minus_ensemble._segment_ensemble

        hop_innermost_to_segment = RandomAllowedChoiceMover([
            EnsembleHopMover(innermost, segment, bias=bias)
            for innermost in innermost_ensembles
        ])

        # TODO: again, works for single interface set, but there has to be a
        # smarter way to do this in the MISTIS case
        hop_segment_to_innermost = RandomChoiceMover([
            EnsembleHopMover(segment, innermost, bias=bias)
            for innermost in innermost_ensembles
        ])

        forward_minus = ConditionalSequentialMover([
            hop_innermost_to_segment,
            ForwardExtendMover(segment, minus_ensemble),
            FinalSubtrajectorySelectMover(minus_ensemble, segment),
            hop_segment_to_innermost
        ])

        backward_minus = ConditionalSequentialMover([
            hop_innermost_to_segment,
            BackwardExtendMover(segment, minus_ensemble),
            FirstSubtrajectorySelectMover(minus_ensemble, segment),
            hop_segment_to_innermost
        ])

        mover = EnsembleFilterMover(RandomChoiceMover([backward_minus, 
                                                       forward_minus]),
                                    ensembles=innermost_ensembles)

        # we skip MinusMover's init and go to the grandparent
        super(MinusMover, self).__init__(mover)



class PathSimulatorMover(SubPathMover):
    """
    This just wraps a mover and references the used pathsimulator
    """
    def __init__(self, mover, pathsimulator):
        super(PathSimulatorMover, self).__init__(mover)
        self.pathsimulator = pathsimulator

    def move(self, globalstate, step=-1):
        details = MoveDetails(
            step=step
        )

        return paths.PathSimulatorPathMoveChange(
            self.mover.move(globalstate),
            mover=self,
            details=details
        )


class MultipleSetMinusMover(RandomChoiceMover):
    pass

def NeighborEnsembleReplicaExchange(ensemble_list):
    movers = [
        ReplicaExchangeMover(
            ensemble1=ensemble_list[i],
            ensemble2=ensemble_list[i+1]
        )
        for i in range(len(ensemble_list)-1)
    ]
    return movers

def PathReversalSet(ensembles):
    return map(PathReversalMover, ensembles)


class PathMoverFactory(object):
    @staticmethod
    def OneWayShootingSet(selector_set, interface_set):
        if type(selector_set) is not list:
            selector_set = [selector_set]*len(interface_set)

        mover_set = []
        for (selector, iface) in zip(selector_set, interface_set):
            mover = OneWayShootingMover(
                selector=selector,
                ensemble=iface
            )
            mover.name = "OneWayShootingMover " + str(iface.name)
            mover_set.append(mover)

        return mover_set

    @staticmethod
    def TwoWayShootingSet():
        pass

    @staticmethod
    def NearestNeighborRepExSet():
        pass


class Details(StorableObject):
    """Details of an object. Can contain any data
    """

    def __init__(self, **kwargs):
        super(Details, self).__init__()
        for key, value in kwargs.iteritems():
            setattr(self, key, value)

    def __str__(self):
        # primarily for debugging/interactive use
        mystr = ""
        for key in self.__dict__.keys():
            if not isinstance(self.__dict__[key], paths.Ensemble):
                mystr += str(key) + " = " + str(self.__dict__[key]) + '\n'
        return mystr


class MoveDetails(Details):
    """Details of the move as applied to a given replica

    Attributes
    ----------
    replica : integer
        replica ID to which this trial move would apply
    inputs : list of Trajectory
        the Samples which were used as inputs to the move
    trial : Trajectory
        the Trajectory
    trial_is_in_ensemble : bool
        whether the attempted move created a trajectory in the right
        ensemble
    mover : PathMover
        the PathMover which generated this sample out of other samples

    Specific move types may have add several other attributes for each
    MoveDetails object. For example, shooting moves will also include
    information about the shooting point selection, etc.

    TODO (or at least to put somewhere):
    rejection_reason : String
        explanation of reasons the path was rejected

    RENAME: inputs=>initial
            accepted=>trial_in_ensemble (probably only in shooting)

    TODO:
    Currently trial/accepted are in terms of Trajectory objects. I
    think it makes more sense for them to be Samples.
    I kept trial, accepted as a trajectory and only changed inputs
    to a list of samples. Since trial, accepted are move related
    to the shooting and not necessarily dependent on a replica or
    initial ensemble.
    """

    def __init__(self, **kwargs):
        self.inputs=None
        self.trials=None
        self.results=None
        super(MoveDetails, self).__init__(**kwargs)


class SampleDetails(Details):
    """Details of a sample

    Attributes
    ----------
    selection_probability : float
        the chance that a sample will be accepted due to asymmetrical proposal
    """

    def __init__(self, **kwargs):
        self.selection_probability=1.0
        super(SampleDetails, self).__init__(**kwargs)<|MERGE_RESOLUTION|>--- conflicted
+++ resolved
@@ -13,12 +13,8 @@
 import openpathsampling as paths
 from openpathsampling.base import StorableNamedObject, StorableObject
 from ops_logging import initialization_logging
-<<<<<<< HEAD
 
 from treelogic import TreeSetMixin
-=======
-from treelogic import TreeMixin
->>>>>>> b9596bf3
 
 
 logger = logging.getLogger(__name__)
@@ -65,11 +61,7 @@
     return outlist
 
 
-<<<<<<< HEAD
-class PathMover(TreeSetMixin, OPSNamed):
-=======
 class PathMover(TreeMixin, StorableNamedObject):
->>>>>>> b9596bf3
     """
     A PathMover is the description of a move in replica space.
     
@@ -342,8 +334,11 @@
 
         return paths.EmptyPathMoveChange()  # pragma: no cover
 
-    def __repr__(self):
-        return self.name + '(%s)' % hex(id(self))[2:]
+    def __str__(self):
+        if self.name == self.__class__.__name__:
+            return self.__repr__()
+        else:
+            return self.name
 
 
 ###############################################################################
