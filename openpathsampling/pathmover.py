"""
Created on 19.07.2014

@author: Jan-Hendrik Prinz
@author: David W. H. Swenson
"""

import numpy as np
import random

import openpathsampling as paths
from openpathsampling.todict import OPSNamed, OPSObject

import logging
from ops_logging import initialization_logging

from treelogic import TreeMixin

logger = logging.getLogger(__name__)
init_log = logging.getLogger('openpathsampling.initialization')

# TODO: Remove if really not used anymore otherwise might move to utils or tools
def make_list_of_pairs(l):
    """
    Converts input from several possible formats into a list of pairs: used
    to clean input for swap-like moves.

    Allowed input formats:
    * flat list of length 2N
    * list of pairs
    * None (returns None)

    Anything else will lead to a ValueError or AssertionError
    """
    if l is None:
        return None

    len_l = len(l) # raises TypeError, avoids everything else

    # based on first element, decide whether this should be a list of lists
    # or a flat list
    try:
        len_l0 = len(l[0])
        list_of_lists = True
    except TypeError:
        list_of_lists = False

    if list_of_lists:
        for elem in l:
            assert len(elem)==2, "List of lists: inner list length != 2"
        outlist = l
    else:
        assert len(l) % 2 == 0, "Flattened list: length not divisible by 2"
        outlist = [
            [a, b] for (a, b) in zip(l[slice(0, None, 2)], l[slice(1, None,2 )])
        ]
    # Note that one thing we don't check is whether the items are of the
    # same type. That might be worth doing someday; for now, we trust that
    # part to work.
    return outlist


class PathMover(TreeMixin, OPSNamed):
    """
    A PathMover is the description of a move in replica space.
    
    Notes
    -----
    Basically a pathmover takes a SampleSet() and returns PathMoveChange()
    that is used to change the old SampleSet() to the new one.

    SampleSet1 + PathMoveChange1 => SampleSet2

    A PathMoveChange is effectively a list of Samples. The change acts upon
    a SampleSet by replacing existing Samples in the same ensemble
    sequentially.

    SampleSet({samp1(ens1), samp2(ens2), samp3(ens3)}) +
        PathMoveChange([samp4(ens2)])
        => SampleSet({samp1(ens1), samp4(ens2), samp3(ens3)})

    Note, that a SampleSet is an unordered list (or a set). Hence the ordering
    in the example is arbitrary.
    
    Potential future change: `engine` is not needed for all PathMovers
    (replica exchange, ensemble hopping, path reversal, and moves which
    combine these [state swap] have no need for the engine). Maybe that
    should be moved into only the ensembles that need it? ~~~DWHS

    Also, I agree with the separating trial and acceptance. We might choose
    to use a different acceptance criterion than Metropolis. For example,
    the "waste recycling" approach recently re-discovered by Frenkel (see
    also work by Athenes, Jourdain, and old work by Kalos) might be
    interesting. I think the best way to do this is to keep the acceptance
    in the PathMover, but have it be a separate class ~~~DWHS
    """

    def __init__(self):
        OPSNamed.__init__(self)

        self._in_ensembles = None
        self._out_ensembles = None
        self._len = None

#        initialization_logging(logger=init_log, obj=self,
#                               entries=['ensembles'])

    _is_ensemble_change_mover = None
    @property
    def is_ensemble_change_mover(self):
        if self._is_ensemble_change_mover is None:
            return False
        else:
            return self._is_ensemble_change_mover


    @property
    def default_name(self):
        return self.__class__.__name__[:-5]

    # +-------------------------------------------------------------------------
    # | tree implementation overrides
    # +-------------------------------------------------------------------------

    @property
    def _subnodes(self):
        return self.submovers

    @property
    def identifier(self):
        return self

    @staticmethod
    def _default_match(original, test):
        if isinstance(test, paths.PathMover):
            return original is test
        elif issubclass(test, paths.PathMover):
            return original.__class__ is test
        else:
            return False

    @property
    def submovers(self):
        """
        Returns a list of submovers

        Returns
        -------
        list of openpathsampling.PathMover
            the list of sub-movers
        """
        return []

    @staticmethod
    def _flatten(ensembles):
        if type(ensembles) is list:
            return [s for ens in ensembles for s in PathMover._flatten(ens)]
        else:
            return [ensembles]

    @property
    def input_ensembles(self):
        """Return a list of possible used ensembles for this mover

        This list contains all Ensembles from which this mover might pick
        samples. This is very useful to determine on which ensembles a
        mover acts for analysis and sanity checking.

        Returns
        -------
        list of Ensemble
            the list of input ensembles
        """
        if self._in_ensembles is None:
            ensembles = self._get_in_ensembles()

            self._in_ensembles = list(set(self._flatten(ensembles)))

        return self._in_ensembles

    @property
    def output_ensembles(self):
        """Return a list of possible returned ensembles for this mover

        This list contains all Ensembles for which this mover might return
        samples. This is very useful to determine on which ensembles a
        mover affects in later steps for analysis and sanity checking.

        Returns
        -------
        list of Ensemble
            the list of output ensembles
        """

        if self._out_ensembles is None:
            ensembles = self._get_out_ensembles()

            self._out_ensembles = list(set(self._flatten(ensembles)))

        return self._out_ensembles

    def _get_in_ensembles(self):
        """Function that computes the list of input ensembles
        """
        return []

    def _get_out_ensembles(self):
        """Function that computes the list of output ensembles

        Default is the same as in_ensembles
        """
        return self._get_in_ensembles()

    def legal_sample_set(self, globalstate, ensembles=None, replicas='all'):
        """
        This returns all the samples from globalstate which are in both
        self.replicas and the parameter ensembles. If ensembles is None, we
        use self.ensembles. If you want all ensembles allowed, pass
        ensembles='all'.
        """
        mover_replicas = globalstate.replica_list()

        if replicas == 'all':
            selected_replicas = globalstate.replica_list()
        else:
            selected_replicas = replicas

        reps = list(set(mover_replicas) & set(selected_replicas))
        rep_samples = []
        for rep in reps:
            rep_samples.extend(globalstate.all_from_replica(rep))

        # logger.debug("ensembles = " + str([ensembles]))
        # logger.debug("self.ensembles = " + str(self.ensembles))
        if ensembles is None:
            ensembles = 'all'

        if ensembles == 'all':
            legal_samples = rep_samples
        else:
            ens_samples = []
            if type(ensembles) is not list:
                ensembles = [ensembles]
            for ens in ensembles:
                # try:
                #     ens_samples.extend(globalstate.all_from_ensemble(ens[0]))
                # except TypeError:
                ens_samples.extend(globalstate.all_from_ensemble(ens))
            legal_samples = list(set(rep_samples) & set(ens_samples))

        return legal_samples

    def select_sample(self, globalstate, ensembles=None, replicas=None):
        """
        Returns one of the legal samples given self.replica and the ensemble
        set in ensembles.

        TODO: This must be saved somehow (it is actually I think), otherwise
        Samples are not reproducible when applied to a SampleSet!
        """
        if replicas is None:
            replicas = 'all'

        logger.debug("replicas: "+str(replicas)+" ensembles: "+repr(ensembles))
        legal = self.legal_sample_set(globalstate, ensembles, replicas)
        for sample in legal:
            logger.debug("legal: (" + str(sample.replica)
                         + "," + str(sample.trajectory)
                         + "," + repr(sample.ensemble)
                         + ")")
        selected = random.choice(legal)
        logger.debug("selected sample: (" + str(selected.replica)
                     + "," + str(selected.trajectory)
                     + "," + repr(selected.ensemble)
                     + ")")
        return selected

    def move(self, globalstate):
        """
        Run the generation starting with the initial globalstate specified.

        Parameters
        ----------
        globalstate : SampleSet
            the initially used sampleset
        
        Returns
        -------        
        samples : PathMoveChange
            the PathMoveChange instance describing the change from the old to
            the new SampleSet

        """

        return paths.EmptyPathMoveChange()  # pragma: no cover

    def __str__(self):
        if self.name == self.__class__.__name__:
            return self.__repr__()
        else:
            return self.name


###############################################################################
# MOVER TYPES
###############################################################################

class MoverType(object):
    pass


class SwappingMover(MoverType):
    """
    A mover that swaps samples from ensembles in some way. Relevant for mixing
    """


###############################################################################
# GENERATORS
###############################################################################

class SampleGeneratingMover(PathMover):
    engine = None

    def __init__(self):
        super(SampleGeneratingMover, self).__init__()

    @classmethod
    def metropolis(cls, trials):
        """Implements the Metropolis acceptance for a list of trial samples

        The Metropolis uses the .bias for each sample and checks of samples
        are valid - are in the proposed ensemble. This will give an acceptance
        probability for all samples. If the product is smaller than a random
        number the change will be accepted.

        Parameters
        ----------
        trials : list of openpathsampling.Sample
            the list of all samples to be applied in a change.

        Returns
        -------
        bool
            True if the trial is accepted, False otherwise
        details : openpathsampling.MoveDetails
            Returns a MoveDetails object that contains information about the
            decision, i.e. total acceptance and random number

        """

        shoot_str = "MC in {cls} using samples {trials}"
        logger.info(shoot_str.format(cls=cls.__name__, trials=trials))
        trial_dict = dict()
        for trial in trials:
            trial_dict[trial.ensemble] = trial

        accepted = True
        probability = 1.0

        for ens, sample in trial_dict.iteritems():
            valid = ens(sample.trajectory)
            if not valid:
                # one sample not valid reject
                accepted = False
                break
            else:
                probability *= sample.bias

        rand = random.random()

        if rand > probability:
            # rejected
            accepted = False

        details = paths.MoveDetails(
            total_acceptance=probability,
            random_value=rand
        )

        return accepted, details

    @property
    def submovers(self):
        # GeneratingMovers do not have submovers!
        return []

    def _called_ensembles(self):
        """Function to determine which ensembles to pick samples from

        Returns
        -------
        list of Ensemble
            the list of ensembles. Samples can then be selected using
            PathMover.select_sample
        """

        # Default is that the list of ensembles is in self.ensembles
        return []

    def move(self, globalstate):
        # 1. pick a set of ensembles (in case we allow to pick several ones)
        ensembles = self._called_ensembles()

        print ensembles

        # 2. pick samples from these ensembles
        samples = [self.select_sample(globalstate, ens) for ens in ensembles]

        # 3. pass these samples to the generator
        trials = self(*samples)

        # 4. accept/reject
        accepted, details = self._accept(trials)

        # 5. and return a PMC
        if accepted:
            return paths.AcceptedSamplePathMoveChange(
                samples=trials,
                mover=self,
                details=details
            )
        else:
            return paths.RejectedSamplePathMoveChange(
                samples=trials,
                mover=self,
                details=details
            )

    def __call__(self, *args):
        """Generate trial samples directly

        PathMovers can also be called directly with a list of samples that are
        then used to generate new samples. If the GeneratingMover is used as a move
        the move will first determine the input samples and then pass these to
        this function
        """

        # Default is that the original samples are returned
        return args

    def _accept(self, trials):
        """Function to determine the acceptance of a trial

        Defaults to calling the Metropolis acceptance criterion for all returned
        trial samples. Means all samples most be valid and accepted.
        """
        return self.metropolis(trials)


###############################################################################
# SHOOTING GENERATORS
###############################################################################

class EngineGeneratingMover(SampleGeneratingMover):
    """Baseclass for GeneratingMovers that use an engine
    """

    engine = None

class ShootGeneratingMover(EngineGeneratingMover):
    """Main class for GeneratingMovers using ShootingMoves

    Attributes
    ----------
    selector
    ensemble
    """
    def __init__(self, ensemble, selector):
        """
        Parameters
        ----------
        ensemble : openpathsampling.Ensemble
            the specific ensemble to be shot from
        selector : openpathsampling.ShootingPointSelector
            the shootingpoint selector to determine the shooting point in the
            move

        """
        super(ShootGeneratingMover, self).__init__()
        self.selector = selector
        self.ensemble = ensemble

    def _called_ensembles(self):
        # return a single ensemble
        return [self.ensemble]

    def _get_in_ensembles(self):
        return [self.ensemble]

    def __call__(self, trial):
        initial_trajectory = trial.trajectory

        dynamics_ensemble = trial.ensemble
        replica = trial.replica

        initial_point = self.selector.pick(initial_trajectory)
        trial_point = self._shoot(initial_point, dynamics_ensemble)

        bias = initial_point.sum_bias / trial_point.sum_bias

        trial_details = paths.SampleDetails(
            initial_point=initial_point,
            trial_point=trial_point,
        )

        trial = paths.Sample(
            replica=replica,
            trajectory=trial_point.trajectory,
            ensemble=dynamics_ensemble,
            parent=trial,
            details=trial_details,
            mover=self,
            bias=bias
        )

        trials = [trial]

        return trials

    def _shoot(self, shooting_point, ensemble):
        """Implementation of the shooting

        Parameters
        ----------
        shooting_point : ShootingPoint
            the initial shooting point instance containing a reference to the
            initial trajectory
        ensemble : Ensemble
            the ensemble for which the trajectory is to be created. This defines
            the stopping criterion

        Returns
        -------
        ShootingPoint
            the final shooting point referencing the final trajectory
        """
        return shooting_point


class ForwardShootGeneratingMover(ShootGeneratingMover):
    """A forward shooting sample generator
    """
    def _shoot(self, shooting_point, ensemble):
        shoot_str = "Shooting {sh_dir} from frame {fnum} in [0:{maxt}]"
        logger.info(shoot_str.format(fnum=shooting_point.index,
                                     maxt=len(shooting_point.trajectory)-1,
                                     sh_dir="forward",
                                    ))

        # Run until one of the stoppers is triggered
        partial_trajectory = self.engine.generate(
            shooting_point.snapshot.copy(),
            running=[
                paths.ForwardAppendedTrajectoryEnsemble(
                    ensemble,
                    shooting_point.trajectory[0:shooting_point.index]
                ).can_append,
                self.engine.max_length_stopper.can_append
            ]
        )

        trial_trajectory = \
            shooting_point.trajectory[0:shooting_point.index] + \
            partial_trajectory

        trial_point = paths.ShootingPoint(
            shooting_point.selector,
            trial_trajectory,
            shooting_point.index
        )

        return trial_point


class BackwardShootGeneratingMover(ShootGeneratingMover):
    """A Backward shooting generator
    """
    def _shoot(self, shooting_point, ensemble):
        shoot_str = "Shooting {sh_dir} from frame {fnum} in [0:{maxt}]"
        logger.info(shoot_str.format(
            fnum=shooting_point.index,
            maxt=len(shooting_point.trajectory)-1,
            sh_dir="backward"
        ))

        # Run until one of the stoppers is triggered
        partial_trajectory = self.engine.generate(
            shooting_point.snapshot.reversed_copy(),
            running=[
                paths.BackwardPrependedTrajectoryEnsemble(
                    ensemble,
                    shooting_point.trajectory[shooting_point.index + 1:]
                ).can_prepend,
                self.engine.max_length_stopper.can_append
            ]
        )

        trial_trajectory = \
            partial_trajectory.reversed + \
            shooting_point.trajectory[shooting_point.index + 1:]

        trial_point = paths.ShootingPoint(
            shooting_point.selector,
            trial_trajectory,
            len(partial_trajectory) - 1
        )

        return trial_point

# TODO: This doubling might be superfluous


class ShootMover(ShootGeneratingMover):
    """
    A pathmover that implements a general shooting algorithm
    """


class ForwardShootMover(ForwardShootGeneratingMover):
    """
    A pathmover that implements the forward shooting algorithm
    """


class BackwardShootMover(BackwardShootGeneratingMover):
    """
    A pathmover that implements the backward shooting algorithm
    """


###############################################################################
# EXTENDING GENERATORS
###############################################################################

class ExtendingGeneratingMover(EngineGeneratingMover):
    """
    Sample GeneratingMover that creates Samples using extensions

    Extending will create samples in a super ensemble from samples
    in a smaller ensemble by forward or backward extending the original
    sample until it is in the target ensemble. This requires the the target
    ensemble is reachable from the initial ensemble
    """
    def __init__(self, ensemble, target_ensemble):
        """
        Parameters
        ----------
        ensemble : openpathsampling.Ensemble
            the initial ensemble to be started from
        extend_ensemble : openpathsampling.Ensemble
            the target ensemble

        """
        super(ExtendingGeneratingMover, self).__init__(
        )
        self.ensemble = ensemble
        self.target_ensemble = target_ensemble

    def _called_ensembles(self):
        return [self.ensemble]

    def _get_in_ensembles(self):
        return [self.ensemble]

    def _get_out_ensembles(self):
        return [self.target_ensemble]

    def __call__(self, trial):
        initial_trajectory = trial.trajectory

        replica = trial.replica
        trial_trajectory = self._extend(
            initial_trajectory,
            self.target_ensemble
        )

        trial_details = paths.SampleDetails(
        )

        # the actual bias would be 0.0 since we will never be able to do the
        # reverse move. Since this is the opposite of subtraj we set both
        # proposal bias for these to 100% which means no bias

        trial = paths.Sample(
            replica=replica,
            trajectory=trial_trajectory,
            ensemble=self.target_ensemble,
            parent=trial,
            details=trial_details,
            mover=self,
            bias=1.0
        )

        trials = [trial]

        return trials

    def _extend(self, initial_trajectory, ensemble):
        return initial_trajectory


class ForwardExtendGeneratingMover(ExtendingGeneratingMover):
    """
    A Sample GeneratingMover implementing Forward Extension
    """
    def _extend(self, initial_trajectory, ensemble):
        shoot_str = "Extending {sh_dir} from frame {fnum} in [0:{maxt}]"
        logger.info(shoot_str.format(
            fnum=len(initial_trajectory)-1,
            maxt=len(initial_trajectory)-1,
            sh_dir="forward"
        ))

        # Run until one of the stoppers is triggered
        partial_trajectory = self.engine.generate(
            initial_trajectory[-1],
            running=[
                paths.ForwardAppendedTrajectoryEnsemble(
                    ensemble,
                    initial_trajectory[:-1]
                ).can_append,
                self.engine.max_length_stopper.can_append
            ]
        )

        trial_trajectory = initial_trajectory + partial_trajectory[1:]

        return trial_trajectory


class BackwardExtendGeneratingMover(ExtendingGeneratingMover):
    """
    A Sample GeneratingMover implementing Backward Extension
    """
    def _extend(self, initial_trajectory, ensemble):
        shoot_str = "Extending {sh_dir} from frame {fnum} in [0:{maxt}]"
        logger.info(shoot_str.format(
            fnum=0,
            maxt=len(initial_trajectory)-1,
            sh_dir="backward",
        ))

        # Run until one of the stoppers is triggered
        partial_trajectory = self.engine.generate(
            initial_trajectory[0].reversed,
            running=[
                paths.BackwardPrependedTrajectoryEnsemble(
                    ensemble,
                    initial_trajectory[1:]
                ).can_prepend,
                self.engine.max_length_stopper.can_append
            ]
        )

        trial_trajectory = partial_trajectory.reversed + initial_trajectory[1:]
        return trial_trajectory


class ForwardExtendMover(ForwardExtendGeneratingMover):
    """Creates a new sample by extending forward to a new ensemble
    """


class BackwardExtendMover(BackwardExtendGeneratingMover):
    """Creates a new sample by extending backward to a new ensemble
    """


###############################################################################
# REPLICA EXCHANGE GENERATORS
###############################################################################

class ReplicaExchangeGeneratingMover(SampleGeneratingMover):
    """
    A Sample GeneratingMover implementing a standard Replica Exchange
    """
    _is_ensemble_change_mover = True

    def __init__(self, ensemble1, ensemble2, bias=None):
        """
        Parameters
        ----------
        ensemble1 : openpathsampling.Ensemble
            one of the ensemble between to make the repex move
        ensemble2 : openpathsampling.Ensemble
            one of the ensemble between to make the repex move
        bias : list of float
            bias is not used yet

        """
        # either replicas or ensembles must be a list of pairs; more
        # complicated filtering can be done with a wrapper class
        super(ReplicaExchangeGeneratingMover, self).__init__()
        # TODO: add support for bias; cf EnsembleHopMover
        self.bias = bias
        self.ensemble1 = ensemble1
        self.ensemble2 = ensemble2

        initialization_logging(logger=init_log, obj=self,
                               entries=['bias', 'ensemble1', 'ensemble2'])

    def _called_ensembles(self):
        return [self.ensemble1, self.ensemble2]

    def __call__(self, sample1, sample2):
        # convert sample to the language used here before
        trajectory1 = sample1.trajectory
        trajectory2 = sample2.trajectory
        ensemble1 = sample1.ensemble
        ensemble2 = sample2.ensemble
        replica1 = sample1.replica
        replica2 = sample2.replica

        from1to2 = ensemble2(trajectory1)
        logger.debug("trajectory " + repr(trajectory1) +
                     " into ensemble " + repr(ensemble2) +
                     " : " + str(from1to2))
        from2to1 = ensemble1(trajectory2)
        logger.debug("trajectory " + repr(trajectory2) +
                     " into ensemble " + repr(ensemble1) +
                     " : " + str(from2to1))

        trial1 = paths.Sample(
            replica=replica1,
            trajectory=trajectory1,
            ensemble=ensemble2,
            parent=sample1,
            details=SampleDetails(),
            mover=self
        )
        trial2 = paths.Sample(
            replica=replica2,
            trajectory=trajectory2,
            ensemble=ensemble1,
            parent=sample2,
            details=SampleDetails(),
            mover=self
        )

        return [trial1, trial2]


class StateSwapGeneratingMover(SampleGeneratingMover):
    def __init__(self, ensemble1, ensemble2, bias=None):
        """
        A move to swap states for state changing smaples

        This does a replica exchange with prededing PathReversal and
        will only succeed if initial and final state are different

        Parameters
        ----------
        ensemble1 : openpathsampling.Ensemble
            one of the ensemble between to make the swap move
        ensemble2 : openpathsampling.Ensemble
            one of the ensemble between to make the swap move
        bias : list of float
            bias is not used yet

        Notes
        -----
        So, if ensemble1 goes from A to B, then ensemble2 must go from B to A.
        """
        # either replicas or ensembles must be a list of pairs; more
        # complicated filtering can be done with a wrapper class
        super(StateSwapGeneratingMover, self).__init__()
        self.bias = bias
        self.ensemble1 = ensemble1
        self.ensemble2 = ensemble2

        initialization_logging(logger=init_log, obj=self,
                               entries=['bias', 'ensemble1', 'ensemble2'])

    def _called_ensembles(self):
        return [self.ensemble1, self.ensemble2]

    def __call__(self, sample1, sample2):
        # convert sample to the language used here before

        # it is almost a RepEx move but the two trajectories are reversed
        trajectory1 = sample1.trajectory.reversed
        trajectory2 = sample2.trajectory.reversed
        ensemble1 = sample1.ensemble
        ensemble2 = sample2.ensemble
        replica1 = sample1.replica
        replica2 = sample2.replica

        from1to2 = ensemble2(trajectory1)
        logger.debug("trajectory " + repr(trajectory1) +
                     " into ensemble " + repr(ensemble2) +
                     " : " + str(from1to2))
        from2to1 = ensemble1(trajectory2)
        logger.debug("trajectory " + repr(trajectory2) +
                     " into ensemble " + repr(ensemble1) +
                     " : " + str(from2to1))

        trial1 = paths.Sample(
            replica=replica1,
            trajectory=trajectory1,
            ensemble=ensemble2,
            parent=sample1,
            details=SampleDetails(),
            mover=self
        )
        trial2 = paths.Sample(
            replica=replica2,
            trajectory=trajectory2,
            ensemble=ensemble1,
            parent=sample2,
            details=SampleDetails(),
            mover=self
        )

        return [trial1, trial2]


class ReplicaExchangeMover(ReplicaExchangeGeneratingMover):
    pass


class StateSwapMover(StateSwapGeneratingMover):
    pass

###############################################################################
# SUBTRAJECTORY GENERATORS
###############################################################################


class RandomSubtrajectorySelectGeneratingMover(SampleGeneratingMover):
    """
    Samples a random subtrajectory satisfying the given subensemble.

    If there are no subtrajectories which satisfy the subensemble, this
    returns the zero-length trajectory.

    Parameters
    ----------
    ensemble : openpathsampling.Ensemble
        the set of allows samples to chose from
<<<<<<< HEAD
    subensemble : openpathsampling.Ensemble
        the subensemble to be searched for
    n_l : int or None
        the number of subtrajectories that need to be found. If
        `None` every number of subtrajectories > 0 is okay.
        Otherwise the move is only accepted if exactly n_l subtrajectories
        are found.

    """
    def __init__(self, ensemble, sub_ensemble, n_l=None):
=======

    Attributes
    ----------


    """
    _is_ensemble_change_mover = True
    def __init__(self, subensemble, n_l=None, ensembles=None):
>>>>>>> cd36cc6a
        super(RandomSubtrajectorySelectGeneratingMover, self).__init__(
        )
        self.n_l = n_l
        self.ensemble = ensemble
        self.sub_ensemble = sub_ensemble

    def _called_ensembles(self):
        return [ self.ensemble ]

    def _get_in_ensembles(self):
        return [ self.ensemble ]

    def _get_out_ensembles(self):
        return [ self.sub_ensemble ]

    def _choose(self, trajectory_list):
        return random.choice(trajectory_list)

    def __call__(self, trial):
        initial_trajectory = trial.trajectory
        replica = trial.replica
        logger.debug("Working with replica " + str(replica) + " (" + str(initial_trajectory) + ")")

        subtrajs = self.sub_ensemble.split(initial_trajectory)
        logger.debug("Found "+str(len(subtrajs))+" subtrajectories.")

        if (self.n_l is None and len(subtrajs) > 0) or \
            (self.n_l is not None and len(subtrajs) == self.n_l):
            subtraj = self._choose(subtrajs)

            bias = 1.0

            trial = paths.Sample(
                replica=replica,
                trajectory=subtraj,
                ensemble=self.sub_ensemble,
                parent=trial,
                mover=self,
                bias=bias
            )

            trials = [trial]
        else:
            trials = []

        return trials


class RandomSubtrajectorySelectMover(RandomSubtrajectorySelectGeneratingMover):
    """
    Samples a random subtrajectory satisfying the given subensemble.

    If there are no subtrajectories which satisfy the subensemble, this
    returns the zero-length trajectory.
    """


class FirstSubtrajectorySelectMover(RandomSubtrajectorySelectMover):
    """
    Samples the first subtrajectory satifying the given subensemble.

    If there are no subtrajectories which satisfy the ensemble, this returns
    the zero-length trajectory.
    """
    def _choose(self, trajectory_list):
        return trajectory_list[0]


class FinalSubtrajectorySelectMover(RandomSubtrajectorySelectMover):
    """
    Samples the final subtrajectory satifying the given subensemble.

    If there are no subtrajectories which satisfy the ensemble, this returns
    the zero-length trajectory.
    """
    def _choose(self, trajectory_list):
        return trajectory_list[-1]

###############################################################################
# REVERSAL GENERATOR
###############################################################################

class PathReversalGeneratingMover(SampleGeneratingMover):

    def __init__(self, ensemble):
        """
        Parameters
        ----------
        ensemble : openpathsampling.Ensemble
            the specific ensemble to be reversed in
        """
        super(PathReversalGeneratingMover, self).__init__()
        self.ensemble = ensemble

    def _called_ensembles(self):
        return [ self.ensemble ]

    def _get_in_ensembles(self):
        return [ self.ensemble ]

    def __call__(self, trial):
        trajectory = trial.trajectory
        ensemble = trial.ensemble
        replica = trial.replica

        reversed_trajectory = trajectory.reversed

        valid = ensemble(reversed_trajectory)
        logger.info("PathReversal move accepted: "+str(valid))

        bias = 1.0

        trial = paths.Sample(
            replica=replica,
            trajectory=reversed_trajectory,
            ensemble=ensemble,
            mover=self,
            parent=trial,
            bias=bias
        )

        return [trial]


class PathReversalMover(PathReversalGeneratingMover):
    pass


class EnsembleHopGeneratingMover(SampleGeneratingMover):
<<<<<<< HEAD
    def __init__(self, ensemble, target_ensemble, change_replica=None, bias=None):
=======
    _is_ensemble_change_mover = True
    def __init__(self, bias=None, ensembles=None):
>>>>>>> cd36cc6a
        """
        Parameters
        ----------
        ensemble : openpathsampling.Ensemble
            the initial ensemble to be jumped from
        target_ensemble : openpathsampling.Ensemble
            the final ensemble to be jumped to
        change_replica : int of None
            if None the replica id of the chosen sample will not be changed. Otherwise
            the replica id will be set to change_replica. This is useful when hoping to
            ensembles to create a new replica.
        bias : float, dict or None (default)
            gives the bias of accepting (not proposing) a hop. A float will
            be the acceptance for all possible attempts. If a dict is given,
            then it contains a list of ensembles and a matrix. None means
            no bias

        Notes
        -----
        The bias dict has the following form :
            { 'ensembles' : [ens_1, ens_2, ens_n],
              'values' : np.array((n,n))
              }
        The numpy array contains all the acceptance probabilties. If possible
        a HopMover should (as all movers) be used for only a specific hop and
        not multiple ones.
        """
        super(EnsembleHopGeneratingMover, self).__init__()
        # ensembles -- another version might take a value for each ensemble,
        # and use the ratio; this latter is better for CITIS
        self.ensemble = ensemble
        self.target_ensemble = target_ensemble
        self.bias = bias
        self.change_replica = change_replica

        initialization_logging(
            logger=init_log,
            obj=self,
            entries=['bias']
        )

    def _called_ensembles(self):
        return [ self.ensemble ]

    @property
    def submovers(self):
        return []

    def _get_in_ensembles(self):
        return [self.ensemble]

    def _get_out_ensembles(self):
        return [self.target_ensemble]

    def __call__(self, rep_sample):
        ens_from = self.ensemble
        ens_to = self.target_ensemble

        logger.debug("Selected sample: " + repr(rep_sample))
        replica = rep_sample.replica

        if self.change_replica is not None:
            replica = self.change_replica

        logger.info("Attempting ensemble hop from {e1} to {e2} replica ID {rid}".format(
            e1=repr(ens_from), e2=repr(ens_to), rid=repr(replica)))

        trajectory = rep_sample.trajectory
        logger.debug("  selected replica: " + str(replica))
        logger.debug("  initial ensemble: " + repr(rep_sample.ensemble))

        logger.info("Hop starts from legal ensemble: "+str(ens_from(trajectory)))
        logger.info("Hop ends in legal ensemble: "+str(ens_to(trajectory)))

        sample_details = SampleDetails()

        if type(self.bias) is float:
            bias = self.bias
        elif type(self.bias) is dict:
            # special dict
            ens = self.bias['ensembles']
            e1 = ens.index(ens_from)
            e2 = ens.index(ens_to)
            bias = float(self.bias['values'][e1,e2])
        else:
            bias = 1.0

        trial = paths.Sample(
            replica=replica,
            trajectory=trajectory,
            ensemble=ens_to,
            details=sample_details,
            mover=self,
            parent=rep_sample,
            bias=bias
        )

        details = MoveDetails()
        setattr(details, 'initial_ensemble', ens_from)
        setattr(details, 'trial_ensemble', ens_to)
        setattr(details, 'bias', bias)

        return [trial]


class EnsembleHopMover(EnsembleHopGeneratingMover):
    """
    A Mover describing a trial change of ensembles
    """


# ****************************************************************************
#  SELECTION MOVERS
# ****************************************************************************

class RandomSelectionMover(PathMover):
    """
    A general mover that selects a single mover from a set of possibilities

    This is a basic class for all sorts of selectors, like RandomChoice,
    RandomAllowedChoice. The way it works is to generate a list of weights
    and pick a random one using the weights. This is as general as possible
    and is chosen because it also allows to store the possibilities in a
    general way for better comparison

    Attributes
    ----------
    movers : list of openpathsampling.PathMover
        the PathMovers to choose from
    """

    def __init__(self, movers):
        super(RandomSelectionMover, self).__init__()

        self.movers = movers

        initialization_logging(init_log, self,
                               entries=['movers'])

    @property
    def submovers(self):
        return self.movers

    @property
    def is_ensemble_change_mover(self):
        if self._is_ensemble_change_mover is not None:
            return self._is_ensemble_change_mover
        sub_change = False
        for mover in self.movers:
            if mover.is_ensemble_change_mover:
                sub_change = True
                break
        return sub_change


    def _get_in_ensembles(self):
        return [ sub.input_ensembles for sub in self.submovers ]

    def _get_out_ensembles(self):
        return [ sub.output_ensembles for sub in self.submovers ]

    def _selector(self, globalstate):
        # Default always picks by random choice
        return [1.0] * len(self.movers)

    def move(self, globalstate):
        weights = self._selector(globalstate)

        rand = np.random.random() * sum(weights)

        idx = 0
        prob = weights[0]
        while prob <= rand and idx < len(weights):
            idx += 1
            prob += weights[idx]

        logger_str = "{name} ({cls}) selecting {mtype} (index {idx})"
        logger.info(logger_str.format(
            name=self.name,
            cls=self.__class__.__name__,
            idx=idx,
            mtype=self.movers[idx].name
        ))

        mover = self.movers[idx]

        details = MoveDetails()
        details.inputs = []
        details.choice = idx
        details.chosen_mover = mover
        details.probability = weights[idx] / sum(weights)
        details.weights = weights

        path = paths.RandomChoicePathMoveChange(
            mover.move(globalstate),
            mover=self,
            details=details
        )

        return path

class RandomChoiceMover(RandomSelectionMover):
    """
    Chooses a random mover from its movers list, and runs that move. Returns
    the number of samples the submove return.

    For example, this would be used to select a specific replica exchange
    such that each replica exchange is its own move, and which swap is
    selected at random.

    Attributes
    ----------
    movers : list of PathMover
        the PathMovers to choose from
    weights : list of floats
        the relative weight of each PathMover (does not need to be normalized)
    """

    def __init__(self, movers, weights=None):
        super(RandomChoiceMover, self).__init__(movers)

        self.movers = movers
        self.weights = weights

        initialization_logging(init_log, self,
                               entries=['weights'])

    def _selector(self, globalstate):
        if self.weights is None:
            weights = [1.0] * len(self.movers)
        else:
            weights = self.weights

        return weights

class RandomAllowedChoiceMover(RandomChoiceMover):
    """
    Chooses a random mover from its movers which have existing samples.

    This is different from random choice moves in that this mover only picks
    from sub movers that actually can succeed because they have samples in all
    required input_ensembles

    Attributes
    ----------
    movers : list of PathMover
        the PathMovers to choose from
    weights : list of floats
        the relative weight of each PathMover (does not need to be normalized)
    """

    def _selector(self, globalstate):
        if self.weights is None:
            weights = [1.0] * len(self.movers)
        else:
            weights = self.weights

        # this is implemented by setting all weights locally to zero that
        # correspond to movers that will potentially fail since the required
        # input ensembles are not present in the globalstate

        present_ensembles = globalstate.ensembles

        for idx, mover in enumerate(self.movers):
            for ens in mover.input_ensembles:
                if ens not in present_ensembles:
                    # ens might be required but is not present
                    weights[idx] = 0.0

        return weights

class FirstAllowedMover(RandomSelectionMover):
    """
    Chooses a first mover that has samples in all required ensembles.

    A mover can only safely be run, if all inputs can be satisfied. This will pick
    the first mover from the list where all ensembles from input_ensembles are
    found.

    Attributes
    ----------
    movers : list of PathMover
        the PathMovers to choose from
    """

    def _selector(self, globalstate):
        weights = [1.0] * len(self.movers)

        present_ensembles = globalstate.ensembles

        found = False

        for idx, mover in enumerate(self.movers):
            if not found:
                for ens in mover.input_ensembles:
                    if ens not in present_ensembles:
                        # ens might be required but is not present
                        weights[idx] = 0.0

                if weights[idx] > 0.0:
                    found = True
            else:
                weights[idx] = 0.0

        return weights

class LastAllowedMover(RandomSelectionMover):
    """
    Chooses the last mover that has samples in all required ensembles.

    A mover can only safely be run, if all inputs can be satisfied. This will pick
    the first mover from the list where all ensembles from input_ensembles are
    found.

    Attributes
    ----------
    movers : list of PathMover
        the PathMovers to choose from
    """

    def _selector(self, globalstate):
        weights = [1.0] * len(self.movers)

        present_ensembles = globalstate.ensembles

        found = False

        for idx, mover in reversed(enumerate(self.movers)):
            if not found:
                for ens in mover.input_ensembles:
                    if ens not in present_ensembles:
                        # ens might be required but is not present
                        weights[idx] = 0.0

                if weights[idx] > 0.0:
                    found = True
            else:
                weights[idx] = 0.0

        return weights


class ConditionalMover(PathMover):
    """
    An if-then-else structure for PathMovers.

    Returns a SequentialPathMoveChange of the if_move movepath and the then_move
    movepath (if if_move is accepted) or the else_move movepath (if if_move
    is rejected).
    """
    def __init__(self, if_mover, then_mover, else_mover):
        """
        Parameters
        ----------
        if_mover : openpathsampling.PathMover
        then_mover : openpathsampling.PathMover
        else_mover : openpathsampling.PathMover
        """
        super(ConditionalMover, self).__init__()
        self.if_mover = if_mover
        self.then_mover = then_mover
        self.else_mover = else_mover
        initialization_logging(init_log, self,
                               ['if_mover', 'then_mover', 'else_mover'])

    @property
    def submovers(self):
        return [self.if_mover, self.then_mover, self.else_mover]

    def _get_in_ensembles(self):
        return [ sub.input_ensembles for sub in self.submovers ]

    def _get_out_ensembles(self):
        return [ sub.output_ensembles for sub in self.submovers ]

    def move(self, globalstate):
        subglobal = globalstate

        ifclause = self.if_mover.move(subglobal)
        samples = ifclause.results
        subglobal = subglobal.apply_samples(samples)

        if ifclause.accepted:
            if self.then_mover is not None:
                resultclause = self.then_mover.move(subglobal)
            else:
                resultclause = paths.EmptyPathMoveChange()
        else:
            if self.else_mover is not None:
                resultclause = self.else_mover.move(subglobal)
            else:
                resultclause = paths.EmptyPathMoveChange()

        return paths.SequentialPathMoveChange([ifclause, resultclause], mover=self)



class SequentialMover(PathMover):
    """
    Performs each of the moves in its movers list. Returns all samples
    generated, in the order of the mover list.

    For example, this would be used to create a move that does a sequence of
    replica exchanges in a given order, regardless of whether the moves
    succeed or fail.
    """
    def __init__(self, movers):
        """
        Parameters
        ----------
        movers : list of openpathsampling.PathMover
            the list of pathmovers to be run in sequence
        """
        super(SequentialMover, self).__init__()
        self.movers = movers
        initialization_logging(init_log, self, ['movers'])

    @property
    def submovers(self):
        return self.movers

    @property
    def is_ensemble_change_mover(self):
        if self._is_ensemble_change_mover is not None:
            return self._is_ensemble_change_mover
        sub_change = False
        for mover in self.movers:
            if mover.is_ensemble_change_mover:
                sub_change = True
                break
        return sub_change


    def _get_in_ensembles(self):
        return [ sub.input_ensembles for sub in self.submovers ]

    def _get_out_ensembles(self):
        return [ sub.output_ensembles for sub in self.submovers ]

    def move(self, globalstate):
        logger.debug("Starting sequential move")

        subglobal = globalstate
        pathmovechanges = []

        for mover in self.movers:
            logger.debug("Starting sequential move step "+str(mover))

            # Run the sub mover
            movepath = mover.move(subglobal)
            samples = movepath.results
            subglobal = subglobal.apply_samples(samples)
            pathmovechanges.append(movepath)

        return paths.SequentialPathMoveChange(pathmovechanges, mover=self)


class PartialAcceptanceSequentialMover(SequentialMover):
    """
    Performs each move in its movers list until complete or until one is not
    accepted. If any move is not accepted, further moves are not attempted,
    but the previous accepted samples remain accepted.

    For example, this would be used to create a bootstrap promotion move,
    which starts with a shooting move, followed by an EnsembleHop/Replica
    promotion ConditionalSequentialMover. Even if the EnsembleHop fails, the
    accepted shooting move should be accepted.
    """
    def move(self, globalstate):
        logger.debug("==== BEGINNING " + self.name + " ====")
        subglobal = paths.SampleSet(self.legal_sample_set(globalstate))
        pathmovechanges = []
        for mover in self.movers:
            logger.info(str(self.name)
                        + " starting mover index " + str(self.movers.index(mover) )
                        + " (" + mover.name + ")"
                       )
            # Run the sub mover
            movepath = mover.move(subglobal)
            samples = movepath.results
            subglobal = subglobal.apply_samples(samples)
            pathmovechanges.append(movepath)
            if not movepath.accepted:
                break

        logger.debug("==== FINISHING " + self.name + " ====")
        return paths.PartialAcceptanceSequentialPathMoveChange(pathmovechanges, mover=self)



class ConditionalSequentialMover(SequentialMover):
    """
    Performs each move in its movers list until complete or until one is not
    accepted. If any move in not accepted, all previous samples are updated
    to have set their acceptance to False.

    For example, this would be used to create a minus move, which consists
    of first a replica exchange and then a shooting (extension) move. If the
    replica exchange fails, the move is aborted before doing the dynamics.

    ConditionalSequentialMover only works if there is a *single* active
    sample per replica.
    """
    def move(self, globalstate):
        logger.debug("Starting conditional sequential move")

        subglobal = globalstate
        pathmovechanges = []

        for mover in self.movers:
            logger.debug("Starting sequential move step "+str(mover))

            # Run the sub mover
            movepath = mover.move(subglobal)
            samples = movepath.results
            subglobal = subglobal.apply_samples(samples)
            pathmovechanges.append(movepath)

            if not movepath.accepted:
                break

        return paths.ConditionalSequentialPathMoveChange(pathmovechanges, mover=self)


# TODO: Restrict to last should not be used, but rather a filter by ensemble.
# reason is that the order or samples is partially arbitrary and so the result
# of this mover depends on the implementation of the preceeding mover!!!
# Hence, it might cause hard to find errors!
class RestrictToLastSampleMover(PathMover):
    def __init__(self, mover):
        super(RestrictToLastSampleMover, self).__init__()
        self.mover = mover

    @property
    def submovers(self):
        return [self.mover]

    def _get_in_ensembles(self):
        return [ sub.input_ensembles for sub in self.submovers ]

    def move(self, globalstate):
        movepath = self.mover.move(globalstate)
        return paths.KeepLastSamplePathMoveChange(movepath, mover=self)


class ReplicaIDChangeMover(PathMover):
    """
    Changes the replica ID for a path.
    """
    def __init__(self, replica_pair):
        super(ReplicaIDChangeMover, self).__init__()
        self.replica_pair = replica_pair
        initialization_logging(logger=init_log, obj=self,
                               entries=['replica_pairs'])

    def move(self, globalstate):
        rep_from = self.replica_pair[0]
        rep_to = self.replica_pair[1]
        rep_sample = self.select_sample(globalstate,
                                        ensembles=None,
                                        replicas=rep_from)

        logger.info("Creating new sample from replica ID " + str(rep_from)
                    + " and putting it in replica ID " + str(rep_to))

        # note: currently this clones into a new replica ID. We might later
        # want to kill the old replica ID (and possibly rename this mover).

        sample_details = SampleDetails()

        new_sample = paths.Sample(
            replica=rep_to,
            ensemble=rep_sample.ensemble,
            trajectory=rep_sample.trajectory,
            parent=rep_sample,
            mover=self
        )

        # Can be used to remove the old sample. Not used yet!
        kill_sample = paths.Sample(
            replica=rep_from,
            trajectory=None,
            ensemble=rep_sample.ensemble,
            parent=None,
            mover=self
        )

        details = MoveDetails()
        details.inputs = [rep_sample]
        details.trials = [rep_sample]
        details.mover = self
        setattr(details, 'rep_from', rep_from)
        setattr(details, 'rep_to', rep_to)

        return paths.AcceptedSamplePathMoveChange(
            samples=[new_sample],
            mover=self,
            details=details
        )


class SubPathMover(PathMover):
    """Mover that delegates to a single submover
    """
    def __init__(self, mover):
        """
        Parameters
        ----------
        mover : PathMover
            the submover to be delegated to
        ensembles : nested list of Ensemble or None
            the ensemble specification
        """
        super(SubPathMover, self).__init__()
        self.mover = mover

    @property
    def submovers(self):
        return [self.mover]

    @property
    def is_ensemble_change_mover(self):
        return self.mover.is_ensemble_change_mover

    def _get_in_ensembles(self):
        return self.mover.input_ensembles

    def _get_out_ensembles(self):
        return self.mover.output_ensembles

    def move(self, globalstate):
        subchange = self.mover.move(globalstate)
        change = paths.SubPathMoveChange(
            subchange=subchange,
            mover=self
        )
        return change


class EnsembleFilterMover(SubPathMover):
    """Mover that return only samples from specified ensembles
    """
    def __init__(self, mover, ensembles):
        """
        Parameters
        ----------
        mover : PathMover
            the submover to be delegated to
        ensembles : nested list of Ensemble or None
            the ensemble specification
        """
        super(SubPathMover, self).__init__()
        self.ensembles = ensembles
        self.mover = mover


        if not set(self.mover.output_ensembles) & set(self.ensembles):
            # little sanity check, if the underlying move will be removed by the
            # filter throw a warning
            raise ValueError('Your filter removes the underlying move completely. ' +
                             'Please check your ensembles and submovers!')

    def move(self, globalstate):
        subchange = self.mover.move(globalstate)
        change = paths.FilterByEnsemblePathMoveChange(
            subchange=subchange,
            mover=self
        )
        return change

    def _get_in_ensembles(self):
        # only finter the output, not the input
        return self.mover.input_ensembles

    def _get_out_ensembles(self):
        return self.ensembles


class OneWayShootingMover(RandomChoiceMover):
    """
    OneWayShootingMover is a special case of a RandomChoiceMover which
    combines gives a 50/50 chance of selecting either a ForwardShootMover or
    a BackwardShootMover. Both submovers use the same shooting point
    selector, and both apply to the same ensembles and replicas.

    Attributes
    ----------
    selector : ShootingPointSelector
        The shooting point selection scheme
    ensembles : list of Ensemble or None
        valid ensembles; None implies all ensembles are allowed (no
        restriction)
    """
    def __init__(self, ensemble, selector):
        movers = [
            ForwardShootMover(
                ensemble=ensemble,
                selector=selector
            ),
            BackwardShootMover(
                ensemble=ensemble,
                selector=selector
            )
        ]
        super(OneWayShootingMover, self).__init__(
            movers=movers
        )

    @classmethod
    def from_dict(cls, dct):
        mover = cls(
            ensemble=dct['movers'][0].ensemble,
            selector=dct['movers'][0].selector
        )

        # override with stored movers
        mover.movers = dct['movers']

        return mover

class OneWayExtendMover(RandomChoiceMover):
    """
    OneWayShootingMover is a special case of a RandomChoiceMover which
     gives a 50/50 chance of selecting either a ForwardExtendMover or
    a BackwardExtendMover. Both submovers use the same same ensembles
    and replicas.

    Attributes
    ----------
    ensembles : openpathsampling.Ensemble
        valid ensemble
    """
    def __init__(self, ensemble, target_ensemble):
        movers = [
            ForwardExtendMover(
                ensemble=ensemble,
                target_ensemble=target_ensemble
            ),
            BackwardExtendMover(
                ensemble=ensemble,
                target_ensemble=target_ensemble
            )
        ]
        super(OneWayExtendMover, self).__init__(
            movers=movers
        )

    @classmethod
    def from_dict(cls, dct):
        mover = cls(
            ensemble=dct['movers'][0].ensemble,
            selector=dct['movers'][0].selector
        )

        # override with stored movers
        mover.movers = dct['movers']

        return mover

class MinusMover(SubPathMover):
    """
    Instance of a MinusMover.

    The minus move combines a replica exchange with path extension to swap
    paths between the innermost regular TIS interface ensemble and the minus
    interface ensemble. This is particularly useful for improving sampling
    of path space.

    Note that the inheritance from ReplicaExchangeMover is only to assist
    with `isinstance` in later anealysis. Since the only two functions here
    are `.__init__() and `.move()`, both of which exist in both parent
    classes, the calls to `super` will use the version in
    ConditionalSequentalMover. However, analysis routines will see
    `isinstance(minus, ReplicaExchangeMover)` as True.
    """
    def __init__(self, minus_ensemble, innermost_ensemble):
        segment = minus_ensemble._segment_ensemble
        sub_trajectory_selector = RandomChoiceMover([
            FirstSubtrajectorySelectMover(
                ensemble=minus_ensemble,
                sub_ensemble=segment,
                n_l=minus_ensemble.n_l
            ),
            FinalSubtrajectorySelectMover(
                ensemble=minus_ensemble,
                sub_ensemble=segment,
                n_l=minus_ensemble.n_l
                ),
        ])
        sub_trajectory_selector.name = "MinusSubtrajectoryChooser"

        repex = ReplicaExchangeMover(
            ensemble1=segment,
            ensemble2=innermost_ensemble
        )

        extension_mover = RandomChoiceMover([
            ForwardExtendMover(
                ensemble=segment,
                target_ensemble=minus_ensemble
            ),
            BackwardExtendMover(
                ensemble=segment,
                target_ensemble=minus_ensemble
            )
        ])

        extension_mover.name = "MinusExtensionDirectionChooser"
<<<<<<< HEAD

        mover = \
            EnsembleFilterMover(
                ConditionalSequentialMover([
                    sub_trajectory_selector,
                    repex,
                    extension_mover
                ]),
=======
        self.engine = extension_mover.movers[0].engine
        if self.engine is not extension_mover.movers[1].engine:
            raise RuntimeWarning("Forward and backward engines differ?!?!")

        mover = EnsembleFilterMover(
            ConditionalSequentialMover([
                subtrajectory_selector,
                repex,
                extension_mover
            ]),
>>>>>>> cd36cc6a
            ensembles=[minus_ensemble, innermost_ensemble]
        )

        self.minus_ensemble = minus_ensemble
        self.innermost_ensemble = innermost_ensemble
        initialization_logging(init_log, self, ['minus_ensemble',
                                                'innermost_ensemble'])

        super(MinusMover, self).__init__(mover)


class PathSimulatorMover(SubPathMover):
    """
    This just wraps a mover and references the used pathsimulator
    """
    def __init__(self, mover, pathsimulator):
        super(PathSimulatorMover, self).__init__(mover)
        self.pathsimulator = pathsimulator

    def move(self, globalstate, step=-1):
        details = MoveDetails(
            step=step
        )

        return paths.PathSimulatorPathMoveChange(
            self.mover.move(globalstate),
            mover=self,
            details=details
        )


class MultipleSetMinusMover(RandomChoiceMover):
    pass

def NeighborEnsembleReplicaExchange(ensemble_list):
    movers = [
        ReplicaExchangeMover(
            ensemble1=ensemble_list[i],
            ensemble2=ensemble_list[i+1]
        )
        for i in range(len(ensemble_list)-1)
    ]
    return movers

def PathReversalSet(ensembles):
    return map(PathReversalMover, ensembles)


class PathMoverFactory(object):
    @staticmethod
    def OneWayShootingSet(selector_set, interface_set):
        if type(selector_set) is not list:
            selector_set = [selector_set]*len(interface_set)

        mover_set = []
        for (selector, iface) in zip(selector_set, interface_set):
            mover = OneWayShootingMover(
                selector=selector,
                ensemble=iface
            )
            mover.name = "OneWayShootingMover " + str(iface.name)
            mover_set.append(mover)

        return mover_set

    @staticmethod
    def TwoWayShootingSet():
        pass

    @staticmethod
    def NearestNeighborRepExSet():
        pass


class Details(OPSObject):
    """Details of an object. Can contain any data
    """

    def __init__(self, **kwargs):
        for key, value in kwargs.iteritems():
            setattr(self, key, value)

    def __str__(self):
        # primarily for debugging/interactive use
        mystr = ""
        for key in self.__dict__.keys():
            if not isinstance(self.__dict__[key], paths.Ensemble):
                mystr += str(key) + " = " + str(self.__dict__[key]) + '\n'
        return mystr


class MoveDetails(Details):
    """Details of the move as applied to a given replica

    Attributes
    ----------
    replica : integer
        replica ID to which this trial move would apply
    inputs : list of Trajectory
        the Samples which were used as inputs to the move
    trial : Trajectory
        the Trajectory
    trial_is_in_ensemble : bool
        whether the attempted move created a trajectory in the right
        ensemble
    mover : PathMover
        the PathMover which generated this sample out of other samples

    Specific move types may have add several other attributes for each
    MoveDetails object. For example, shooting moves will also include
    information about the shooting point selection, etc.

    TODO (or at least to put somewhere):
    rejection_reason : String
        explanation of reasons the path was rejected

    RENAME: inputs=>initial
            accepted=>trial_in_ensemble (probably only in shooting)

    TODO:
    Currently trial/accepted are in terms of Trajectory objects. I
    think it makes more sense for them to be Samples.
    I kept trial, accepted as a trajectory and only changed inputs
    to a list of samples. Since trial, accepted are move related
    to the shooting and not necessarily dependent on a replica or
    initial ensemble.
    """

    def __init__(self, **kwargs):
        self.inputs=None
        self.trials=None
        self.results=None
        super(MoveDetails, self).__init__(**kwargs)


class SampleDetails(Details):
    """Details of a sample

    Attributes
    ----------
    selection_probability : float
        the chance that a sample will be accepted due to asymmetrical proposal
    """

    def __init__(self, **kwargs):
        self.selection_probability=1.0
        super(SampleDetails, self).__init__(**kwargs)<|MERGE_RESOLUTION|>--- conflicted
+++ resolved
@@ -938,7 +938,6 @@
     ----------
     ensemble : openpathsampling.Ensemble
         the set of allows samples to chose from
-<<<<<<< HEAD
     subensemble : openpathsampling.Ensemble
         the subensemble to be searched for
     n_l : int or None
@@ -947,10 +946,6 @@
         Otherwise the move is only accepted if exactly n_l subtrajectories
         are found.
 
-    """
-    def __init__(self, ensemble, sub_ensemble, n_l=None):
-=======
-
     Attributes
     ----------
 
@@ -958,7 +953,7 @@
     """
     _is_ensemble_change_mover = True
     def __init__(self, subensemble, n_l=None, ensembles=None):
->>>>>>> cd36cc6a
+    def __init__(self, ensemble, sub_ensemble, n_l=None):
         super(RandomSubtrajectorySelectGeneratingMover, self).__init__(
         )
         self.n_l = n_l
@@ -1088,12 +1083,9 @@
 
 
 class EnsembleHopGeneratingMover(SampleGeneratingMover):
-<<<<<<< HEAD
-    def __init__(self, ensemble, target_ensemble, change_replica=None, bias=None):
-=======
     _is_ensemble_change_mover = True
     def __init__(self, bias=None, ensembles=None):
->>>>>>> cd36cc6a
+    def __init__(self, ensemble, target_ensemble, change_replica=None, bias=None):
         """
         Parameters
         ----------
@@ -1902,16 +1894,6 @@
         ])
 
         extension_mover.name = "MinusExtensionDirectionChooser"
-<<<<<<< HEAD
-
-        mover = \
-            EnsembleFilterMover(
-                ConditionalSequentialMover([
-                    sub_trajectory_selector,
-                    repex,
-                    extension_mover
-                ]),
-=======
         self.engine = extension_mover.movers[0].engine
         if self.engine is not extension_mover.movers[1].engine:
             raise RuntimeWarning("Forward and backward engines differ?!?!")
@@ -1922,7 +1904,6 @@
                 repex,
                 extension_mover
             ]),
->>>>>>> cd36cc6a
             ensembles=[minus_ensemble, innermost_ensemble]
         )
 
