--- conflicted
+++ resolved
@@ -2182,7 +2182,6 @@
         ]
         super(OneWayShootingMover, self).__init__(movers=movers)
 
-<<<<<<< HEAD
     @classmethod
     def from_dict(cls, dct):
         mover = cls.__new__(cls)
@@ -2191,8 +2190,6 @@
         super(cls, mover).__init__(movers=dct['movers'])
         return mover
 
-=======
->>>>>>> ae85efda
     @property
     def ensemble(self):
         return self.movers[0].ensemble
@@ -2656,4 +2653,4 @@
     """
 
     def __init__(self, **kwargs):
-        super(SampleDetails, self).__init__(**kwargs)
+        super(SampleDetails, self).__init__(**kwargs)