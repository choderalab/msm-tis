from openpathsampling.base import StorableNamedObject, StorableObject
import openpathsampling as paths
import openpathsampling.tools
from openpathsampling.pathmover import SubPathMover

import time
import sys

import logging
from ops_logging import initialization_logging
logger = logging.getLogger(__name__)
init_log = logging.getLogger('openpathsampling.initialization')


class MCStep(StorableObject):
    """
    A monte-carlo step in the main PathSimulation loop

    It references all objects created and used in a MC step. The used mover,
    and simulator as well as the initial and final sampleset, the step
    number and the generated pathmovechange.

    Attributes
    ----------
    simulation : PathSimulation
        the running pathsimulation responsible for generating the step
    mccycle : int
        the step number counting from the root sampleset
    previous : SampleSet
        the initial (pre) sampleset
    active : SampleSet
        the final (post) sampleset
    change : PathMoveChange
        the pathmovechange describing the transition from pre to post
    """
    def __init__(self,
                 simulation=None,
                 mccycle=-1,
                 previous=None,
                 active=None,
                 change=None
                 ):

        super(MCStep, self).__init__()
        self.simulation = simulation
        self.previous = previous
        self.active = active
        self.change = change
        self.mccycle = mccycle


class PathSimulator(StorableNamedObject):

    calc_name = "PathSimulator"
    _excluded_attr = ['globalstate', 'step', 'save_frequency']

    def __init__(self, storage, engine=None):
        super(PathSimulator, self).__init__()
        self.storage = storage
        self.engine = engine
        self.save_frequency = 1
        self.step = 0
        initialization_logging(
            logger=init_log, obj=self,
            entries=['storage', 'engine']
        )

        self.globalstate = None

    # TODO: Remove, is not used
    def set_replicas(self, samples):
        self.globalstate = paths.SampleSet(samples)

    def sync_storage(self):
        """
        Will sync all collective variables and the storage to disk
        """
        if self.storage is not None:
            self.storage.cvs.sync()
            self.storage.sync()

    def run(self, nsteps):
        """
        Run the simulator for a number of steps

        Parameters
        ----------
        nsteps : int
            number of step to be run
        """
        logger.warning("Running an empty pathsimulator? Try a subclass, maybe!")

    def save_initial(self):
        """
        Save the initial state as an MCStep to the storage
        """
        mcstep = MCStep(
            simulation=self,
            mccycle=self.step,
            previous=None,
            active=self.globalstate,
            change=paths.EmptyPathMoveChange()
        )

        if self.storage is not None:
            self.storage.steps.save(mcstep)
            self.storage.sync()


class BootstrapPromotionMove(SubPathMover):
    """
    Bootstrap promotion is the combination of an EnsembleHop (to the next
    ensemble up) with incrementing the replica ID.
    """
    def __init__(self, bias=None, shooters=None,
                 ensembles=None):
        """
        Parameters
        ----------
        bias : None
            not used yet, only for API consistency and later implementation
        shooters : list of ShootingMovers
            list of ShootingMovers for each ensemble
        ensembles : list of Ensembles
            list of ensembles the move should act on

        Notes
        -----
        The bootstrapping will use the ensembles sequentially so it requires
        that all ensembles have a reasonable overlab using shooting moves.

        """
        self.shooters = shooters
        self.bias = bias
        self.ensembles = ensembles
        initialization_logging(logger=init_log, obj=self,
                               entries=['bias', 'shooters', 'ensembles'])

        ens_pairs = [[self.ensembles[i], self.ensembles[i+1]]
                     for i in range(len(self.ensembles)-1)]

        # Bootstrapping sets numeric replica IDs. If the user wants it done
        # differently, the user can change it.
        self._ensemble_dict = {ens : rep for rep, ens in enumerate(ensembles) }
        
        # Create all possible hoppers so we do not have to recreate these
        # every time which will result in more efficient storage
        mover = paths.LastAllowedMover([
            # writing an algorithm this convoluted can get you shot in Texas
            paths.PartialAcceptanceSequentialMover(
                movers=[
                    shoot,
                    paths.EnsembleHopMover(
                        ensemble=enss[0],
                        target_ensemble=enss[1],
                        change_replica=self._ensemble_dict[enss[1]]
                    )
                ]
            ) for (enss, shoot) in zip(ens_pairs, shooters)
        ])

        super(BootstrapPromotionMove, self).__init__(mover)


class Bootstrapping(PathSimulator):
    """Creates a SampleSet with one sample per ensemble.
    
    The ensembles for the Bootstrapping pathsimulator must be one ensemble
    set, in increasing order. Replicas are named numerically.
    """

    calc_name = "Bootstrapping"

    def __init__(
            self,
            storage,
            engine=None,
            movers=None,
            trajectory=None,
            ensembles=None
    ):
        """
        Parameters
        ----------
        storage : openpathsampling.storage.Storage
            the storage all results should be stored in
        engine : openpathsampling.DynamicsEngine
            the dynamics engine to be used
        movers : list of openpathsampling.PathMover
            list of shooters to be used in the BootstrapPromotionMove
        trajectory : openpathsampling.Trajectory
            an initial trajectory to be started from
        ensembles : nested list of openpathsampling.Ensemble
            the ensembles this move should act on
        """
        # TODO: Change input from trajectory to sample
        super(Bootstrapping, self).__init__(storage, engine)

        self.ensembles = ensembles
        self.trajectory = trajectory

        sample = paths.Sample(
            replica=0,
            trajectory=trajectory,
            ensemble=self.ensembles[0]
        )

        self.globalstate = paths.SampleSet([sample])
<<<<<<< HEAD
#        if self.storage is not None:
#            self.storage.samplesets.save(self.globalstate)
=======

>>>>>>> b9596bf3
        if movers is None:
            pass # TODO: implement defaults: one per ensemble, uniform sel
        else:
            self.movers = movers
        initialization_logging(init_log, self,
                               ['movers', 'ensembles'])
        init_log.info("Parameter: %s : %s", 'trajectory', str(trajectory))

        self._bootstrapmove = BootstrapPromotionMove(bias=None,
                                               shooters=self.movers,
                                               ensembles=self.ensembles
                                              )


    def run(self, nsteps):
        bootstrapmove = self._bootstrapmove

        cvs = []
        n_samples = 0

        if self.storage is not None:
            cvs = list(self.storage.cvs)
            n_samples = len(self.storage.snapshots)

        ens_num = len(self.globalstate)-1

        if self.step == 0:
            self.save_initial()

        failsteps = 0
        # if we fail nsteps times in a row, kill the job

        while ens_num < len(self.ensembles) - 1 and failsteps < nsteps:
            self.step += 1
            logger.info("Step: " + str(self.step)
                        + "   Ensemble: " + str(ens_num)
                        + "  failsteps = " + str(failsteps)
                       )
            paths.tools.refresh_output(
                ("Working on Bootstrapping cycle step %d" +
                " in ensemble %d/%d .\n") %
                ( self.step, ens_num + 1, len(self.ensembles) )
            )

            movepath = bootstrapmove.move(self.globalstate)
            samples = movepath.results
            new_sampleset = self.globalstate.apply_samples(samples)

#            samples = movepath.results
#            logger.debug("SAMPLES:")
#            for sample in samples:
#                logger.debug("(" + str(sample.replica)
#                             + "," + str(sample.trajectory)
#                             + "," + repr(sample.ensemble)
#                            )


            mcstep = MCStep(
                simulation=self,
                mccycle=self.step,
                previous=self.globalstate,
                active=new_sampleset,
                change=movepath
            )


#            logger.debug("GLOBALSTATE:")
#            for sample in self.globalstate:
#                logger.debug("(" + str(sample.replica)
#                             + "," + str(sample.trajectory)
#                             + "," + repr(sample.ensemble)
#                            )



            if self.storage is not None:
                # compute all cvs now
                for cv in cvs:
                    n_len = len(self.storage.snapshots)
                    cv(self.storage.snapshots[n_samples:n_len])
                    n_samples = n_len

                self.storage.steps.save(mcstep)

            self.globalstate = new_sampleset

            old_ens_num = ens_num
            ens_num = len(self.globalstate)-1
            if ens_num == old_ens_num:
                failsteps += 1

            if self.step % self.save_frequency == 0:
                self.globalstate.sanity_check()
                self.sync_storage()

        self.sync_storage()

        paths.tools.refresh_output(
                ("DONE! Completed Bootstrapping cycle step %d" +
                " in ensemble %d/%d .\n") %
                ( self.step, ens_num + 1, len(self.ensembles) )
            )


class FullBootstrapping(PathSimulator):
    """
    Takes a snapshot as input; gives you back a sample set with trajectories
    for every ensemble in the transition.

    Someday this will be combined with the regular bootstrapping code. 
    """
    calc_name = "FullBootstrapping"

    def __init__(self, transition, snapshot, storage=None, engine=None,
                 extra_interfaces=None, forbidden_states=None):
        super(FullBootstrapping, self).__init__(storage, engine)
        if extra_interfaces is None:
            extra_interfaces = list()

        if forbidden_states is None:
            forbidden_states = list()
        interface0 = transition.interfaces[0]
        ensemble0 = transition.ensembles[0]
        state = transition.stateA
        self.state = state
        self.first_traj_ensemble = paths.SequentialEnsemble([
            paths.OptionalEnsemble(paths.AllOutXEnsemble(state)),
            paths.AllInXEnsemble(state),
            paths.OptionalEnsemble(
                paths.AllOutXEnsemble(state) & paths.AllInXEnsemble(interface0)
            ),
            paths.OptionalEnsemble(paths.AllInXEnsemble(interface0)),
            paths.AllOutXEnsemble(interface0),
            paths.OptionalEnsemble(paths.AllOutXEnsemble(state)),
            paths.SingleFrameEnsemble(paths.AllInXEnsemble(state))
        ]) & paths.AllOutXEnsemble(paths.join_volumes(forbidden_states))

        self.extra_ensembles = [paths.TISEnsemble(transition.stateA,
                                                  transition.stateB, iface,
                                                  transition.orderparameter)
                                for iface in extra_interfaces
        ]

        self.transition_shooters = [
            paths.OneWayShootingMover(selector=paths.UniformSelector(), 
                                      ensemble=ens) 
            for ens in transition.ensembles
        ]

        self.extra_shooters = [
            paths.OneWayShootingMover(selector=paths.UniformSelector(), 
                                      ensemble=ens) 
            for ens in self.extra_ensembles
        ]
        self.snapshot = snapshot.copy()
        self.ensemble0 = ensemble0
        self.all_ensembles = transition.ensembles + self.extra_ensembles
        self.n_ensembles = len(self.all_ensembles)
        self.error_max_rounds = True


    def run(self, max_ensemble_rounds=None, n_steps_per_round=20):
        #print first_traj_ensemble #DEBUG
        has_AA_path = False
        while not has_AA_path:
            self.engine.current_snapshot = self.snapshot.copy()
            self.engine.snapshot = self.snapshot.copy()
            print "Building first trajectory"
            sys.stdout.flush()
            first_traj = self.engine.generate(
                self.engine.current_snapshot, 
                [self.first_traj_ensemble.can_append]
            )
            print "Selecting segment"
            sys.stdout.flush()
            subtraj = self.ensemble0.split(first_traj)[0]
            # check that this is A->A as well
            has_AA_path = self.state(subtraj[-1]) and self.state(subtraj[0])
            
        print "Sampling " + str(self.n_ensembles) + " ensembles."
        bootstrap = paths.Bootstrapping(
            storage=self.storage,
            ensembles=self.all_ensembles,
            movers=self.transition_shooters + self.extra_shooters,
            trajectory=subtraj
        )
        print "Beginning bootstrapping"
        n_rounds = 0
        n_filled = len(bootstrap.globalstate)
        while n_filled < self.n_ensembles:
            bootstrap.run(n_steps_per_round)

            if n_filled == len(bootstrap.globalstate):
                n_rounds += 1
            else:
                n_rounds = 0
            if n_rounds == max_ensemble_rounds:
                # hard equality instead of inequality so that None gives us
                # effectively infinite (rounds add one at a time
                msg = ("Too many rounds of bootstrapping: " + str(n_rounds)
                       + " round of " + str(n_steps_per_round) + " steps.")
                if self.error_max_rounds:
                    raise RuntimeError(msg)
                else:
                    logger.warning(msg)
                break
            n_filled = len(bootstrap.globalstate)

        return bootstrap.globalstate


class PathSampling(PathSimulator):
    """
    General path sampling code. 
    
    Takes a single move_scheme and generates samples from that, keeping one
    per replica after each move. 
    """

    calc_name = "PathSampling"
    def __init__(
            self,
            storage,
            engine=None,
            move_scheme=None,
            globalstate=None
    ):
        """
        Parameters
        ----------
        storage : openpathsampling.storage.Storage
            the storage where all results should be stored in
        engine : openpathsampling.DynamicsEngine
            the engine to be used with shooting moves
        move_scheme : openpathsampling.PathMover
            the mover used for the pathsampling cycle
        globalstate : openpathsampling.SampleSet
            the initial SampleSet for the Simulator
        """
        super(PathSampling, self).__init__(storage, engine)
        self.move_scheme = move_scheme
#        self.move_scheme.name = "PathSamplingRoot"

        samples = []
        if globalstate is not None:
            for sample in globalstate:
                samples.append(sample.copy_reset())

        self.globalstate = paths.SampleSet(samples)
        self.root = self.globalstate

        initialization_logging(init_log, self, 
                               ['move_scheme', 'globalstate'])
        self.live_visualization = None
        self.visualize_frequency = 1
        self._mover = paths.PathSimulatorMover(self.move_scheme, self)

    def run_until(self, nsteps):
        if self.storage is not None:
            if len(self.storage.steps) > 0:
                self.step = len(self.storage.steps)
        nsteps_to_run = nsteps - self.step
        self.run(nsteps_to_run)

    def run(self, nsteps):
        mcstep = None

        cvs = list()
        n_samples = 0

        if self.storage is not None:
            n_samples = len(self.storage.snapshots)
            cvs = list(self.storage.cvs)

        if self.step == 0:
            self.save_initial()

        for nn in range(nsteps):
            self.step += 1
            logger.info("Beginning MC cycle " + str(self.step))
            refresh=True
            if self.step % self.visualize_frequency == 0:
                # do we visualize this step?
                if self.live_visualization is not None and mcstep is not None:
                    # do we visualize at all?
                    self.live_visualization.draw_ipynb(mcstep)
                    refresh=False

                paths.tools.refresh_output(
                    "Working on Monte Carlo cycle number " + str(self.step)
                    + ".\n", 
                    refresh=refresh
                )

            time_start = time.time() 
            movepath = self._mover.move(self.globalstate, step=self.step)
            samples = movepath.results
            new_sampleset = self.globalstate.apply_samples(samples)
            time_elapsed = time.time() - time_start

            # TODO: we can save this with the MC steps for timing? The bit
            # below works, but is only a temporary hack
            setattr(movepath.details, "timing", time_elapsed)

            mcstep = MCStep(
                simulation=self,
                mccycle=self.step,
                previous=self.globalstate,
                active=new_sampleset,
                change=movepath
            )


            if self.storage is not None:
                for cv in cvs:
                    n_len = len(self.storage.snapshots)
                    cv(self.storage.snapshots[n_samples:n_len])
                    n_samples = n_len

                self.storage.steps.save(mcstep)

            if self.step % self.save_frequency == 0:
                self.globalstate.sanity_check()
                self.sync_storage()

            self.globalstate = new_sampleset

        self.sync_storage()

        if self.live_visualization is not None and mcstep is not None:
            self.live_visualization.draw_ipynb(mcstep)
        paths.tools.refresh_output(
            "DONE! Completed " + str(self.step) + " Monte Carlo cycles.\n",
            refresh=False
        )<|MERGE_RESOLUTION|>--- conflicted
+++ resolved
@@ -206,12 +206,7 @@
         )
 
         self.globalstate = paths.SampleSet([sample])
-<<<<<<< HEAD
-#        if self.storage is not None:
-#            self.storage.samplesets.save(self.globalstate)
-=======
-
->>>>>>> b9596bf3
+
         if movers is None:
             pass # TODO: implement defaults: one per ensemble, uniform sel
         else:
