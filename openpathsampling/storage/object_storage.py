import copy
import yaml
import types

import numpy as np
import openpathsampling as paths
import simtk.unit as u

import logging
logger = logging.getLogger(__name__)
init_log = logging.getLogger('openpathsampling.initialization')

class Query(object):
    """
    Return
    """
    def __init__(self, query_fnc = None, caching = True):
        if caching:
            self.cache = {}
        else:
            self.cache = None
        self.query_fnc = query_fnc

    def __call__(self, store):
        def _query_iterator(self, store):
            if self.cache is not None:
                if store not in self.cache:
                    self.cache[store] = {}
                store_cache = self.cache[store]

                n_object = len(store)

                for idx in range(n_object):
                    if self.cache is not None:
                        if idx in store_cache:
                            if store_cache[idx]:
                                yield store[idx]
                        else:
                            obj = store.load(idx)
                            result = self.query_fnc(obj)
                            self.cache[store][idx] = result
                            if result:
                                yield obj
                    else:
                        obj = store.load(idx)
                        result = self.query_fnc(obj)
                        if result:
                            yield obj

        return _query_iterator(self, store)

class ObjectStore(object):
    """
    Base Class for storing complex objects in a netCDF4 file. It holds a
    reference to the store file.
    """

    def __init__(self, storage, content_class, is_named=False, json=True,
                 dimension_units=None, enable_caching=True, load_partial=False,
                 nestable=False):
        """

        Parameters
        ----------
        storage
        content_class
        is_named
        json
        dimension_units
        enable_caching : bool
            if this is set to `True` caching is used to quickly access
            previously loaded objects (default)
        load_partial : bool
            if this is set to `True` the storage allows support for partial
            delayed loading of member variables. This is useful for larger
            objects that might only be required in particular circumstances.
            (default is `False`)
        nestable : bool
            if true this marks the content_class to be saved as nested dict
            objects and not a pointing to saved objects. So the saved complex
            object is only stored once and not split into several objects that
            are referenced by each other in a tree-like fashion


        Attributes
        ----------

        storage : Storage
            the reference the Storage object where all data is stored
        content_class : class
            a reference to the class type to be stored using this Storage
        is_named : bool
            if `True` objects can also be loaded by a string identifier/name
        json : string
            if already computed a JSON Serialized string of the object
        dimension_units : dict of {str : simtk.unit.Unit } or None
            representing a dict of string representing a dimension
            ('length', 'velocity', 'energy') pointing to
            the simtk.unit.Unit to be used. If not None overrides the standard
            units used in the storage
        simplifier : util.StorableObjectJSON
            an instance of a JSON Serializer
        identifier : str
            name of the netCDF variable that contains the string to be
            identified by. So far this is `name`
        cache : dict (int or str : object)
            a dictionary that holds references to all stored elements by index
            or string for named objects. This is only used for cached access
            is enable_caching is True (default)

        Notes
        -----
        The class that takes care of storing data in a file is called a Storage,
        so the netCDF subclassed Storage is a storage. The classes that know how
        to load and save an object from the storage are called stores,
        like ObjectStore, SampleStore, etc...

        """
        self.storage = storage
        self.content_class = content_class
        self.idx_dimension = content_class.__name__.lower()
        self.db = content_class.__name__.lower()
        self.cache = dict()
        self.is_named = is_named
        self.json = json
        self.simplifier = paths.storage.StorableObjectJSON(storage)
        self.identifier = self.db + '_name'
        self._free = set()

        if dimension_units is not None:
            self.dimension_units = dimension_units
        else:
            self.dimension_units = self.storage.dimension_units

        # First, apply standard decorator for loading and saving
        # this handles all the setting and getting of .idx and is
        # always necessary!

        if load_partial:
            # this allows the class to load members only if needed
            # adds a different __getattr__ to the content class
            # makes only sense if not already lazy loading
            # it uses load_constructor instead to create an empty object
            # and then each class can attach delayed loaders to load
            # when necessary, fall back is of course the normal load function

            if hasattr(self, 'load_empty'):
                cls = self.content_class

                def _getattr(this, item):
                    if item == '_idx':
                        return this.__dict__['idx']

                    if hasattr(cls, '_delayed_loading'):
                        if item in cls._delayed_loading:
#                            _loader = getattr(self, cls._delayed_loading[item])
                            _loader = cls._delayed_loading[item]
<<<<<<< HEAD
=======
#                            print 'from', repr(self.storage), id(self), 'and not', repr(this), 'load', item
>>>>>>> 8d3b08ae
                            _loader(this)
                        else:
                            raise KeyError(item)

                    return this.__dict__[item]

                setattr(cls, '__getattr__', _getattr)

                _load = self.load
                self.load = types.MethodType(loadpartial(_load), self)

        _save = self.save
        self.save = types.MethodType(saveidx(_save), self)

        _load = self.load
        self.load = types.MethodType(loadidx(_load), self)

        if enable_caching:
            # wrap load/save to make this work. I use MethodType here to bind the
            # wrapped function to this instance. An alternative would be to
            # add the wrapper to the class itself, which would mean that all
            # instances have the same setting and a change would be present in all
            # instances. E.g., first instance has caching and the second not
            # when the second instance is created the change in the class would
            # also disable caching in the first instance. The present way with
            # bound methods is more flexible
            # Should be not really important, since there will be mostly only one
            # storage, but this way it is cleaner

            _save = self.save
            self.save = types.MethodType(savecache(_save), self)

            _load = self.load
            self.load = types.MethodType(loadcache(_load), self)

        self._register_with_storage(nestable=nestable)

    def __str__(self):
        return repr(self)

    def __repr__(self):
        return "%s(content_class=%s, variable_prefix=%s)" % (
            self.__class__.__name__, self.content_class, self.db)


    def idx(self, obj):
        """
        Return the index in this store for a given object

        Parameters
        ----------
        obj : object
            the object that can be stored in this store for which its index is
            to be returned

        Returns
        -------
        int or None
            The integer index of the given object or None if it is not stored yet
        """
        if hasattr(obj, 'idx'):
            if self.storage in obj.idx:
                return obj.idx[self.storage]

        return None

    def query(self, needle):
        return

    @property
    def units(self):
        """
        Return the units dictionary used in the attached storage

        Returns
        -------
        units : dict of {str : simtk.unit.Unit }
            representing a dict of string representing a dimension
            ('length', 'velocity', 'energy')
            pointing to the simtk.unit.Unit to be used

        """
        return self.storage.units

    def _register_with_storage(self, nestable = False):
        """
        Register the store with the associated storage. This means the

        Parameters
        ----------
        nestable : bool
            if true this marks the content_class to be saved as nested dict
            objects and not a pointing to saved objects. So the saved complex
            object is only stored once and not split into several objects that
            are referenced by each other in a tree-like fashion

        Notes
        -----
        """

        self.storage._storages[self.content_class] = self
        self.storage._storages[self.content_class.__name__] = self
        self.storage._storages[self.content_class.__name__.lower()] = self

        # Add here the logic to change the actual class and add the decorator
        # this is the same as add the  decorator (without default_storage,
        # I removed this since it is not used anyway)
        # all it does is make sure that there is a .idx property and the base_
        # cls is known
        self.content_class.base_cls_name = self.content_class.__name__
        self.content_class.base_cls = self.content_class

        # add a property idx that keeps the storage reference
        def _idx(this):
            if not hasattr(this, '_idx'):
                this._idx = dict()

            return this._idx

        def _save(this, storage):
            storage.save(this)

        if nestable:
            self.content_class.nestable = True

        self.content_class.save = _save
        self.content_class.idx = property(_idx)

        if not hasattr(self.content_class, 'cls'):
            def _cls(this):
                return this.__class__.__name__

            self.content_class.cls = property(_cls)

        # register as a base_class for storable objects
        self.storage.links.append(self)


    def set_variable_partial_loading(self, variable, loader_fnc_name):
        cls = self.content_class
        if not hasattr(cls, '_delayed_loading'):
            cls._delayed_loading = dict()

        cls._delayed_loading[variable] = loader_fnc_name

    def idx_by_name(self, needle):
        """
        Return the index for the (first) object with a given name from the store

        Parameters
        ----------
        needle : str
            The name of the object to be found in the storage

        Returns
        -------
        int or None
            The index of the first found object. If the name is not present,
            None is returned

        Notes
        -----
        Can only be applied to named storages.
        """
        if self.is_named:
            # if we need a cache we might find the index in there
            if needle in self.cache:
                if type(self.cache[needle]) is int:
                    return self.cache[needle]
                else:
                    return self.cache[needle].idx[self.storage]

            # otherwise search the storage for the name
            found_idx = [ idx for idx,s in enumerate(self.storage.variables[
                self.identifier][:]) if s == needle
            ]

            if len(found_idx) > 0:
                    return found_idx[0]

            return None
        else:
            raise ValueError('Cannot search for name (str) in non-named objects')

    def update_name_cache(self):
        """
        Update the internal cache with all stored names in the store.
        This allows to load by name for named objects
        """
        if self.is_named:
            for idx, name in enumerate(self.storage.variables[self.db + "_name"][:]):
                self.cache[name] = idx

    def __iter__(self):
        """
        Add iteration over all elements in the storage
        """
        return self.iterator()

    def __len__(self):
        """
        Return the number of stored objects

        Returns
        -------
        int
            number of stored objects

        Notes
        -----
        Equal to `store.count()`
        """
        return self.count()

    def iterator(this, iter_range = None):
        """
        Return an iterator over all objects in the storage

        Parameters
        ----------
        iter_range : slice or None
            if this is not `None` it confines the iterator to objects specified
            in the slice

        Returns
        -------
        Iterator()
            The iterator that iterates the objects in the store

        """
        class ObjectIterator:
            def __init__(self):
                self.storage = this
                self.iter_range = iter_range
                if iter_range is None:
                    self.idx = 0
                    self.end = self.storage.count()
                else:
                    self.idx = iter_range.start
                    self.end = iter_range.stop

            def __iter__(self):
                return self

            def next(self):
                if self.idx < self.end:
                    obj = self.storage.load(self.idx)
                    if self.iter_range is not None and self.iter_range.step is not None:
                        self.idx += self.iter_range.step
                    else:
                        self.idx += 1
                    return obj
                else:
                    raise StopIteration()

        return ObjectIterator()

    def __getitem__(self, item):
        """
        Enable numpy style selection of object in the store
        """
        try:
            if type(item) is int or type(item) is str:
                return self.load(item)
            elif type(item) is slice:
                return [self.load(idx) for idx in range(*item.indices(len(self)))]
            elif type(item) is list:
                return [self.load(idx) for idx in item]
            elif item is Ellipsis:
                return self.iterator()
        except KeyError:
            return None

    def load(self, idx):
        '''
        Returns an object from the storage. Needs to be implemented from
        the specific storage class.

        Parameter
        ---------
        idx : int or str
            either the integer index of the object to be loaded or a string
            (name) for named objects. This will always return the first object
            found with the specified name.

        Returns
        -------
        object
            the loaded object
        '''

        return self.load_object(self.idx_dimension + '_json', idx)

    def save(self, obj, idx=None):
        """
        Saves an object the storage.

        Parameters
        ----------
        obj : object
            the object to be stored
        idx : int or string or `None`
            the index to be used for storing. This is highly discouraged since
            it changes an immutable object (at least in the storage). It is
            better to store also the new object and just ignore the
            previously stored one.

        """

        if self.is_named and hasattr(obj, 'name'):
            self.storage.variables[self.identifier][idx] = obj.name

        self.save_object(self.idx_dimension + '_json', idx, obj)

    def get_name(self, idx):
        """
        Return the name of and object with given integer index

        Parameters
        ----------
        idx : int
            the integer index of the object whose name is to be returned

        Returns
        -------
        str or None
            Returns the name of the object for named objects. None otherwise.

        """
        if self.is_named:
            return self.storage.variables[self.identifier][idx]
        else:
            return None

    def get(self, indices):
        """
        Returns a list of objects from the given list of indices

        Arguments
        ---------
        indices : list of int
            the list of integers specifying the object to be returned

        Returns
        -------
        list of objects
            a list of objects stored under the given indices

        """
        return [self.load(idx) for idx in range(0, self.count())[indices]]

    def last(self):
        '''
        Returns the last generated trajectory. Useful to continue a run.

        Returns
        -------
        Trajectoy
            the actual trajectory object
        '''
        return self.load(self.count() - 1)

    def first(self):
        '''
        Returns the last stored object. Useful to continue a run.

        Returns
        -------
        Object
            the actual last stored object
        '''
        return self.load(0)

    def count(self):
        '''
        Return the number of objects in the storage

        Returns
        -------
        number : int
            number of objects in the storage.

        Notes
        -----
        Use len(store) instead
        '''
        return int(len(self.storage.dimensions[self.idx_dimension]))

    def free(self):
        '''
        Return the number of the next free index

        Returns
        -------
        index : int
            the number of the next free index in the storage.
            Used to store a new object.
        '''

        count = self.count()
        self._free = set([ idx for idx in self._free if idx >= count])
        idx = count
        while idx in self._free:
            idx += 1

        return idx

    def reserve_idx(self, idx):
        '''
        Locks an idx as used
        '''
        self._free.add(idx)

    def _init(self, units=None):
        """
        Initialize the associated storage to allow for object storage. Mainly
        creates an index dimension with the name of the object.

        Parameters
        ----------
        units : dict of {str : simtk.unit.Unit} or None
            representing a dict of string representing a dimension
            ('length', 'velocity', 'energy') pointing to
            the simtk.unit.Unit to be used. If not None overrides the standard
            units used in the storage
        """
        # define dimensions used for the specific object
        self.storage.createDimension(self.idx_dimension, 0)
        if self.is_named:
            self.init_variable(self.db + "_name", 'str',
                description='A short descriptive name for convenience',
                chunksizes=tuple([10240]))
        if self.json:
            self.init_variable(self.db + "_json", 'str',
                description='A json serialized version of the object',
                chunksizes=tuple([10240]))

#==============================================================================
# INITIALISATION UTILITY FUNCTIONS
#==============================================================================

    def init_dimension(self, name, length = 0):
        """
        Initialize a new dimension in the storage.
        Wraps the netCDF createDimension

        Parameters
        ----------
        name : str
            the name for the new dimension
        length : int
            the number of elements in this dimension. Zero (0) (default) means
            an infinite dimension that extends when more objects are stored

        """
        if name not in self.storage.dimensions:
            self.storage.createDimension(name, length)

        self.storage.sync()

    def init_variable(self, name, var_type, dimensions = None, units=None,
                      description=None, variable_length=False, chunksizes=None):
        '''
        Create a new variable in the netCDF storage. This is just a helper
        function to structure the code better.

        Paramters
        =========
        name : str
            The name of the variable to be created
        var_type : str
            The string representing the type of the data stored in the variable.
            Either the netCDF types can be used directly and
            strings representing the python native types are translated to
            appropriate netCDF types.
        dimensions : str or tuple of str
            A tuple representing the dimensions used for the netcdf variable.
            If not specified then the default dimension of the storage is used.
        units : str
            A string representing the units used if the var_type is `float`
            the units is set to `none`
        description : str
            A string describing the variable in a readable form.
        variable_length : bool
            If true the variable is treated as a variable length (list) of the
            given type. A built-in example for this type is a string which is
            a variable length of char. This make using all the mixed
            stuff superfluous
        chunksizes : tuple of int
            A tuple of ints per number of dimensions. This specifies in what
            block sizes a variable is stored. Usually for object related stuff
            we want to store everything of one object at once so this is often
            (1, ..., ...)
        '''

        ncfile = self.storage

        if dimensions is None:
            dimensions = self.db

        nc_type = var_type
        if var_type == 'float':
            nc_type = np.float32   # 32-bit float
        elif var_type == 'int':
            nc_type = np.int32   # 32-bit signed integer
        elif var_type == 'index':
            nc_type = np.int32
            # 32-bit signed integer / for indices / -1 : no index (None)
        elif var_type == 'length':
            nc_type = np.int32
            # 32-bit signed integer / for indices / -1 : no length specified (None)
        elif var_type == 'bool':
            nc_type = np.uint8   # 8-bit signed integer for boolean
        elif var_type == 'str':
            nc_type = 'str'

        if variable_length:
            vlen_t = ncfile.createVLType(nc_type, name + '_vlen')
            ncvar = ncfile.createVariable(name, vlen_t, dimensions,
                                          zlib=False, chunksizes=chunksizes)
        else:
            ncvar = ncfile.createVariable(name, nc_type, dimensions,
                                          zlib=False, chunksizes=chunksizes)

        if var_type == 'float' or units is not None:

            unit_instance = u.Unit({})
            symbol = 'none'

            if isinstance(units, u.Unit):
                unit_instance = units
                symbol = unit_instance.get_symbol()
            elif isinstance(units, u.BaseUnit):
                unit_instance = u.Unit({units : 1.0})
                symbol = unit_instance.get_symbol()
            elif type(units) is str and hasattr(u, units):
                unit_instance = getattr(u, units)
                symbol = unit_instance.get_symbol()
            elif type(units) is str and units is not None:
                symbol = units

            json_unit = self.simplifier.unit_to_json(unit_instance)

            # store the unit in the dict inside the Storage object
            self.storage.units[name] = unit_instance

            # Define units for a float variable
            setattr(ncvar,      'unit_simtk', json_unit)
            setattr(ncvar,      'unit', symbol)

        if description is not None:
            # Define long (human-readable) names for variables.
            setattr(ncvar,    "long_str", description)

        self.storage.sync()

#==============================================================================
# LOAD / SAVE UTILITY FUNCTIONS
#==============================================================================

    def load_variable(self, name, idx):
        """
        Wrapper for netCDF storage.variables[name][idx] property

        Parameters
        ----------
        name : str
            The name of the variable
        idx : int, slice, list of int, etc...
            An index specification as in netCDF4

        Returns
        -------
        numpy.ndarray
            The data stored in the netCDF variable

        """
        return self.storage.variables[name][idx]

    def save_variable(self, name, idx, value):
        """
        Wrapper for netCDF storage.variables[name][idx] property

        Parameters
        ----------
        name : str
            The name of the variable
        idx : int, slice, list of int, etc...
            An index specification as in netCDF4
        value : numpy.ndarray
            The array to be stored in the variable

        """
        self.storage.variables[name][idx] = value

    def load_object(self, name, idx):
        """
        Load an object from the associated storage

        Parameters
        ----------
        name : str
            the name of the variable in the netCDF storage
        idx : int
            the integer index in the variable

        Returns
        -------
        object
            the loaded object

        """
        # TODO: Add logging here
        idx = int(idx)

        json_string = self.storage.variables[name][idx]

        simplified = yaml.load(json_string)
        obj = self.simplifier.build(simplified)
        setattr(obj, 'json', json_string)

        return obj

    def save_object(self, name, idx, obj):
        """
        Save an object as a json string in a variable in the referenced storage

        Parameters
        ----------
        name : str
            the name of the variable in the netCDF storage
        idx : int
            the integer index in the variable
        obj : object
            the object to be stored as JSON

        """
        if not hasattr(obj,'json'):
            setattr(obj, 'json', self.object_to_json(obj))

        self.storage.variables[name][idx] = obj.json

#==============================================================================
# CONVERSION UTILITIES
#==============================================================================

    def object_to_json(self, obj):
        """
        Convert a given object to a json string using the simplifier

        Parameters
        ----------
        obj : the object to be converted

        Returns
        -------
        str
            the JSON string
        """
        json_string = self.simplifier.to_json_object(obj, obj.base_cls_name)

        return json_string

    def list_to_numpy(self, data, value_type, allow_empty = True):
        """
        Return a numpy list from a python list in a given format

        Parameters
        ----------
        data : list
            the list to be converted
        value_type : str
            the type of the input list elements. If this is an object type it
            will be saved and the returned index is stored in an numpy
            integer array
        allow_empty : bool
            if set to `True` None will be stored as the integer -1

        Returns
        -------
        numpy.ndarray
            the converted numpy array
        """
        if value_type == 'int':
            values = np.array(data).astype(np.float32)
        elif value_type == 'float':
            values = np.array(data).astype(np.float32)
        elif value_type == 'bool':
            values = np.array(data).astype(np.uint8)
        elif value_type == 'index':
            values = np.array(data).astype(np.int32)
        elif value_type == 'length':
            values = np.array(data).astype(np.int32)
        else:
            # an object
            values = [-1 if value is None and allow_empty is True
                      else value.idx[self.storage] for value in data]
            values = np.array(values).astype(np.int32)

        return values.copy()

    def list_from_numpy(self, values, value_type, allow_empty = True):
        """
        Return a python list from a numpy array in a given format

        Parameters
        ----------
        values : numpy.ndarray
            the numpy array to be converted
        value_type : str
            the type of the output list elements. If this is a object type it
            will be loaded using the numpy array content as the index
        allow_empty : bool
            if set to `True` then loaded objects will only be loaded if the
            index is not negative. Otherwise the load function will always
            be called

        Returns
        -------
        list
            the converted list
        """
        if value_type == 'int':
            data = values.tolist()
        elif value_type == 'float':
            data = values.tolist()
        elif value_type == 'bool':
            data = values.tolist()
        elif value_type == 'index':
            data = values.tolist()
        elif value_type == 'length':
            data = values.tolist()
        else:
            # an object
            key_store = getattr(self.storage, value_type)
            data = [key_store.load(obj_idx) if allow_empty is False
                    or obj_idx >= 0 else None for obj_idx in values.tolist()]

        return data

#==============================================================================
# SETTER / GETTER UTILITY FUNCTIONS
#==============================================================================

    # TODO: This might go tho storage.py
    def get_object(self, name, idx, cls):
        """
        Load an object from the storage

        Parameters
        ----------
        name : str
            name of the variable to be used
        index : int
            index in the storage
        cls : cls
            type of the object to be loaded. Determines the store to be used

        Returns
        -------
        object
            the loaded object
        """
        index = self.load_variable(name + '_idx', idx)
        if index < 0:
            return None

        store = getattr(self.storage, cls)
        obj = store.load(index)
        return obj

    def set_object(self, name, idx, obj):
        """
        Store an object in the storage

        Parameters
        ----------
        name : str
            name of the variable to be used
        index : int
            index in the storage
        obj : object
            the object to be stored

        """
        if obj is not None:
            self.storage.variables[name + '_idx'][idx] = obj.idx[self.storage]
        else:
            self.storage.variables[name + '_idx'][idx] = -1

#==============================================================================
# ORDERPARAMETER UTILITY FUNCTIONS
#==============================================================================

    @property
    def op_idx(self):
        """
        Returns a function that returns for an object of this storage the idx.
        This can be used to construct order parameters the return the index
        in this storage. Useful for visualization

        Returns
        -------
        function
            the function that reports the index in this store
        """
        def idx(obj):
            return obj.idx[self.storage]

        return idx

#=============================================================================
# LOAD/SAVE DECORATORS FOR PARTIAL LOADING OF ATTRIBUTES
#=============================================================================

def loadpartial(func, constructor=None):
    """
    Decorator for load functions that add the basic handling for partial loading
    """

    def inner(self, idx, *args, **kwargs):
        if constructor is None:
            new_func = getattr(self, 'load_empty')
        else:
            new_func = getattr(self, constructor)

<<<<<<< HEAD
        loaded_obj = new_func(idx, *args, **kwargs)

        # tell the partially loaded obj, which store to use for _loader
        loaded_obj._update_from_storage = self.storage

        return loaded_obj
=======
        return_obj = new_func(idx, *args, **kwargs)
        # this tells the obj where it was loaded from
        return_obj._origin = self.storage
        return return_obj
>>>>>>> 8d3b08ae

    return inner


#=============================================================================
# LOAD/SAVE DECORATORS FOR CACHE HANDLING
#=============================================================================

def loadcache(func):
    """
    Decorator for load functions that add the basic cache handling
    """
    def inner(self, idx, *args, **kwargs):
        if type(idx) is not str and idx < 0:
            return None

        n_idx = idx

        # if it is in the cache, return it, otherwise not :)
        if idx in self.cache:

            cc = self.cache[idx]
            if type(cc) is int:
                logger.debug('Found IDX #' + str(idx) + ' in cache under position #' + str(cc))

                # here the cached value is actually only the index
                # so it still needs to be loaded with the given index
                # this happens when we want to load by name (str)
                # and we need to actually load it
                n_idx = cc
            else:
                logger.debug('Found IDX #' + str(idx) + ' in cache. Not loading!')

                # we have a real object (hopefully) and just return from cache
                return self.cache[idx]

        elif type(idx) is str:
            # we want to load by name and it was not in cache.
            if self.is_named:
                # since it is not found in the cache before. Refresh the cache
                self.update_name_cache()

                # and give it another shot
                if idx in self.cache:
                    n_idx = self.cache[idx]
                else:
                    raise ValueError('str "' + idx + '" not found in storage')
            else:
                raise ValueError('str "' + idx + '" as indices are only allowed in named storage')

        # ATTENTION HERE!
        # Note that the wrapped function no self as first parameter. This is because we are wrapping a bound
        # method in an instance and this one is still bound - luckily - to the same 'self'. In a class decorator when wrapping
        # the class method directly it is not bound yet and so we need to include the self! Took me some time to
        # understand and figure that out
        obj = func(n_idx, *args, **kwargs)
        if obj is not None:
            # update cache there might have been a change due to naming
            self.cache[obj.idx[self.storage]] = obj

            # finally store the name of a named object in cache
            if self.is_named and hasattr(obj, 'name') and obj.name != '':
                self.cache[obj.name] = obj

        return obj
    return inner

# the default decorator for save functions to enable caching
def savecache(func):
    """
    Decorator for save functions that add the basic cache handling
    """
    def inner(self, obj, idx = None, *args, **kwargs):
        # call the normal storage
        func(obj, idx, *args, **kwargs)
        idx = obj.idx[self.storage]

        # store the ID in the cache
        self.cache[idx] = obj
        if self.is_named and hasattr(obj, 'name') and obj.name != '':
            # and also the name, if it has one so we can load by
            # name afterwards from cache
            self.cache[obj.name] = obj

    return inner

#=============================================================================
# LOAD/SAVE DECORATORS FOR .idx HANDLING
#=============================================================================

def loadidx(func):
    """
    Decorator for load functions that add the basic indexing handling
    """
    def inner(self, idx, *args, **kwargs):
        if type(idx) is not str and idx < 0:
            return None

        n_idx = idx

        if type(idx) is str:
            # we want to load by name and it was not in cache
            if self.is_named:
                n_idx = self.load_by_name(idx)
            else:
                # load by name only in named storages
                raise ValueError('Load by name (str) is only supported in named storages')
                pass

        # ATTENTION HERE!
        # Note that the wrapped function ho self as first parameter. This is because we are wrapping a bound
        # method in an instance and this one is still bound - luckily - to the same 'self'. In a class decorator when wrapping
        # the class method directly it is not bound yet and so we need to include the self! Took me some time to
        # understand and figure that out
        logger.debug('Calling load object of type ' + self.content_class.__name__ + ' and IDX #' + str(idx))
        if n_idx >= len(self):
            logger.warning('Trying to load from IDX #' + str(n_idx) + ' > number of object ' + str(len(self)))
            return None
        elif n_idx < 0:
            logger.warning('Trying to load negative IDX #' + str(n_idx) + ' < 0')
            return None
        else:
            obj = func(n_idx, *args, **kwargs)

        if not hasattr(obj, 'idx'):
            obj.idx = dict()

        obj.idx[self.storage] = n_idx

        if self.is_named:
            # get the name of the object
            setattr(obj, 'name', self.get_name(idx))

        return obj
    return inner

def saveidx(func):
    """
    Decorator for save functions that add the basic indexing handling
    """
    def inner(self, obj, idx = None, *args, **kwargs):

        storage = self.storage
        if idx is None:
            if storage in obj.idx:
                # has been saved so quit and do nothing
                return None
            else:
                idx = self.free()
        else:
            if type(idx) is str:
                # Not yet supported
                raise ValueError('Saving by name not yet supported')
            else:
                idx = int(idx)

        obj.idx[storage] = idx

        # make sure in nested saving that an IDX is not used twice!
        self.reserve_idx(idx)
        logger.debug('Saving ' + str(type(obj)) + ' using IDX #' + str(idx))
        func(obj, idx, *args, **kwargs)

    return inner<|MERGE_RESOLUTION|>--- conflicted
+++ resolved
@@ -155,10 +155,6 @@
                         if item in cls._delayed_loading:
 #                            _loader = getattr(self, cls._delayed_loading[item])
                             _loader = cls._delayed_loading[item]
-<<<<<<< HEAD
-=======
-#                            print 'from', repr(self.storage), id(self), 'and not', repr(this), 'load', item
->>>>>>> 8d3b08ae
                             _loader(this)
                         else:
                             raise KeyError(item)
@@ -985,19 +981,12 @@
         else:
             new_func = getattr(self, constructor)
 
-<<<<<<< HEAD
         loaded_obj = new_func(idx, *args, **kwargs)
 
         # tell the partially loaded obj, which store to use for _loader
         loaded_obj._update_from_storage = self.storage
 
         return loaded_obj
-=======
-        return_obj = new_func(idx, *args, **kwargs)
-        # this tells the obj where it was loaded from
-        return_obj._origin = self.storage
-        return return_obj
->>>>>>> 8d3b08ae
 
     return inner
 
