import yaml
import types

import numpy as np

import logging

from openpathsampling.tools import WeakLimitCache


logger = logging.getLogger(__name__)
init_log = logging.getLogger('openpathsampling.initialization')

<<<<<<< HEAD
=======

class Query(object):
    """
    Return
    """
    def __init__(self, query_fnc = None, caching = True):
        if caching:
            self.cache = {}
        else:
            self.cache = None
        self.query_fnc = query_fnc

    def __call__(self, store):
        def _query_iterator(self, store):
            if self.cache is not None:
                if store not in self.cache:
                    self.cache[store] = {}
                store_cache = self.cache[store]

                n_object = len(store)

                for idx in range(n_object):
                    if self.cache is not None:
                        if idx in store_cache:
                            if store_cache[idx]:
                                yield store[idx]
                        else:
                            obj = store.load(idx)
                            result = self.query_fnc(obj)
                            self.cache[store][idx] = result
                            if result:
                                yield obj
                    else:
                        obj = store.load(idx)
                        result = self.query_fnc(obj)
                        if result:
                            yield obj

        return _query_iterator(self, store)
>>>>>>> 4ccfa0df

class ObjectStore(object):
    """
    Base Class for storing complex objects in a netCDF4 file. It holds a
    reference to the store file.
    """

<<<<<<< HEAD
    allowed_types = [
        'int', 'float', 'long', 'str', 'bool'
        'nunpy.float32', 'numpy.float64',
        'numpy.int8', 'numpy.inf16', 'numpy.int32', 'numpy.int64',
        'numpy.uint8', 'numpy.uinf16', 'numpy.uint32', 'numpy.uint64',
        'index', 'length'
    ]

    class DictDelegator(object):
        def __init__(self, store, dct):
            self.prefix = store.prefix + '_'
            self.dct = dct

        def __getitem__(self, item):
#            print self.dct.keys()
            return self.dct[self.prefix + item]

    def prefix_delegate(self, dct):
        return ObjectStore.DictDelegator(self, dct)

    def __init__(self, content_class, has_uid=False, json=True,
                 enable_caching=True, load_partial=False,
=======
    default_cache = 10000

    def __init__(self, storage, content_class, has_uid=False, json=True,
                 dimension_units=None, caching=None, load_partial=False,
>>>>>>> 4ccfa0df
                 nestable=False, has_name=False):
        """

        Parameters
        ----------
        storage
        content_class
        has_uid
        json
        dimension_units
        caching : dict-like or bool or int or None
            this is the dict used for caching.
            `True` means to use a python built-in dict which unlimited caching.
            Be careful.
            `False` means no caching at all. If a dict-like object is passed,
            it will be used.
            An integer `n` means to use LRU Caching with maximal n elements and is
            equal to `cache=LRUCache(n)`
            Default (None) is equivalent to `cache=ObjectStore.default_cache`
        load_partial : bool
            if this is set to `True` the storage allows support for partial
            delayed loading of member variables. This is useful for larger
            objects that might only be required in particular circumstances.
            (default is `False`)
        nestable : bool
            if true this marks the content_class to be saved as nested dict
            objects and not a pointing to saved objects. So the saved complex
            object is only stored once and not split into several objects that
            are referenced by each other in a tree-like fashion

        Notes
        -----
        Usually you want caching, but limited. Recommended is to use an LRUCache
        with a reasonable number that depends on the typical number of objects to
        cache and their size

        Attributes
        ----------

        storage : Storage
            the reference the Storage object where all data is stored
        content_class : class
            a reference to the class type to be stored using this Storage
        has_uid : bool
            if `True` objects can also be loaded by a string identifier/name
        json : string
            if already computed a JSON Serialized string of the object
        simplifier : util.StorableObjectJSON
            an instance of a JSON Serializer
        identifier : str
            name of the netCDF variable that contains the string to be
            identified by. So far this is `name`
        cache : dict-like (int or str : object)
            a dictionary that holds references to all stored elements by index
            or string for named objects. This is only used for cached access
            if caching is not `False`

        Notes
        -----
        The class that takes care of storing data in a file is called a Storage,
        so the netCDF subclassed Storage is a storage. The classes that know how
        to load and save an object from the storage are called stores,
        like ObjectStore, SampleStore, etc...

        """

        self._storage = None
        self.content_class = content_class
<<<<<<< HEAD
        self.prefix = None
        self.cache = dict()
=======
        self.idx_dimension = content_class.__name__.lower()
        self.db = content_class.__name__.lower()
>>>>>>> 4ccfa0df
        self.has_uid = has_uid
        self.has_name = has_name
        self.json = json
        self._free = set()
        self._cached_all = False
        self._names_loaded = False
<<<<<<< HEAD
        self.nestable = nestable
=======
        self.name_idx = dict()
>>>>>>> 4ccfa0df

        self.variables = dict()
        self.vars = dict()
        self.units = dict()

        # First, apply standard decorator for loading and saving
        # this handles all the setting and getting of .idx and is
        # always necessary!

        if load_partial:
            # this allows the class to load members only if needed
            # adds a different __getattr__ to the content class
            # makes only sense if not already lazy loading
            # it uses load_constructor instead to create an empty object
            # and then each class can attach delayed loaders to load
            # when necessary, fall back is of course the normal load function

            if hasattr(self, 'load_empty'):
                cls = self.content_class

                def _getattr(this, item):
                    if item == '_idx':
                        return this.__dict__['idx']

                    if hasattr(cls, '_delayed_loading'):
                        if item in dir(cls):
                            return object.__getattribute__(this, item)

                        if item in cls._delayed_loading:
                            _loader = cls._delayed_loading[item]
#                            print 'from', repr(self.storage), id(self), 'and not', repr(this), 'load', item
                            _loader(this)
                        else:
                            raise KeyError(item)

                    return this.__dict__[item]

                setattr(cls, '__getattr__', _getattr)

                _load = self.load
                self.load = types.MethodType(loadpartial(_load), self)

        _save = self.save
        self.save = types.MethodType(saveidx(_save), self)

        _load = self.load
        self.load = types.MethodType(loadidx(_load), self)

        if caching is not False:
            # wrap load/save to make this work. I use MethodType here to bind the
            # wrapped function to this instance. An alternative would be to
            # add the wrapper to the class itself, which would mean that all
            # instances have the same setting and a change would be present in all
            # instances. E.g., first instance has caching and the second not
            # when the second instance is created the change in the class would
            # also disable caching in the first instance. The present way with
            # bound methods is more flexible
            # Should be not really important, since there will be mostly only one
            # storage, but this way it is cleaner

            _save = self.save
            self.save = types.MethodType(savecache(_save), self)

            _load = self.load
            self.load = types.MethodType(loadcache(_load), self)

    def register(self, storage, name):
        self._storage = storage
        self.prefix = name

        self.variables = self.prefix_delegate(self.storage.variables)
        self.units = self.prefix_delegate(self.storage.units)
        self.vars = self.prefix_delegate(self.storage.vars)

    @property
    def identifier(self):
        return self.prefix + '_uid'

    @property
    def storage(self):
        if self._storage is None:
            raise RuntimeError('A store need to be added to a storage to be used!')

        return self._storage

    @property
    def dimension_units(self):
        return self.storage.dimension_units

    def __str__(self):
        return repr(self)

    def __repr__(self):
        return "%s(content_class=%s, variable_prefix=%s)" % (
            self.__class__.__name__, self.content_class, self.prefix)

<<<<<<< HEAD
    @property
    def simplifier(self):
        return self.storage.simplifier
=======
    def set_caching(self, caching):
        if caching is None:
            caching = self.default_cache

        if caching is True:
            self.cache = WeakLimitCache(1000000)
        elif isinstance(caching, dict):
            self.cache = caching
>>>>>>> 4ccfa0df

    def idx(self, obj):
        """
        Return the index in this store for a given object

        Parameters
        ----------
        obj : object
            the object that can be stored in this store for which its index is
            to be returned

        Returns
        -------
        int or None
            The integer index of the given object or None if it is not stored yet
        """
        if hasattr(obj, 'idx'):
            if self.storage in obj.idx:
                return obj.idx[self.storage]

        return None

    def set_variable_partial_loading(self, variable, loader=None):
        cls = self.content_class
        if not hasattr(cls, '_delayed_loading'):
            cls._delayed_loading = dict()

        if loader is None:
            loader = func_update_variable(variable, variable)

        cls._delayed_loading[variable] = loader

    def idx_by_name(self, needle):
        """
        Return the index for the (first) object with a given name from the store

        Parameters
        ----------
        needle : str
            The name of the object to be found in the storage

        Returns
        -------
        int or None
            The index of the first found object. If the name is not present,
            None is returned

        Notes
        -----
        Can only be applied to named storages.
        """
        if self.has_uid:
            # if we need a cache we might find the index in there
            if needle in self.cache:
                if type(self.cache[needle]) is int:
                    return self.cache[needle]
                else:
                    return self.cache[needle].idx[self.storage]

            # otherwise search the storage for the name
            found_idx = [ idx for idx,s in enumerate(self.storage.variables[
                self.identifier][:]) if s == needle
            ]

            if len(found_idx) > 0:
                    return found_idx[0]

            return None
        else:
            raise ValueError('Cannot search for name (str) in non-named objects')

    def update_name_cache(self):
        """
        Update the internal cache with all stored names in the store.
        This allows to load by name for named objects
        """
        if self.has_name:
            if not self._names_loaded:
                for idx, name in enumerate(self.storage.variables[self.prefix + "_name"][:]):
                    self._update_name_in_cache(name, idx)

                self._names_loaded = True

    def _update_name_in_cache(self, name, idx):
        if name != '':
            if name not in self.cache:
                self.name_idx[name] = [idx]
            else:
                if idx not in self.cache[name]:
                    self.name_idx[name].append(idx)

    def find(self, name):
        """
        Return all objects with a given name

        Parameters
        ----------
        name : str
            the name to be searched for

        Returns
        -------
        list of objects
            a list of found objects, can be empty [] if no objects with
            that name exist

        """
        if self.has_name:
            if name not in self.name_idx:
                self.update_name_cache()

            return self[self.name_idx[name]]

        return []

    def find_indices(self, name):
        """
        Return indices for all objects with a given name

        Parameters
        ----------
        name : str
            the name to be searched for

        Returns
        -------
        list of int
            a list of indices in the storage for all found objects,
            can be empty [] if no objects with that name exist

        """
        if self.has_name:
            if name not in self.name_idx:
                self.update_name_cache()

            return self.name_idx[name]

        return []


    def find_first(self, name):
        """
        Return first object with a given name

        Parameters
        ----------
        name : str
            the name to be searched for

        Returns
        -------
        object of None
            the first found object, can be None if no object with the given
            name exists

        """
        if self.has_name:
            if name not in self.name_idx:
                self.update_name_cache()

            if len(self.name_idx[name]) > 0:
                return self[self.name_idx[name][0]]

        return None


    def __iter__(self):
        """
        Add iteration over all elements in the storage
        """
        return self.iterator()

    def __len__(self):
        """
        Return the number of stored objects

        Returns
        -------
        int
            number of stored objects

        Notes
        -----
        Equal to `store.count()`
        """
        return self.count()

    def iterator(this, iter_range = None):
        """
        Return an iterator over all objects in the storage

        Parameters
        ----------
        iter_range : slice or None
            if this is not `None` it confines the iterator to objects specified
            in the slice

        Returns
        -------
        Iterator()
            The iterator that iterates the objects in the store

        """
        class ObjectIterator:
            def __init__(self):
                self.storage = this
                self.iter_range = iter_range
                if iter_range is None:
                    self.idx = 0
                    self.end = self.storage.count()
                else:
                    self.idx = iter_range.start
                    self.end = iter_range.stop

            def __iter__(self):
                return self

            def next(self):
                if self.idx < self.end:
                    obj = self.storage.load(self.idx)
                    if self.iter_range is not None and self.iter_range.step is not None:
                        self.idx += self.iter_range.step
                    else:
                        self.idx += 1
                    return obj
                else:
                    raise StopIteration()

        return ObjectIterator()

    def __getitem__(self, item):
        """
        Enable numpy style selection of object in the store
        """
        try:
            if type(item) is int or type(item) is str:
                return self.load(item)
            elif type(item) is slice:
                return [self.load(idx) for idx in range(*item.indices(len(self)))]
            elif type(item) is list:
                return [self.load(idx) for idx in item]
            elif item is Ellipsis:
                return self.iterator()
        except KeyError:
            return None

    def load(self, idx):
        '''
        Returns an object from the storage. Needs to be implemented from
        the specific storage class.

        Parameters
        ----------
        idx : int or str
            either the integer index of the object to be loaded or a string
            (name) for named objects. This will always return the first object
            found with the specified name.

        Returns
        -------
        object
            the loaded object
        '''

        return self.load_json(self.prefix + '_json', idx)

    def clear_cache(self):
        """Clear the cache and force reloading

        """

        self.cache = dict()
        self._cached_all = False

    def cache_all(self):
        """Load all samples as fast as possible into the cache

        """
        if not self._cached_all:
            idxs = range(len(self))
            jsons = self.storage.variables[self.prefix + '_json'][:]

            [ self.add_single_to_cache(i,j) for i,j in zip(
                idxs,
                jsons) ]

            self._cached_all = True

    def add_single_to_cache(self, idx, json):
        """
        Add a single object to cache by json
        """

        if idx not in self.cache:
            simplified = yaml.load(json)
            obj = self.simplifier.build(simplified)

            obj.json = json
            obj.idx[self.storage] = idx

            self.cache[idx] = obj

            if self.has_name:
                name = self.storage.variables[self.db + '_name'][idx]
                setattr(obj, '_name', name)
                if name != '':
                    self._update_name_in_cache(obj._name, idx)

            if self.has_uid:
                if not hasattr(obj, '_uid'):
                    # get the name of the object
                    setattr(obj, '_uid', self.get_uid(idx))



    def save(self, obj, idx=None):
        """
        Saves an object to the storage.

        Parameters
        ----------
        obj : object
            the object to be stored
        idx : int or string or `None`
            the index to be used for storing. This is highly discouraged since
            it changes an immutable object (at least in the storage). It is
            better to store also the new object and just ignore the
            previously stored one.

        """

        if self.has_uid and hasattr(obj, '_uid'):
            self.storage.variables[self.identifier][idx] = obj._uid

        self.save_json(self.prefix + '_json', idx, obj)

    def get_uid(self, idx):
        """
        Return the name of and object with given integer index

        Parameters
        ----------
        idx : int
            the integer index of the object whose name is to be returned

        Returns
        -------
        str or None
            Returns the name of the object for named objects. None otherwise.

        """
        if self.has_uid:
            return self.storage.variables[self.identifier][idx]
        else:
            return None

    def get(self, indices):
        """
        Returns a list of objects from the given list of indices

        Parameters
        ----------
        indices : list of int
            the list of integers specifying the object to be returned

        Returns
        -------
        list of objects
            a list of objects stored under the given indices

        """
        return [self.load(idx) for idx in range(0, self.count())[indices]]

    def last(self):
        '''
        Returns the last generated trajectory. Useful to continue a run.

        Returns
        -------
        Trajectoy
            the actual trajectory object
        '''
        return self.load(self.count() - 1)

    def first(self):
        '''
        Returns the last stored object. Useful to continue a run.

        Returns
        -------
        Object
            the actual last stored object
        '''
        return self.load(0)

    def count(self):
        '''
        Return the number of objects in the storage

        Returns
        -------
        number : int
            number of objects in the storage.

        Notes
        -----
        Use len(store) instead
        '''
        return int(len(self.storage.dimensions[self.prefix]))

    def free(self):
        '''
        Return the number of the next free index

        Returns
        -------
        index : int
            the number of the next free index in the storage.
            Used to store a new object.
        '''
        count = self.count()
        self._free = set([ idx for idx in self._free if idx >= count])
        idx = count
        while idx in self._free:
            idx += 1

        return idx

    def reserve_idx(self, idx):
        '''
        Locks an idx as used
        '''
        self._free.add(idx)


    def _init(self):
        """
        Initialize the associated storage to allow for object storage. Mainly
        creates an index dimension with the name of the object.

        Parameters
        ----------
        units : dict of {str : simtk.unit.Unit} or None
            representing a dict of string representing a dimension
            ('length', 'velocity', 'energy') pointing to
            the simtk.unit.Unit to be used. If not None overrides the standard
            units used in the storage
        """
        # define dimensions used for the specific object
        self.storage.createDimension(self.prefix, 0)

        if self.has_uid:
            self.init_variable("uid", 'str',
                description='A unique identifier',
                chunksizes=tuple([10240]))

        if self.has_name:
            self.init_variable("name", 'str',
                description='A name',
                chunksizes=tuple([10240]))

        if self.json:
            self.init_variable("json", 'str',
                description='A json serialized version of the object',
                chunksizes=tuple([10240]))

#==============================================================================
# INITIALISATION UTILITY FUNCTIONS
#==============================================================================

    @staticmethod
    def find_number_type(instance):
        ty = type(instance)

        types = [
            float, int, bool, str, long
        ]

        if ty in types:
            return types[ty].__name__
        elif ty is np.dtype:
            return 'numpy.' + instance.dtype.type.__name__

    @staticmethod
    def _parse_var_type_as_np_type(var_type):
        nc_type = var_type
        if var_type == 'float':
            nc_type = np.float32   # 32-bit float
        elif var_type == 'int':
            nc_type = np.int32   # 32-bit signed integer
        elif var_type == 'index':
            nc_type = np.int32
            # 32-bit signed integer / for indices / -1 : no index (None)
        elif var_type == 'length':
            nc_type = np.int32
            # 32-bit signed integer / for indices / -1 : no length specified (None)
        elif var_type == 'bool':
            nc_type = np.uint8   # 8-bit signed integer for boolean
        elif var_type == 'str':
            nc_type = 'str'

        types = {
            'float' : np.float32,
            'int' : np.int32,
            'index' : np.int32,
            'length' : np.int32,
            'bool' : np.uint8,
            'str' : 'str',
        }

        return types[var_type]

    def init_variable(self, name, var_type, dimensions = None, units=None,
                      description=None, variable_length=False, chunksizes=None):
        '''
        Create a new variable in the netCDF storage. This is just a helper
        function to structure the code better.

        Parameters
        ==========
        name : str
            The name of the variable to be created
        var_type : str
            The string representing the type of the data stored in the variable.
            Allowed are strings of native python types in which case the variables
            will be treated as python or a string of the form 'numpy.type' which
            will refer to the numpy data types. Numpy is preferred sinec the api
            to netCDF uses numpy and thus it is faster. Possible input strings are
            `int`, `float`, `long`, `str`, `numpy.float32`, `numpy.float64`,
            `numpy.int8`, `numpy.int16`, `numpy.int32`, `numpy.int64`
        dimensions : str or tuple of str
            A tuple representing the dimensions used for the netcdf variable.
            If not specified then the default dimension of the storage is used.
        units : str
            A string representing the units used if the var_type is `float`
            the units is set to `none`
        description : str
            A string describing the variable in a readable form.
        variable_length : bool
            If true the variable is treated as a variable length (list) of the
            given type. A built-in example for this type is a string which is
            a variable length of char. This make using all the mixed
            stuff superfluous
        chunksizes : tuple of int
            A tuple of ints per number of dimensions. This specifies in what
            block sizes a variable is stored. Usually for object related stuff
            we want to store everything of one object at once so this is often
            (1, ..., ...)
        '''

        if dimensions is None:
            dimensions = self.prefix

        self.storage.create_variable(
            self.prefix + '_' + name,
            var_type=var_type,
            dimensions=dimensions,
            units=units,
            description=description,
            variable_length=variable_length,
            chunksizes=chunksizes
        )


#==============================================================================
# LOAD / SAVE UTILITY FUNCTIONS
#==============================================================================

    def load_variable(self, name, idx):
        """
        Wrapper for netCDF storage.variables[name][idx] property

        Parameters
        ----------
        name : str
            The name of the variable
        idx : int, slice, list of int, etc...
            An index specification as in netCDF4

        Returns
        -------
        numpy.ndarray
            The data stored in the netCDF variable

        """
        return self.storage.variables[name][idx]

    def save_variable(self, name, idx, value):
        """
        Wrapper for netCDF storage.variables[name][idx] property

        Parameters
        ----------
        name : str
            The name of the variable
        idx : int, slice, list of int, etc...
            An index specification as in netCDF4
        value : numpy.ndarray
            The array to be stored in the variable

        """
        self.storage.variables[name][idx] = value

    def load_json(self, name, idx):
        """
        Load an object from the associated storage using json

        Parameters
        ----------
        name : str
            the name of the variable in the netCDF storage
        idx : int
            the integer index in the variable

        Returns
        -------
        object
            the loaded object

        """
        # TODO: Add logging here
        idx = int(idx)

        json_string = self.storage.variables[name][idx]

        simplified = yaml.load(json_string)
        obj = self.simplifier.build(simplified)
        setattr(obj, 'json', json_string)

        return obj

    def save_json(self, name, idx, obj):
        """
        Save an object as a json string in a variable in the referenced storage

        Parameters
        ----------
        name : str
            the name of the variable in the netCDF storage
        idx : int
            the integer index in the variable
        obj : object
            the object to be stored as JSON

        """
        if not hasattr(obj,'json'):
            setattr(obj, 'json', self.object_to_json(obj))

        self.storage.variables[name][idx] = obj.json


#==============================================================================
# CONVERSION UTILITIES
#==============================================================================

    def object_to_json(self, obj):
        """
        Convert a given object to a json string using the simplifier

        Parameters
        ----------
        obj : the object to be converted

        Returns
        -------
        str
            the JSON string
        """
        json_string = self.simplifier.to_json_object(obj, obj.base_cls_name)

        return json_string

    def list_to_numpy(self, data, value_type, allow_empty = True):
        """
        Return a numpy list from a python list in a given format

        Parameters
        ----------
        data : list
            the list to be converted
        value_type : str
            the type of the input list elements. If this is an object type it
            will be saved and the returned index is stored in an numpy
            integer array
        allow_empty : bool
            if set to `True` None will be stored as the integer -1

        Returns
        -------
        numpy.ndarray
            the converted numpy array
        """
        if value_type == 'int':
            values = np.array(data).astype(np.float32)
        elif value_type == 'float':
            values = np.array(data).astype(np.float32)
        elif value_type == 'bool':
            values = np.array(data).astype(np.uint8)
        elif value_type == 'index':
            values = np.array(data).astype(np.int32)
        elif value_type == 'length':
            values = np.array(data).astype(np.int32)
        else:
            # an object
            values = [-1 if value is None and allow_empty is True
                      else value.idx[self.storage] for value in data]
            values = np.array(values).astype(np.int32)

        return values.copy()

    def list_from_numpy(self, values, value_type, allow_empty = True):
        """
        Return a python list from a numpy array in a given format

        Parameters
        ----------
        values : numpy.ndarray
            the numpy array to be converted
        value_type : str
            the type of the output list elements. If this is a object type it
            will be loaded using the numpy array content as the index
        allow_empty : bool
            if set to `True` then loaded objects will only be loaded if the
            index is not negative. Otherwise the load function will always
            be called

        Returns
        -------
        list
            the converted list
        """
        if value_type == 'int':
            data = values.tolist()
        elif value_type == 'float':
            data = values.tolist()
        elif value_type == 'bool':
            data = values.tolist()
        elif value_type == 'index':
            data = values.tolist()
        elif value_type == 'length':
            data = values.tolist()
        else:
            # an object
            key_store = getattr(self.storage, value_type)
            data = [key_store.load(obj_idx) if allow_empty is False
                    or obj_idx >= 0 else None for obj_idx in values.tolist()]

        return data

#==============================================================================
# SETTER / GETTER UTILITY FUNCTIONS
#==============================================================================

    # TODO: This might go tho storage.py
    def load_object(self, name, idx, store):
        """
        Load an object from the storage

        Parameters
        ----------
        name : str
            name of the variable to be used
        index : int
            index in the storage
        cls : cls
            type of the object to be loaded. Determines the store to be used

        Returns
        -------
        object
            the loaded object
        """
        index = self.load_variable(name + '_idx', idx)
        if index < 0:
            return None

        obj = store.load(index)
        return obj

    def save_object(self, name, idx, obj):
        """
        Store an object in the storage

        Parameters
        ----------
        name : str
            name of the variable to be used
        index : int
            index in the storage
        obj : object
            the object to be stored

        """
        storage = self.storage

        if obj is not None:
            storage.save(obj)
            storage.variables[name + '_idx'][idx] = obj.idx[storage]
        else:
            storage.variables[name + '_idx'][idx] = -1

#==============================================================================
# COLLECTIVE VARIABLE UTILITY FUNCTIONS
#==============================================================================

    @property
    def op_idx(self):
        """
        Returns a function that returns for an object of this storage the idx.
        This can be used to construct order parameters the return the index
        in this storage. Useful for visualization

        Returns
        -------
        function
            the function that reports the index in this store
        """
        def idx(obj):
            return obj.idx[self.storage]

        return idx

#=============================================================================
# LOAD/SAVE DECORATORS FOR PARTIAL LOADING OF ATTRIBUTES
#=============================================================================

def loadpartial(func, constructor=None):
    """
    Decorator for load functions that add the basic handling for partial loading
    """

    def inner(self, idx, *args, **kwargs):
        if constructor is None:
            new_func = getattr(self, 'load_empty')
        else:
            new_func = getattr(self, constructor)

        return_obj = new_func(idx, *args, **kwargs)
        # this tells the obj where it was loaded from
        return_obj._origin = self
        return return_obj

    return inner


#=============================================================================
# LOAD/SAVE DECORATORS FOR CACHE HANDLING
#=============================================================================

def loadcache(func):
    """
    Decorator for load functions that add the basic cache handling
    """
    def inner(self, idx, *args, **kwargs):
        if type(idx) is not str and idx < 0:
            return None

        if not hasattr(self, 'cache'):
            return func(idx, *args, **kwargs)

        n_idx = idx

        if type(idx) is str:
            # we want to load by name and it was not in cache.
            if self.has_name:
                # since it is not found in the cache before. Refresh the cache
                self.update_name_cache()

                # and give it another shot
                if idx in self.name_idx:
                    if len(self.name_idx[idx]) > 1:
                        logger.debug('Found name "%s" multiple (%d) times in storage! Loading first!' % (idx, len(self.cache[idx])))

                    n_idx = self.name_idx[idx][0]
                else:
                    raise ValueError('str "' + idx + '" not found in storage')
        elif type(idx) is int:
            pass
        else:
            raise ValueError('str "' + idx + '" as indices are only allowed in named storage')

        # if it is in the cache, return it
        if n_idx in self.cache:
            logger.debug('Found IDX #' + str(idx) + ' in cache. Not loading!')
            return self.cache[n_idx]

        # ATTENTION HERE!
        # Note that the wrapped function no self as first parameter. This is because we are wrapping a bound
        # method in an instance and this one is still bound - luckily - to the same 'self'. In a class decorator when wrapping
        # the class method directly it is not bound yet and so we need to include the self! Took me some time to
        # understand and figure that out

        obj = func(n_idx, *args, **kwargs)
        if obj is not None:
            # update cache there might have been a change due to naming
            self.cache[obj.idx[self.storage]] = obj

            # finally store the name of a named object in cache
            if self.has_name and obj._name != '':
                self._update_name_in_cache(obj._name, n_idx)

        return obj
    return inner

# the default decorator for save functions to enable caching
def savecache(func):
    """
    Decorator for save functions that add the basic cache handling
    """
    def inner(self, obj, idx = None, *args, **kwargs):
        # call the normal storage
        func(obj, idx, *args, **kwargs)
        idx = obj.idx[self.storage]

        # store the name in the cache
        if hasattr(self, 'cache'):
            self.cache[idx] = obj
            if self.has_name and obj._name != '':
                # and also the name, if it has one so we can load by
                # name afterwards from cache
                self._update_name_in_cache(obj._name, idx)

        return idx

    return inner

#=============================================================================
# LOAD/SAVE DECORATORS FOR .idx HANDLING
#=============================================================================

def loadidx(func):
    """
    Decorator for load functions that add the basic indexing handling
    """
    def inner(self, idx, *args, **kwargs):
        if type(idx) is not str and int(idx) < 0:
            return None

        n_idx = idx

        if type(idx) is str:
            # we want to load by name and it was not in cache
            if self.has_name:
                raise ValueError('Load by name without caching is not supported')
#                n_idx = self.load_by_name(idx)
            else:
                # load by name only in named storages
                raise ValueError('Load by name (str) is only supported in named storages')
                pass

        # turn into python int if it was a numpy int (in some rare cases!)
        n_idx = int(n_idx)

        # ATTENTION HERE!
        # Note that the wrapped function ho self as first parameter. This is because we are wrapping a bound
        # method in an instance and this one is still bound - luckily - to the same 'self'. In a class decorator when wrapping
        # the class method directly it is not bound yet and so we need to include the self! Took me some time to
        # understand and figure that out
        logger.debug('Calling load object of type ' + self.content_class.__name__ + ' and IDX #' + str(idx))
        if n_idx >= len(self):
            logger.warning('Trying to load from IDX #' + str(n_idx) + ' > number of object ' + str(len(self)))
            return None
        elif n_idx < 0:
            logger.warning('Trying to load negative IDX #' + str(n_idx) + ' < 0')
            return None
        else:
            obj = func(n_idx, *args, **kwargs)

        if not hasattr(obj, 'idx'):
            print type(obj), obj.__dict__
#            obj.idx = dict()

        obj.idx[self.storage] = n_idx

        if self.has_uid:
            if not hasattr(obj, '_uid'):
                # get the name of the object
                setattr(obj, '_uid', self.get_uid(idx))

        if self.has_name and hasattr(obj, '_name'):
            setattr(obj, '_name',
                    self.storage.variables[self.prefix + '_name'][idx])
            # make sure that you cannot change the name of loaded objects
            obj.fix_name()

        return obj

    return inner

def saveidx(func):
    """
    Decorator for save functions that add the basic indexing handling
    """
    def inner(self, obj, idx = None, *args, **kwargs):
        storage = self.storage
        if idx is None:
            if storage in obj.idx:
                # has been saved so quit and do nothing
                return obj.idx[storage]
            else:
                idx = self.free()
        else:
            if type(idx) is str:
                # Not yet supported
                raise ValueError('Saving by name not yet supported')
            else:
                idx = int(idx)

        obj.idx[storage] = idx

        # make sure in nested saving that an IDX is not used twice!
        self.reserve_idx(idx)
        logger.debug('Saving ' + str(type(obj)) + ' using IDX #' + str(idx))
        func(obj, idx, *args, **kwargs)

        if self.has_uid and hasattr(obj, '_uid') and obj._uid != '':
            self.storage.variables[self.identifier][idx] = obj._uid

        if self.has_name and hasattr(obj, '_name'):
            #logger.debug('Object ' + str(type(obj)) + ' with IDX #' + str(idx))
            #logger.debug(repr(obj))
            #logger.debug("Cleaning up name; currently: " + str(obj._name))
            if obj._name is None:
                # this should not happen!
                logger.debug("Nameable object has not been initialized correctly. Has None in _name")
                raise AttributeError('_name needs to be a string for nameable objects.')

            obj.fix_name()

            self.storage.variables[self.prefix + '_name'][idx] = obj._name

        return idx

    return inner

# CREATE EASY UPDATE WRAPPER

def func_update_variable(attribute, variable):
    """
    Create a delayed loading function for stores

    Parameters
    ----------
    attribute : string
        name of the attribute of the object to be updated. E.g. for sample.mover this is 'mover'
    db : string
        the storage prefix where the object are stored in the file. E.g. for samples this is 'sample'
    variable : string
        the name of the variable in the storage. this is often the same as the attribute
    store : string
        the name of the store. E.g. 'trajectories'

    Returns
    -------
    function
        the function that is used for updating
    """
    def updater(obj):
        store = obj._origin
        storage = store.storage
        idx = obj.idx[storage]

#        print 'updater called', obj, obj.__dict__.keys(), attribute, variable

        value = store.vars[variable][idx]
        setattr(obj, attribute, value)

    return updater

def create_load_function(cls, arguments):
    def loader(self, idx):
        params = {arg : self.vars[param][idx] for arg, param in arguments.iteritems()}

        return cls(**params)

    return loader<|MERGE_RESOLUTION|>--- conflicted
+++ resolved
@@ -11,48 +11,6 @@
 logger = logging.getLogger(__name__)
 init_log = logging.getLogger('openpathsampling.initialization')
 
-<<<<<<< HEAD
-=======
-
-class Query(object):
-    """
-    Return
-    """
-    def __init__(self, query_fnc = None, caching = True):
-        if caching:
-            self.cache = {}
-        else:
-            self.cache = None
-        self.query_fnc = query_fnc
-
-    def __call__(self, store):
-        def _query_iterator(self, store):
-            if self.cache is not None:
-                if store not in self.cache:
-                    self.cache[store] = {}
-                store_cache = self.cache[store]
-
-                n_object = len(store)
-
-                for idx in range(n_object):
-                    if self.cache is not None:
-                        if idx in store_cache:
-                            if store_cache[idx]:
-                                yield store[idx]
-                        else:
-                            obj = store.load(idx)
-                            result = self.query_fnc(obj)
-                            self.cache[store][idx] = result
-                            if result:
-                                yield obj
-                    else:
-                        obj = store.load(idx)
-                        result = self.query_fnc(obj)
-                        if result:
-                            yield obj
-
-        return _query_iterator(self, store)
->>>>>>> 4ccfa0df
 
 class ObjectStore(object):
     """
@@ -60,7 +18,6 @@
     reference to the store file.
     """
 
-<<<<<<< HEAD
     allowed_types = [
         'int', 'float', 'long', 'str', 'bool'
         'nunpy.float32', 'numpy.float64',
@@ -83,12 +40,10 @@
 
     def __init__(self, content_class, has_uid=False, json=True,
                  enable_caching=True, load_partial=False,
-=======
     default_cache = 10000
 
     def __init__(self, storage, content_class, has_uid=False, json=True,
                  dimension_units=None, caching=None, load_partial=False,
->>>>>>> 4ccfa0df
                  nestable=False, has_name=False):
         """
 
@@ -157,24 +112,16 @@
 
         self._storage = None
         self.content_class = content_class
-<<<<<<< HEAD
         self.prefix = None
         self.cache = dict()
-=======
-        self.idx_dimension = content_class.__name__.lower()
-        self.db = content_class.__name__.lower()
->>>>>>> 4ccfa0df
         self.has_uid = has_uid
         self.has_name = has_name
         self.json = json
         self._free = set()
         self._cached_all = False
         self._names_loaded = False
-<<<<<<< HEAD
         self.nestable = nestable
-=======
         self.name_idx = dict()
->>>>>>> 4ccfa0df
 
         self.variables = dict()
         self.vars = dict()
@@ -271,11 +218,9 @@
         return "%s(content_class=%s, variable_prefix=%s)" % (
             self.__class__.__name__, self.content_class, self.prefix)
 
-<<<<<<< HEAD
     @property
     def simplifier(self):
         return self.storage.simplifier
-=======
     def set_caching(self, caching):
         if caching is None:
             caching = self.default_cache
@@ -284,7 +229,6 @@
             self.cache = WeakLimitCache(1000000)
         elif isinstance(caching, dict):
             self.cache = caching
->>>>>>> 4ccfa0df
 
     def idx(self, obj):
         """
