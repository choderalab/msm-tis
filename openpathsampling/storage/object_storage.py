import yaml
import types

import numpy as np
import openpathsampling as paths
import simtk.unit as u

import logging
logger = logging.getLogger(__name__)
init_log = logging.getLogger('openpathsampling.initialization')

class Query(object):
    """
    Return
    """
    def __init__(self, query_fnc = None, caching = True):
        if caching:
            self.cache = {}
        else:
            self.cache = None
        self.query_fnc = query_fnc

    def __call__(self, store):
        def _query_iterator(self, store):
            if self.cache is not None:
                if store not in self.cache:
                    self.cache[store] = {}
                store_cache = self.cache[store]

                n_object = len(store)

                for idx in range(n_object):
                    if self.cache is not None:
                        if idx in store_cache:
                            if store_cache[idx]:
                                yield store[idx]
                        else:
                            obj = store.load(idx)
                            result = self.query_fnc(obj)
                            self.cache[store][idx] = result
                            if result:
                                yield obj
                    else:
                        obj = store.load(idx)
                        result = self.query_fnc(obj)
                        if result:
                            yield obj

        return _query_iterator(self, store)

class ObjectStore(object):
    """
    Base Class for storing complex objects in a netCDF4 file. It holds a
    reference to the store file.
    """

    def __init__(self, storage, content_class, has_uid=False, json=True,
                 dimension_units=None, enable_caching=True, load_partial=False,
                 nestable=False, has_name=False):
        """

        Parameters
        ----------
        storage
        content_class
        has_uid
        json
        dimension_units
        enable_caching : bool
            if this is set to `True` caching is used to quickly access
            previously loaded objects (default)
        load_partial : bool
            if this is set to `True` the storage allows support for partial
            delayed loading of member variables. This is useful for larger
            objects that might only be required in particular circumstances.
            (default is `False`)
        nestable : bool
            if true this marks the content_class to be saved as nested dict
            objects and not a pointing to saved objects. So the saved complex
            object is only stored once and not split into several objects that
            are referenced by each other in a tree-like fashion


        Attributes
        ----------

        storage : Storage
            the reference the Storage object where all data is stored
        content_class : class
            a reference to the class type to be stored using this Storage
        has_uid : bool
            if `True` objects can also be loaded by a string identifier/name
        json : string
            if already computed a JSON Serialized string of the object
        dimension_units : dict of {str : simtk.unit.Unit } or None
            representing a dict of string representing a dimension
            ('length', 'velocity', 'energy') pointing to
            the simtk.unit.Unit to be used. If not None overrides the standard
            units used in the storage
        simplifier : util.StorableObjectJSON
            an instance of a JSON Serializer
        identifier : str
            name of the netCDF variable that contains the string to be
            identified by. So far this is `name`
        cache : dict (int or str : object)
            a dictionary that holds references to all stored elements by index
            or string for named objects. This is only used for cached access
            is enable_caching is True (default)

        Notes
        -----
        The class that takes care of storing data in a file is called a Storage,
        so the netCDF subclassed Storage is a storage. The classes that know how
        to load and save an object from the storage are called stores,
        like ObjectStore, SampleStore, etc...

        """
        self.storage = storage
        self.content_class = content_class
        self.idx_dimension = content_class.__name__.lower()
        self.db = content_class.__name__.lower()
        self.cache = dict()
        self.has_uid = has_uid
        self.has_name = has_name
        self.json = json
        self.simplifier = paths.storage.StorableObjectJSON(storage)
        self.identifier = self.db + '_uid'
        self._free = set()
        self._cached_all = False
        self._names_loaded = False

        if dimension_units is not None:
            self.dimension_units = dimension_units
        else:
            self.dimension_units = self.storage.dimension_units

        # First, apply standard decorator for loading and saving
        # this handles all the setting and getting of .idx and is
        # always necessary!

        if load_partial:
            # this allows the class to load members only if needed
            # adds a different __getattr__ to the content class
            # makes only sense if not already lazy loading
            # it uses load_constructor instead to create an empty object
            # and then each class can attach delayed loaders to load
            # when necessary, fall back is of course the normal load function

            if hasattr(self, 'load_empty'):
                cls = self.content_class

                def _getattr(this, item):
                    if item == '_idx':
                        return this.__dict__['idx']

                    if hasattr(cls, '_delayed_loading'):
                        if item in dir(cls):
                            return object.__getattribute__(this, item)

                        if item in cls._delayed_loading:
                            _loader = cls._delayed_loading[item]
#                            print 'from', repr(self.storage), id(self), 'and not', repr(this), 'load', item
                            _loader(this)
                        else:
                            raise KeyError(item)

                    return this.__dict__[item]

                setattr(cls, '__getattr__', _getattr)

                _load = self.load
                self.load = types.MethodType(loadpartial(_load), self)

        _save = self.save
        self.save = types.MethodType(saveidx(_save), self)

        _load = self.load
        self.load = types.MethodType(loadidx(_load), self)

        if enable_caching:
            # wrap load/save to make this work. I use MethodType here to bind the
            # wrapped function to this instance. An alternative would be to
            # add the wrapper to the class itself, which would mean that all
            # instances have the same setting and a change would be present in all
            # instances. E.g., first instance has caching and the second not
            # when the second instance is created the change in the class would
            # also disable caching in the first instance. The present way with
            # bound methods is more flexible
            # Should be not really important, since there will be mostly only one
            # storage, but this way it is cleaner

            _save = self.save
            self.save = types.MethodType(savecache(_save), self)

            _load = self.load
            self.load = types.MethodType(loadcache(_load), self)

        self._register_with_storage(nestable=nestable)

    def __str__(self):
        return repr(self)

    def __repr__(self):
        return "%s(content_class=%s, variable_prefix=%s)" % (
            self.__class__.__name__, self.content_class, self.db)


    def idx(self, obj):
        """
        Return the index in this store for a given object

        Parameters
        ----------
        obj : object
            the object that can be stored in this store for which its index is
            to be returned

        Returns
        -------
        int or None
            The integer index of the given object or None if it is not stored yet
        """
        if hasattr(obj, 'idx'):
            if self.storage in obj.idx:
                return obj.idx[self.storage]

        return None

    @property
    def units(self):
        """
        Return the units dictionary used in the attached storage

        Returns
        -------
        units : dict of {str : simtk.unit.Unit }
            representing a dict of string representing a dimension
            ('length', 'velocity', 'energy')
            pointing to the simtk.unit.Unit to be used

        """
        return self.storage.units

    def _register_with_storage(self, nestable = False):
        """
        Register the store with the associated storage. This means the

        Parameters
        ----------
        nestable : bool
            if true this marks the content_class to be saved as nested dict
            objects and not a pointing to saved objects. So the saved complex
            object is only stored once and not split into several objects that
            are referenced by each other in a tree-like fashion

        Notes
        -----
        """

        self.storage._storages[self.content_class] = self
        self.storage._storages[self.content_class.__name__] = self
        self.storage._storages[self.content_class.__name__.lower()] = self

        # Add here the logic to change the actual class and add the decorator
        # this is the same as add the  decorator (without default_storage,
        # I removed this since it is not used anyway)
        # all it does is make sure that there is a .idx property and the base_
        # cls is known
        self.content_class.base_cls_name = self.content_class.__name__
        self.content_class.base_cls = self.content_class

        # add a property idx that keeps the storage reference
        def _idx(this):
            if not hasattr(this, '_idx'):
                this._idx = dict()

            return this._idx

        self.content_class.idx = property(_idx)

        if self.has_uid:
            def _uid_get(this):
                if not hasattr(this, '_uid'):
                    this._uid = ''

                return this._uid

            def _uid_set(this, uid):
                this._uid = uid

            self.content_class.uid = property(_uid_get, _uid_set)

        def _save(this, storage):
            if storage is not None:
                storage.save(this)

        if nestable:
            self.content_class.nestable = True

        self.content_class.save = _save

        if not hasattr(self.content_class, 'cls'):
            def _cls(this):
                return this.__class__.__name__

            self.content_class.cls = property(_cls)

        # register as a base_class for storable objects
        self.storage.links.append(self)


    def set_variable_partial_loading(self, variable, loader):
        cls = self.content_class
        if not hasattr(cls, '_delayed_loading'):
            cls._delayed_loading = dict()

        cls._delayed_loading[variable] = loader

    def idx_by_name(self, needle):
        """
        Return the index for the (first) object with a given name from the store

        Parameters
        ----------
        needle : str
            The name of the object to be found in the storage

        Returns
        -------
        int or None
            The index of the first found object. If the name is not present,
            None is returned

        Notes
        -----
        Can only be applied to named storages.
        """
        if self.has_uid:
            # if we need a cache we might find the index in there
            if needle in self.cache:
                if type(self.cache[needle]) is int:
                    return self.cache[needle]
                else:
                    return self.cache[needle].idx[self.storage]

            # otherwise search the storage for the name
            found_idx = [ idx for idx,s in enumerate(self.storage.variables[
                self.identifier][:]) if s == needle
            ]

            if len(found_idx) > 0:
                    return found_idx[0]

            return None
        else:
            raise ValueError('Cannot search for name (str) in non-named objects')

    def update_name_cache(self):
        """
        Update the internal cache with all stored names in the store.
        This allows to load by name for named objects
        """
        if self.has_name:
            if not self._names_loaded:
                for idx, name in enumerate(self.storage.variables[self.db + "_name"][:]):
                    self._update_name_in_cache(name, idx)

                self._names_loaded = True

    def _update_name_in_cache(self, name, idx):
        if name != '':
            if name not in self.cache:
                self.cache[name] = [idx]
            else:
                if idx not in self.cache[name]:
                    self.cache[name].append(idx)

    def find(self, name):
        """
        Return all objects with a given name

        Parameters
        ----------
        name : str
            the name to be searched for

        Returns
        -------
        list of objects
            a list of found objects, can be empty [] if no objects with
            that name exist

        """
        if self.has_name:
            if name in self.cache:
                self.update_name_cache()

            return self[self.cache[name]]

        return []

    def find_indices(self, name):
        """
        Return indices for all objects with a given name

        Parameters
        ----------
        name : str
            the name to be searched for

        Returns
        -------
        list of int
            a list of indices in the storage for all found objects,
            can be empty [] if no objects with that name exist

        """
        if self.has_name:
            if name in self.cache:
                self.update_name_cache()

            return self.cache[name]

        return []


    def find_first(self, name):
        """
        Return first object with a given name

        Parameters
        ----------
        name : str
            the name to be searched for

        Returns
        -------
        object of None
            the first found object, can be None if no object with the given
            name exists

        """
        if self.has_name:
            if name in self.cache:
                self.update_name_cache()

            if len(self.cache[name]) > 0:
                return self[self.cache[name][0]]

        return None


    def __iter__(self):
        """
        Add iteration over all elements in the storage
        """
        return self.iterator()

    def __len__(self):
        """
        Return the number of stored objects

        Returns
        -------
        int
            number of stored objects

        Notes
        -----
        Equal to `store.count()`
        """
        return self.count()

    def iterator(this, iter_range = None):
        """
        Return an iterator over all objects in the storage

        Parameters
        ----------
        iter_range : slice or None
            if this is not `None` it confines the iterator to objects specified
            in the slice

        Returns
        -------
        Iterator()
            The iterator that iterates the objects in the store

        """
        class ObjectIterator:
            def __init__(self):
                self.storage = this
                self.iter_range = iter_range
                if iter_range is None:
                    self.idx = 0
                    self.end = self.storage.count()
                else:
                    self.idx = iter_range.start
                    self.end = iter_range.stop

            def __iter__(self):
                return self

            def next(self):
                if self.idx < self.end:
                    obj = self.storage.load(self.idx)
                    if self.iter_range is not None and self.iter_range.step is not None:
                        self.idx += self.iter_range.step
                    else:
                        self.idx += 1
                    return obj
                else:
                    raise StopIteration()

        return ObjectIterator()

    def __getitem__(self, item):
        """
        Enable numpy style selection of object in the store
        """
        try:
            if type(item) is int or type(item) is str:
                return self.load(item)
            elif type(item) is slice:
                return [self.load(idx) for idx in range(*item.indices(len(self)))]
            elif type(item) is list:
                return [self.load(idx) for idx in item]
            elif item is Ellipsis:
                return self.iterator()
        except KeyError:
            return None

    def load(self, idx):
        '''
        Returns an object from the storage. Needs to be implemented from
        the specific storage class.

        Parameter
        ---------
        idx : int or str
            either the integer index of the object to be loaded or a string
            (name) for named objects. This will always return the first object
            found with the specified name.

        Returns
        -------
        object
            the loaded object
        '''

        return self.load_json(self.idx_dimension + '_json', idx)

    def clear_cache(self):
        """Clear the cache and force reloading

        """

        self.cache = dict()
        self._cached_all = False

    def cache_all(self):
        """Load all samples as fast as possible into the cache

        """
        if not self._cached_all:
            idxs = range(len(self))
            jsons = self.storage.variables[self.idx_dimension + '_json'][:]

            [ self.add_single_to_cache(i,j) for i,j in zip(
                idxs,
                jsons) ]

            self._cached_all = True

    def add_single_to_cache(self, idx, json):
        """
        Add a single object to cache by json
        """

        simplified = yaml.load(json)
        obj = self.simplifier.build(simplified)

        obj.json = json
        obj.idx[self.storage] = idx

        self.cache[idx] = obj

        return obj


    def save(self, obj, idx=None):
        """
        Saves an object the storage.

        Parameters
        ----------
        obj : object
            the object to be stored
        idx : int or string or `None`
            the index to be used for storing. This is highly discouraged since
            it changes an immutable object (at least in the storage). It is
            better to store also the new object and just ignore the
            previously stored one.

        """

        if self.has_uid and hasattr(obj, '_uid'):
            self.storage.variables[self.identifier][idx] = obj._uid

        self.save_json(self.idx_dimension + '_json', idx, obj)

    def get_uid(self, idx):
        """
        Return the name of and object with given integer index

        Parameters
        ----------
        idx : int
            the integer index of the object whose name is to be returned

        Returns
        -------
        str or None
            Returns the name of the object for named objects. None otherwise.

        """
        if self.has_uid:
            return self.storage.variables[self.identifier][idx]
        else:
            return None

    def get(self, indices):
        """
        Returns a list of objects from the given list of indices

        Arguments
        ---------
        indices : list of int
            the list of integers specifying the object to be returned

        Returns
        -------
        list of objects
            a list of objects stored under the given indices

        """
        return [self.load(idx) for idx in range(0, self.count())[indices]]

    def last(self):
        '''
        Returns the last generated trajectory. Useful to continue a run.

        Returns
        -------
        Trajectoy
            the actual trajectory object
        '''
        return self.load(self.count() - 1)

    def first(self):
        '''
        Returns the last stored object. Useful to continue a run.

        Returns
        -------
        Object
            the actual last stored object
        '''
        return self.load(0)

    def count(self):
        '''
        Return the number of objects in the storage

        Returns
        -------
        number : int
            number of objects in the storage.

        Notes
        -----
        Use len(store) instead
        '''
        return int(len(self.storage.dimensions[self.idx_dimension]))

    def free(self):
        '''
        Return the number of the next free index

        Returns
        -------
        index : int
            the number of the next free index in the storage.
            Used to store a new object.
        '''
        count = self.count()
        self._free = set([ idx for idx in self._free if idx >= count])
        idx = count
        while idx in self._free:
            idx += 1

        return idx

    def reserve_idx(self, idx):
        '''
        Locks an idx as used
        '''
        self._free.add(idx)

    def _init(self, units=None):
        """
        Initialize the associated storage to allow for object storage. Mainly
        creates an index dimension with the name of the object.

        Parameters
        ----------
        units : dict of {str : simtk.unit.Unit} or None
            representing a dict of string representing a dimension
            ('length', 'velocity', 'energy') pointing to
            the simtk.unit.Unit to be used. If not None overrides the standard
            units used in the storage
        """
        # define dimensions used for the specific object
        self.storage.createDimension(self.idx_dimension, 0)
#        if self.has_name:
#            self.init_variable(self.db + "_name", 'str',
#                description='A short descriptive name for convenience',
#                chunksizes=tuple([10240]))

        if self.has_uid:
            self.init_variable(self.db + "_uid", 'str',
                description='A unique identifier',
                chunksizes=tuple([10240]))

        if self.has_name:
            self.init_variable(self.db + "_name", 'str',
                description='A name',
                chunksizes=tuple([10240]))

        if self.json:
            self.init_variable(self.db + "_json", 'str',
                description='A json serialized version of the object',
                chunksizes=tuple([10240]))

#==============================================================================
# INITIALISATION UTILITY FUNCTIONS
#==============================================================================

    def init_dimension(self, name, length = 0):
        """
        Initialize a new dimension in the storage.
        Wraps the netCDF createDimension

        Parameters
        ----------
        name : str
            the name for the new dimension
        length : int
            the number of elements in this dimension. Zero (0) (default) means
            an infinite dimension that extends when more objects are stored

        """
        if name not in self.storage.dimensions:
            self.storage.createDimension(name, length)

#        self.storage.sync()

    def init_variable(self, name, var_type, dimensions = None, units=None,
                      description=None, variable_length=False, chunksizes=None):
        '''
        Create a new variable in the netCDF storage. This is just a helper
        function to structure the code better.

        Paramters
        =========
        name : str
            The name of the variable to be created
        var_type : str
            The string representing the type of the data stored in the variable.
            Either the netCDF types can be used directly and
            strings representing the python native types are translated to
            appropriate netCDF types.
        dimensions : str or tuple of str
            A tuple representing the dimensions used for the netcdf variable.
            If not specified then the default dimension of the storage is used.
        units : str
            A string representing the units used if the var_type is `float`
            the units is set to `none`
        description : str
            A string describing the variable in a readable form.
        variable_length : bool
            If true the variable is treated as a variable length (list) of the
            given type. A built-in example for this type is a string which is
            a variable length of char. This make using all the mixed
            stuff superfluous
        chunksizes : tuple of int
            A tuple of ints per number of dimensions. This specifies in what
            block sizes a variable is stored. Usually for object related stuff
            we want to store everything of one object at once so this is often
            (1, ..., ...)
        '''

        ncfile = self.storage

        if dimensions is None:
            dimensions = self.db

        nc_type = var_type
        if var_type == 'float':
            nc_type = np.float32   # 32-bit float
        elif var_type == 'int':
            nc_type = np.int32   # 32-bit signed integer
        elif var_type == 'index':
            nc_type = np.int32
            # 32-bit signed integer / for indices / -1 : no index (None)
        elif var_type == 'length':
            nc_type = np.int32
            # 32-bit signed integer / for indices / -1 : no length specified (None)
        elif var_type == 'bool':
            nc_type = np.uint8   # 8-bit signed integer for boolean
        elif var_type == 'str':
            nc_type = 'str'

        if variable_length:
            vlen_t = ncfile.createVLType(nc_type, name + '_vlen')
            ncvar = ncfile.createVariable(name, vlen_t, dimensions,
                                          zlib=False, chunksizes=chunksizes)
        else:
            ncvar = ncfile.createVariable(name, nc_type, dimensions,
                                          zlib=False, chunksizes=chunksizes)

        if var_type == 'float' or units is not None:

            unit_instance = u.Unit({})
            symbol = 'none'

            if isinstance(units, u.Unit):
                unit_instance = units
                symbol = unit_instance.get_symbol()
            elif isinstance(units, u.BaseUnit):
                unit_instance = u.Unit({units : 1.0})
                symbol = unit_instance.get_symbol()
            elif type(units) is str and hasattr(u, units):
                unit_instance = getattr(u, units)
                symbol = unit_instance.get_symbol()
            elif type(units) is str and units is not None:
                symbol = units

            json_unit = self.simplifier.unit_to_json(unit_instance)

            # store the unit in the dict inside the Storage object
            self.storage.units[name] = unit_instance

            # Define units for a float variable
            setattr(ncvar,      'unit_simtk', json_unit)
            setattr(ncvar,      'unit', symbol)

        if description is not None:
            # Define long (human-readable) names for variables.
            setattr(ncvar,    "long_str", description)

#        self.storage.sync()

#==============================================================================
# LOAD / SAVE UTILITY FUNCTIONS
#==============================================================================

    def load_variable(self, name, idx):
        """
        Wrapper for netCDF storage.variables[name][idx] property

        Parameters
        ----------
        name : str
            The name of the variable
        idx : int, slice, list of int, etc...
            An index specification as in netCDF4

        Returns
        -------
        numpy.ndarray
            The data stored in the netCDF variable

        """
        return self.storage.variables[name][idx]

    def save_variable(self, name, idx, value):
        """
        Wrapper for netCDF storage.variables[name][idx] property

        Parameters
        ----------
        name : str
            The name of the variable
        idx : int, slice, list of int, etc...
            An index specification as in netCDF4
        value : numpy.ndarray
            The array to be stored in the variable

        """
        self.storage.variables[name][idx] = value

    def load_json(self, name, idx):
        """
        Load an object from the associated storage using json

        Parameters
        ----------
        name : str
            the name of the variable in the netCDF storage
        idx : int
            the integer index in the variable

        Returns
        -------
        object
            the loaded object

        """
        # TODO: Add logging here
        idx = int(idx)

        json_string = self.storage.variables[name][idx]

        simplified = yaml.load(json_string)
        obj = self.simplifier.build(simplified)
        setattr(obj, 'json', json_string)

        return obj

    def save_json(self, name, idx, obj):
        """
        Save an object as a json string in a variable in the referenced storage

        Parameters
        ----------
        name : str
            the name of the variable in the netCDF storage
        idx : int
            the integer index in the variable
        obj : object
            the object to be stored as JSON

        """
        if not hasattr(obj,'json'):
            setattr(obj, 'json', self.object_to_json(obj))

        self.storage.variables[name][idx] = obj.json


#==============================================================================
# CONVERSION UTILITIES
#==============================================================================

    def object_to_json(self, obj):
        """
        Convert a given object to a json string using the simplifier

        Parameters
        ----------
        obj : the object to be converted

        Returns
        -------
        str
            the JSON string
        """
        json_string = self.simplifier.to_json_object(obj, obj.base_cls_name)

        return json_string

    def list_to_numpy(self, data, value_type, allow_empty = True):
        """
        Return a numpy list from a python list in a given format

        Parameters
        ----------
        data : list
            the list to be converted
        value_type : str
            the type of the input list elements. If this is an object type it
            will be saved and the returned index is stored in an numpy
            integer array
        allow_empty : bool
            if set to `True` None will be stored as the integer -1

        Returns
        -------
        numpy.ndarray
            the converted numpy array
        """
        if value_type == 'int':
            values = np.array(data).astype(np.float32)
        elif value_type == 'float':
            values = np.array(data).astype(np.float32)
        elif value_type == 'bool':
            values = np.array(data).astype(np.uint8)
        elif value_type == 'index':
            values = np.array(data).astype(np.int32)
        elif value_type == 'length':
            values = np.array(data).astype(np.int32)
        else:
            # an object
            values = [-1 if value is None and allow_empty is True
                      else value.idx[self.storage] for value in data]
            values = np.array(values).astype(np.int32)

        return values.copy()

    def list_from_numpy(self, values, value_type, allow_empty = True):
        """
        Return a python list from a numpy array in a given format

        Parameters
        ----------
        values : numpy.ndarray
            the numpy array to be converted
        value_type : str
            the type of the output list elements. If this is a object type it
            will be loaded using the numpy array content as the index
        allow_empty : bool
            if set to `True` then loaded objects will only be loaded if the
            index is not negative. Otherwise the load function will always
            be called

        Returns
        -------
        list
            the converted list
        """
        if value_type == 'int':
            data = values.tolist()
        elif value_type == 'float':
            data = values.tolist()
        elif value_type == 'bool':
            data = values.tolist()
        elif value_type == 'index':
            data = values.tolist()
        elif value_type == 'length':
            data = values.tolist()
        else:
            # an object
            key_store = getattr(self.storage, value_type)
            data = [key_store.load(obj_idx) if allow_empty is False
                    or obj_idx >= 0 else None for obj_idx in values.tolist()]

        return data

#==============================================================================
# SETTER / GETTER UTILITY FUNCTIONS
#==============================================================================

    # TODO: This might go tho storage.py
    def load_object(self, name, idx, store):
        """
        Load an object from the storage

        Parameters
        ----------
        name : str
            name of the variable to be used
        index : int
            index in the storage
        cls : cls
            type of the object to be loaded. Determines the store to be used

        Returns
        -------
        object
            the loaded object
        """
        index = self.load_variable(name + '_idx', idx)
        if index < 0:
            return None

        obj = store.load(index)
        return obj

    def save_object(self, name, idx, obj):
        """
        Store an object in the storage

        Parameters
        ----------
        name : str
            name of the variable to be used
        index : int
            index in the storage
        obj : object
            the object to be stored

        """
        storage = self.storage

        if obj is not None:
            storage.save(obj)
            storage.variables[name + '_idx'][idx] = obj.idx[storage]
        else:
            storage.variables[name + '_idx'][idx] = -1

#==============================================================================
# COLLECTIVE VARIABLE UTILITY FUNCTIONS
#==============================================================================

    @property
    def op_idx(self):
        """
        Returns a function that returns for an object of this storage the idx.
        This can be used to construct order parameters the return the index
        in this storage. Useful for visualization

        Returns
        -------
        function
            the function that reports the index in this store
        """
        def idx(obj):
            return obj.idx[self.storage]

        return idx

#=============================================================================
# LOAD/SAVE DECORATORS FOR PARTIAL LOADING OF ATTRIBUTES
#=============================================================================

def loadpartial(func, constructor=None):
    """
    Decorator for load functions that add the basic handling for partial loading
    """

    def inner(self, idx, *args, **kwargs):
        if constructor is None:
            new_func = getattr(self, 'load_empty')
        else:
            new_func = getattr(self, constructor)

        return_obj = new_func(idx, *args, **kwargs)
        # this tells the obj where it was loaded from
        return_obj._origin = self.storage
        return return_obj

    return inner


#=============================================================================
# LOAD/SAVE DECORATORS FOR CACHE HANDLING
#=============================================================================

def loadcache(func):
    """
    Decorator for load functions that add the basic cache handling
    """
    def inner(self, idx, *args, **kwargs):
        if type(idx) is not str and idx < 0:
            return None

        n_idx = idx

        # if it is in the cache, return it, otherwise not :)
        if idx in self.cache:

            cc = self.cache[idx]
            if type(cc) is int:
                logger.debug('Found IDX #' + str(idx) + ' in cache under position #' + str(cc))

                # here the cached value is actually only the index
                # so it still needs to be loaded with the given index
                # this happens when we want to load by name (str)
                # and we need to actually load it
                n_idx = cc
            elif type(cc) is list:
                logger.debug('Found IDX #' + str(idx) + ' in cache under positions #' + str(cc) + '. Loading first.')
                n_idx = cc[0]

            else:
                logger.debug('Found IDX #' + str(idx) + ' in cache. Not loading!')

                # we have a real object (hopefully) and just return from cache
                n_idx = idx

            if n_idx in self.cache:
                # return from cache
                return self.cache[n_idx]


        elif type(idx) is str:
            # we want to load by name and it was not in cache.
            if self.has_name:
                # since it is not found in the cache before. Refresh the cache
                self.update_name_cache()

                # and give it another shot
                if idx in self.cache:
                    if len(self.cache[idx]) > 1:
                        logger.debug('Found name "%s" multiple (%d) times in storage! Loading first!' % (idx, len(self.cache[idx])))
                        n_idx = self.cache[idx][0]
                    else:
                        n_idx = self.cache[idx][0]
                else:
                    raise ValueError('str "' + idx + '" not found in storage')
            else:
                raise ValueError('str "' + idx + '" as indices are only allowed in named storage')

        # ATTENTION HERE!
        # Note that the wrapped function no self as first parameter. This is because we are wrapping a bound
        # method in an instance and this one is still bound - luckily - to the same 'self'. In a class decorator when wrapping
        # the class method directly it is not bound yet and so we need to include the self! Took me some time to
        # understand and figure that out
        obj = func(n_idx, *args, **kwargs)
        if obj is not None:
            # update cache there might have been a change due to naming
            self.cache[obj.idx[self.storage]] = obj

            # finally store the name of a named object in cache
            if self.has_name and obj._name != '':
                self._update_name_in_cache(obj._name, n_idx)

        return obj
    return inner

# the default decorator for save functions to enable caching
def savecache(func):
    """
    Decorator for save functions that add the basic cache handling
    """
    def inner(self, obj, idx = None, *args, **kwargs):
        # call the normal storage
        func(obj, idx, *args, **kwargs)
        idx = obj.idx[self.storage]

        # store the name in the cache
        self.cache[idx] = obj
        if self.has_name and obj._name != '':
            # and also the name, if it has one so we can load by
            # name afterwards from cache
<<<<<<< HEAD
            self.cache[obj._uid] = obj
=======
                self._update_name_in_cache(obj._name, idx)
>>>>>>> 72c3695c

    return inner

#=============================================================================
# LOAD/SAVE DECORATORS FOR .idx HANDLING
#=============================================================================

def loadidx(func):
    """
    Decorator for load functions that add the basic indexing handling
    """
    def inner(self, idx, *args, **kwargs):
        if type(idx) is not str and int(idx) < 0:
            return None

        n_idx = idx

        if type(idx) is str:
            # we want to load by name and it was not in cache
            if self.has_name:
                raise ValueError('Load by name without caching is not supported')
#                n_idx = self.load_by_name(idx)
            else:
                # load by name only in named storages
                raise ValueError('Load by name (str) is only supported in named storages')
                pass

        # turn into python int if it was a numpy int (in some rare cases!)
        n_idx = int(n_idx)

        # ATTENTION HERE!
        # Note that the wrapped function ho self as first parameter. This is because we are wrapping a bound
        # method in an instance and this one is still bound - luckily - to the same 'self'. In a class decorator when wrapping
        # the class method directly it is not bound yet and so we need to include the self! Took me some time to
        # understand and figure that out
        logger.debug('Calling load object of type ' + self.content_class.__name__ + ' and IDX #' + str(idx))
        if n_idx >= len(self):
            logger.warning('Trying to load from IDX #' + str(n_idx) + ' > number of object ' + str(len(self)))
            return None
        elif n_idx < 0:
            logger.warning('Trying to load negative IDX #' + str(n_idx) + ' < 0')
            return None
        else:
            obj = func(n_idx, *args, **kwargs)

        if not hasattr(obj, 'idx'):
            obj.idx = dict()

        obj.idx[self.storage] = n_idx

        if self.has_uid:
<<<<<<< HEAD
            if not hasattr(obj, '_uid'):
                # get the name of the object
                setattr(obj, '_uid', self.get_name(idx))
=======
            # get the name of the object
            setattr(obj, '_uid', self.get_uid(idx))
>>>>>>> 72c3695c

        if self.has_name and hasattr(obj, '_name'):
            setattr(obj, '_name',
                    self.storage.variables[self.db + '_name'][idx])
            # make sure that you cannot change the name of loaded objects
            obj.fix_name()

        return obj

    return inner

def saveidx(func):
    """
    Decorator for save functions that add the basic indexing handling
    """
    def inner(self, obj, idx = None, *args, **kwargs):

        storage = self.storage
        if idx is None:
            if storage in obj.idx:
                # has been saved so quit and do nothing
                return None
            else:
                idx = self.free()
        else:
            if type(idx) is str:
                # Not yet supported
                raise ValueError('Saving by name not yet supported')
            else:
                idx = int(idx)

        obj.idx[storage] = idx

        # make sure in nested saving that an IDX is not used twice!
        self.reserve_idx(idx)
        logger.debug('Saving ' + str(type(obj)) + ' using IDX #' + str(idx))
        func(obj, idx, *args, **kwargs)

        if self.has_uid and hasattr(obj, '_uid') and obj._uid != '':
            self.storage.variables[self.identifier][idx] = obj._uid

        if self.has_uid and hasattr(obj, '_name'):
            if obj._name is None:
                # set name of object to empty string
                obj.fix_name()

            self.storage.variables[self.db + '_name'][idx] = obj._name

    return inner

# CREATE EASY UPDATE WRAPPER

def func_update_object(attribute, db, variable, store):
    """
    Create a delayed loading function for stores

    Parameters
    ----------
    attribute : string
        name of the attribute of the object to be updated. E.g. for sample.mover this is 'mover'
    db : string
        the storage prefix where the object are stored in the file. E.g. for samples this is 'sample'
    variable : string
        the name of the variable in the storage. this is often the same as the attribute
    store : string
        the name of the store. E.g. 'trajectories'

    Returns
    -------
    function
        the function that is used for updating
    """
    def updater(obj):
        storage = obj._origin

        idx = obj.idx[storage]
        obj_idx = int(storage.variables[db + '_' + variable + '_idx'][idx])

        setattr(obj, attribute, getattr(storage, store).load(obj_idx))

    return staticmethod(updater)<|MERGE_RESOLUTION|>--- conflicted
+++ resolved
@@ -1233,11 +1233,7 @@
         if self.has_name and obj._name != '':
             # and also the name, if it has one so we can load by
             # name afterwards from cache
-<<<<<<< HEAD
-            self.cache[obj._uid] = obj
-=======
                 self._update_name_in_cache(obj._name, idx)
->>>>>>> 72c3695c
 
     return inner
 
@@ -1289,14 +1285,9 @@
         obj.idx[self.storage] = n_idx
 
         if self.has_uid:
-<<<<<<< HEAD
             if not hasattr(obj, '_uid'):
                 # get the name of the object
                 setattr(obj, '_uid', self.get_name(idx))
-=======
-            # get the name of the object
-            setattr(obj, '_uid', self.get_uid(idx))
->>>>>>> 72c3695c
 
         if self.has_name and hasattr(obj, '_name'):
             setattr(obj, '_name',
