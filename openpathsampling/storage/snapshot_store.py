import abc

from openpathsampling.netcdfplus import ObjectStore, LoaderProxy
<<<<<<< HEAD
from openpathsampling.snapshot import Snapshot, AbstractSnapshot
from openpathsampling.trajectory import Trajectory
=======
import openpathsampling.engines as peng
>>>>>>> c87c08f4

import abc


# =============================================================================================
# ABSTRACT BASE CLASS FOR SNAPSHOTS
# =============================================================================================

class BaseSnapshotStore(ObjectStore):
    """
    An ObjectStore for Snapshots in netCDF files.
    """

    __metaclass__ = abc.ABCMeta

    def __init__(self, snapshot_class):
        """

        Attributes
        ----------
        snapshot_class : openpathsampling.BaseSnapshot
            a snapshot class that this Store is supposed to store

        """
        super(BaseSnapshotStore, self).__init__(peng.BaseSnapshot, json=False)
        self.snapshot_class = snapshot_class
        self._use_lazy_reversed = False
        if hasattr(snapshot_class, '__features__'):
            if '_reversed' in snapshot_class.__features__.lazy:
                self._use_lazy_reversed = True

    def __repr__(self):
        return "store.%s[%s(%s)]" % (
            self.prefix, self.snapshot_class.__name__, self.content_class.__name__)
<<<<<<< HEAD

    @staticmethod
    def paired_idx(idx):
        """
        Return the paired index

        Snapshots are stored in pairs (2n, 2n+1) where one is the reversed copy.
        This make storing CVs easier. This function allows to get the paired index
        or the index of snapshot.reversed

        The implementation uses the trick that all you have to do is flip the lowest bit
        that determines even or odd.

        Parameters
        ----------
        idx : int
            the one part of the paired index

        Returns
        -------
        int
            the other part of the paired index
        """
        return idx ^ 1

    def to_dict(self):
        return {
            'snapshot_class': self.snapshot_class
        }

    def _load(self, idx):
        """
        Load a snapshot from the storage.

        Parameters
        ----------
        idx : int
            the integer index of the snapshot to be loaded

        Returns
        -------
        snapshot : Snapshot
            the loaded snapshot instance
        """

        # check if the reversed is in the cache
        try:
            obj = self.cache[AbstractSnapshotStore.paired_idx(idx)].create_reversed()
            obj._reversed = LoaderProxy(self, AbstractSnapshotStore.paired_idx(idx))
            return obj
        except KeyError:
            pass
=======
>>>>>>> c87c08f4

        # if not load and return it
        st_idx = int(idx / 2)

        obj = self.snapshot_class.__new__(self.snapshot_class)
        AbstractSnapshot.__init__(obj)

        self._get(st_idx, obj)
        if idx & 1:
            obj = obj.create_reversed()

        obj._reversed = LoaderProxy(self, AbstractSnapshotStore.paired_idx(idx))
        return obj


<<<<<<< HEAD
    @abc.abstractmethod
    def _set(self, idx, snapshot):
        pass

    @abc.abstractmethod
    def _get(self, idx, snapshot):
        pass
=======
    def to_dict(self):
        return {
            'snapshot_class': self.snapshot_class
        }
>>>>>>> c87c08f4

    def _load(self, idx):
        """
        Load a snapshot from the storage.

        Parameters
        ----------
<<<<<<< HEAD
        snapshot : Snapshot()
            the snapshot to be saved
        idx : int or None
            if idx is not None the index will be used for saving in the storage.
            This might overwrite already existing trajectories!

        Notes
        -----
        This also saves all contained frames in the snapshot if not done yet.
        A single Snapshot object can only be saved once!
        """


        st_idx = int(idx / 2)

        self._set(st_idx, snapshot)

        if snapshot._reversed is not None:
            snapshot._reversed._reversed = LoaderProxy(self, idx)
            # mark reversed as stored
            self.index[snapshot._reversed] = AbstractSnapshotStore.paired_idx(idx)

        snapshot._reversed = LoaderProxy(self, AbstractSnapshotStore.paired_idx(idx))

    def all(self):
        return Trajectory([LoaderProxy(self, idx) for idx in range(len(self))])

    def __len__(self):
        return 2 * super(AbstractSnapshotStore, self).__len__()

    def duplicate(self, snapshot):
        """
        Store a duplicate of the snapshot as new

        Parameters
        ----------
        snapshot :class:`openpathsampling.snapshots.AbstractSnapshot`

        Returns
        -------
        int
            the index used for storing it in the store. This is the save as used by
            save.

        Notes
        -----
        This will circumvent the caching and indexing completely. This would be equivalent
        of creating a copy of the current snapshot and store this one and throw the copy
        away, leaving the given snapshot untouched. This allows you to treat the snapshot
        as mutual.

        The use becomes more obvious when applying to storing trajectories. The only way
        to make use of this feature is using the returned `idx`

        >>> idx = store.duplicate(snap)
        >>> loaded = store[idx]  # return a duplicated as new object
        >>> proxy = paths.LoaderProxy(store, idx) # use the duplicate without loading

        """
        idx = self.free()
        st_idx = int(idx / 2)
        self._set(st_idx, snapshot)
=======
        idx : int
            the integer index of the snapshot to be loaded

        Returns
        -------
        snapshot : :obj:`BaseSnapshot`
            the loaded snapshot instance
        """

        # check if the reversed is in the cache
        try:
            return self.cache[BaseSnapshotStore.paired_idx(idx)].reversed
        except KeyError:
            pass

        # if not load and return it
        st_idx = int(idx / 2)

        obj = self.snapshot_class.__new__(self.snapshot_class)
        self.snapshot_class.init_empty(obj)

        self._get(st_idx, obj)
        if idx & 1:
            obj = obj.reversed

        # obj._reversed = LoaderProxy(self, BaseSnapshotStore.paired_idx(idx))
        return obj

    @abc.abstractmethod
    def _set(self, idx, snapshot):
        pass

    @abc.abstractmethod
    def _get(self, idx, snapshot):
        pass

    def save(self, obj, idx=None):
        if obj._reversed is not None:
            if obj._reversed in self.index:
                # the reversed copy has been saved so quit and return the paired idx
                self.index[obj] = BaseSnapshotStore.paired_idx(self.index[obj._reversed])

        return super(BaseSnapshotStore, self).save(obj)

    def _save(self, snapshot, idx):
        """
        Add the current state of the snapshot in the database.

        Parameters
        ----------
        snapshot :class:`openpathsampling.snapshots.AbstractSnapshot`
            the snapshot to be saved
        idx : int or None
            if idx is not None the index will be used for saving in the storage.
            This might overwrite already existing trajectories!

        Notes
        -----
        This also saves all contained frames in the snapshot if not done yet.
        A single Snapshot object can only be saved once!
        """


        st_idx = int(idx / 2)

        if snapshot._reversed is not None:
            if snapshot._reversed in self.index:
                # seems we have already stored this snapshot but didn't know about it
                # since we marked it now this will not happen again
                raise RuntimeWarning('This should never happen! Please report a bug!')
            else:
                # mark reversed as stored
                self.index[snapshot._reversed] = BaseSnapshotStore.paired_idx(idx)

        self._set(st_idx, snapshot)

    def all(self):
        return peng.Trajectory([LoaderProxy(self, idx) for idx in range(len(self))])

    def __len__(self):
        return 2 * super(BaseSnapshotStore, self).__len__()

    def duplicate(self, snapshot):
        """
        Store a duplicate of the snapshot as new

        Parameters
        ----------
        snapshot :class:`openpathsampling.snapshots.AbstractSnapshot`

        Returns
        -------
        int
            the index used for storing it in the store. This is the save as used by
            save.

        Notes
        -----
        This will circumvent the caching and indexing completely. This would be equivalent
        of creating a copy of the current snapshot and store this one and throw the copy
        away, leaving the given snapshot untouched. This allows you to treat the snapshot
        as mutual.
>>>>>>> c87c08f4

        The use becomes more obvious when applying to storing trajectories. The only way
        to make use of this feature is using the returned `idx`

<<<<<<< HEAD
=======
        >>> idx = store.duplicate(snap)
        >>> loaded = store[idx]  # return a duplicated as new object
        >>> proxy = paths.LoaderProxy(store, idx) # use the duplicate without loading

        """
        idx = self.free()
        st_idx = int(idx / 2)
        self._set(st_idx, snapshot)

        return idx
>>>>>>> c87c08f4


# =============================================================================================
# FEATURE BASED SINGLE CLASS FOR ALL SNAPSHOT TYPES
# =============================================================================================

<<<<<<< HEAD
# TODO: Move the feature stuff to module feature ???

class FeatureSnapshotStore(AbstractSnapshotStore):
=======
class FeatureSnapshotStore(BaseSnapshotStore):
>>>>>>> c87c08f4
    """
    An ObjectStore for Snapshots in netCDF files.
    """

    def __init__(self, snapshot_class):
        super(FeatureSnapshotStore, self).__init__(snapshot_class)

    @property
    def classes(self):
<<<<<<< HEAD
        return self.snapshot_class.__features__['classes']

    @property
    def parameters(self):
        return self.snapshot_class.__features__['parameters']

    def _set(self, idx, snapshot):
        [self.write(attr, idx, snapshot) for attr in self.parameters]

    def _get(self, idx, snapshot):
        [setattr(snapshot, attr, self.vars[attr][idx]) for attr in self.parameters]
=======
        return self.snapshot_class.__features__.classes

    @property
    def storables(self):
        return self.snapshot_class.__features__.storables

    def _set(self, idx, snapshot):
        [self.write(attr, idx, snapshot) for attr in self.storables]

    def _get(self, idx, snapshot):
        [setattr(snapshot, attr, self.vars[attr][idx]) for attr in self.storables]
>>>>>>> c87c08f4

    def _init(self):
        super(FeatureSnapshotStore, self)._init()

        for feature in self.classes:
            if hasattr(feature, 'netcdfplus_init'):
                feature.netcdfplus_init(self)<|MERGE_RESOLUTION|>--- conflicted
+++ resolved
@@ -1,14 +1,7 @@
 import abc
 
 from openpathsampling.netcdfplus import ObjectStore, LoaderProxy
-<<<<<<< HEAD
-from openpathsampling.snapshot import Snapshot, AbstractSnapshot
-from openpathsampling.trajectory import Trajectory
-=======
 import openpathsampling.engines as peng
->>>>>>> c87c08f4
-
-import abc
 
 
 # =============================================================================================
@@ -41,7 +34,6 @@
     def __repr__(self):
         return "store.%s[%s(%s)]" % (
             self.prefix, self.snapshot_class.__name__, self.content_class.__name__)
-<<<<<<< HEAD
 
     @staticmethod
     def paired_idx(idx):
@@ -78,124 +70,6 @@
 
         Parameters
         ----------
-        idx : int
-            the integer index of the snapshot to be loaded
-
-        Returns
-        -------
-        snapshot : Snapshot
-            the loaded snapshot instance
-        """
-
-        # check if the reversed is in the cache
-        try:
-            obj = self.cache[AbstractSnapshotStore.paired_idx(idx)].create_reversed()
-            obj._reversed = LoaderProxy(self, AbstractSnapshotStore.paired_idx(idx))
-            return obj
-        except KeyError:
-            pass
-=======
->>>>>>> c87c08f4
-
-        # if not load and return it
-        st_idx = int(idx / 2)
-
-        obj = self.snapshot_class.__new__(self.snapshot_class)
-        AbstractSnapshot.__init__(obj)
-
-        self._get(st_idx, obj)
-        if idx & 1:
-            obj = obj.create_reversed()
-
-        obj._reversed = LoaderProxy(self, AbstractSnapshotStore.paired_idx(idx))
-        return obj
-
-
-<<<<<<< HEAD
-    @abc.abstractmethod
-    def _set(self, idx, snapshot):
-        pass
-
-    @abc.abstractmethod
-    def _get(self, idx, snapshot):
-        pass
-=======
-    def to_dict(self):
-        return {
-            'snapshot_class': self.snapshot_class
-        }
->>>>>>> c87c08f4
-
-    def _load(self, idx):
-        """
-        Load a snapshot from the storage.
-
-        Parameters
-        ----------
-<<<<<<< HEAD
-        snapshot : Snapshot()
-            the snapshot to be saved
-        idx : int or None
-            if idx is not None the index will be used for saving in the storage.
-            This might overwrite already existing trajectories!
-
-        Notes
-        -----
-        This also saves all contained frames in the snapshot if not done yet.
-        A single Snapshot object can only be saved once!
-        """
-
-
-        st_idx = int(idx / 2)
-
-        self._set(st_idx, snapshot)
-
-        if snapshot._reversed is not None:
-            snapshot._reversed._reversed = LoaderProxy(self, idx)
-            # mark reversed as stored
-            self.index[snapshot._reversed] = AbstractSnapshotStore.paired_idx(idx)
-
-        snapshot._reversed = LoaderProxy(self, AbstractSnapshotStore.paired_idx(idx))
-
-    def all(self):
-        return Trajectory([LoaderProxy(self, idx) for idx in range(len(self))])
-
-    def __len__(self):
-        return 2 * super(AbstractSnapshotStore, self).__len__()
-
-    def duplicate(self, snapshot):
-        """
-        Store a duplicate of the snapshot as new
-
-        Parameters
-        ----------
-        snapshot :class:`openpathsampling.snapshots.AbstractSnapshot`
-
-        Returns
-        -------
-        int
-            the index used for storing it in the store. This is the save as used by
-            save.
-
-        Notes
-        -----
-        This will circumvent the caching and indexing completely. This would be equivalent
-        of creating a copy of the current snapshot and store this one and throw the copy
-        away, leaving the given snapshot untouched. This allows you to treat the snapshot
-        as mutual.
-
-        The use becomes more obvious when applying to storing trajectories. The only way
-        to make use of this feature is using the returned `idx`
-
-        >>> idx = store.duplicate(snap)
-        >>> loaded = store[idx]  # return a duplicated as new object
-        >>> proxy = paths.LoaderProxy(store, idx) # use the duplicate without loading
-
-        """
-        idx = self.free()
-        st_idx = int(idx / 2)
-        self._set(st_idx, snapshot)
-=======
         idx : int
             the integer index of the snapshot to be loaded
 
@@ -298,13 +172,10 @@
         of creating a copy of the current snapshot and store this one and throw the copy
         away, leaving the given snapshot untouched. This allows you to treat the snapshot
         as mutual.
->>>>>>> c87c08f4
 
         The use becomes more obvious when applying to storing trajectories. The only way
         to make use of this feature is using the returned `idx`
 
-<<<<<<< HEAD
-=======
         >>> idx = store.duplicate(snap)
         >>> loaded = store[idx]  # return a duplicated as new object
         >>> proxy = paths.LoaderProxy(store, idx) # use the duplicate without loading
@@ -315,20 +186,13 @@
         self._set(st_idx, snapshot)
 
         return idx
->>>>>>> c87c08f4
 
 
 # =============================================================================================
 # FEATURE BASED SINGLE CLASS FOR ALL SNAPSHOT TYPES
 # =============================================================================================
 
-<<<<<<< HEAD
-# TODO: Move the feature stuff to module feature ???
-
-class FeatureSnapshotStore(AbstractSnapshotStore):
-=======
 class FeatureSnapshotStore(BaseSnapshotStore):
->>>>>>> c87c08f4
     """
     An ObjectStore for Snapshots in netCDF files.
     """
@@ -338,19 +202,6 @@
 
     @property
     def classes(self):
-<<<<<<< HEAD
-        return self.snapshot_class.__features__['classes']
-
-    @property
-    def parameters(self):
-        return self.snapshot_class.__features__['parameters']
-
-    def _set(self, idx, snapshot):
-        [self.write(attr, idx, snapshot) for attr in self.parameters]
-
-    def _get(self, idx, snapshot):
-        [setattr(snapshot, attr, self.vars[attr][idx]) for attr in self.parameters]
-=======
         return self.snapshot_class.__features__.classes
 
     @property
@@ -362,7 +213,6 @@
 
     def _get(self, idx, snapshot):
         [setattr(snapshot, attr, self.vars[attr][idx]) for attr in self.storables]
->>>>>>> c87c08f4
 
     def _init(self):
         super(FeatureSnapshotStore, self)._init()
