"""
Created on 06.07.2014

@author: JDC Chodera
@author: JH Prinz
"""

import logging
import openpathsampling as paths
from openpathsampling.netcdfplus import NetCDFPlus, WeakLRUCache, ObjectStore

logger = logging.getLogger(__name__)
init_log = logging.getLogger('openpathsampling.initialization')

<<<<<<< HEAD
import openpathsampling as paths
from openpathsampling.netcdfplus import NetCDFPlus, WeakLRUCache, ObjectStore
=======
>>>>>>> d7c21f36

# =============================================================================================
# OPS SPECIFIC STORAGE
# =============================================================================================

class Storage(NetCDFPlus):
    """
    A netCDF4 wrapper to store trajectories based on snapshots of an OpenMM
    simulation. This allows effective storage of shooting trajectories
    """

<<<<<<< HEAD
    _ops_version = '0.1.0'
=======
    USE_FEATURE_SNAPSHOTS = True
>>>>>>> d7c21f36

    @property
    def template(self):
        """
        Return the template snapshot from the storage

        Returns
        -------
        Snapshot
            the initial snapshot
        """
        if self._template is None:
            self._template = self.snapshots.load(int(self.variables['template_idx'][0]))

        return self._template

    def clone(self, filename, subset):
        """
        Creates a copy of the netCDF file and allows to reduce the used atoms.

        Parameters
        ----------
        filename : str
            the name of the cloned storage
        subset : list of int
            a list of atom indices to be kept for the cloned storage

        Notes
        -----
        This is mostly used to remove water but keep the data intact.

        """

        storage2 = Storage(filename=filename, template=self.template.subset(subset), mode='w')

        # Copy all configurations and momenta to new file in reduced form

        for obj in self.configurations:
            storage2.configurations.save(obj.copy(subset=subset), idx=self.configurations.index[obj])
        for obj in self.momenta:
            storage2.momenta.save(obj.copy(subset=subset), idx=self.momenta.index[obj])

        # All other should be copied one to one. We do this explicitly although we could just copy all
        # and exclude configurations and momenta, but this seems cleaner

        for storage_name in [
            'pathmovers', 'topologies', 'networks', 'details', 'trajectories',
            'shootingpointselectors', 'engines', 'volumes',
            'samplesets', 'ensembles', 'transitions', 'steps', 'pathmovechanges',
            'samples', 'snapshots', 'pathsimulators', 'cvs'
        ]:
            self.clone_storage(storage_name, storage2)

        storage2.close()

    # TODO: Need to copy cvs without caches!
    def clone_empty(self, filename):
        """
        Creates a copy of the netCDF file and replicates only the static parts which I consider
            ensembles, volumes, engines, path movers, shooting point selectors. We do not need to
            reconstruct collective variables since these need to be created again completely and then
            the necessary arrays in the file will be created automatically anyway.

        Parameters
        ----------
        filename : str
            the name of the cloned storage

        Notes
        -----
        This is mostly used to restart with a fresh file. Same setup, no results.
        """
        storage2 = Storage(filename=filename, template=self.template, mode='w')

        for storage_name in [
            'pathmovers', 'topologies', 'networks',
            'shootingpointselectors', 'engines', 'volumes',
            'ensembles', 'transitions', 'pathsimulators'
        ]:
            self.clone_storage(storage_name, storage2)

        storage2.close()

    @property
    def n_atoms(self):
        return self.topology.n_atoms

    @property
    def n_spatial(self):
        return self.topology.n_spatial

    def __init__(self, filename, mode=None, template=None):
        """
        Create a netdfplus storage for OPS Objects

        Parameters
        ----------
        filename : string
            filename of the netcdf file to be used or created
        mode : string, default: None
            the mode of file creation, one of 'w' (write), 'a' (append) or
            None, which will append any existing files.
        template : openpathsampling.Snapshot
            a Snapshot instance that contains a reference to a Topology, the
            number of atoms and used units
        """

        self._template = template
        super(Storage, self).__init__(filename, mode)

    def _create_storages(self):
        """
        Register all Stores used in the OpenPathSampling Storage

        """

        # objects with special storages

        self.create_store('trajectories', paths.storage.TrajectoryStore())

        if Storage.USE_FEATURE_SNAPSHOTS:
            self.create_store('snapshots', paths.storage.FeatureSnapshotStore(self._template.__class__))
        else:
            if type(self._template) is paths.Snapshot:
                self.create_store('snapshots', paths.storage.SnapshotStore())
            elif type(self._template) is paths.ToySnapshot:
                self.create_store('snapshots', paths.storage.ToySnapshotStore())

        self.create_store('samples', paths.storage.SampleStore())
        self.create_store('samplesets', paths.storage.SampleSetStore())
        self.create_store('pathmovechanges', paths.storage.PathMoveChangeStore())
        self.create_store('steps', paths.storage.MCStepStore())

        self.create_store('cvs', paths.storage.ObjectDictStore(paths.CollectiveVariable, paths.Snapshot))

        # normal objects

        self.create_store('details', ObjectStore(paths.Details, has_name=False))
        self.create_store('topologies', ObjectStore(paths.Topology, has_name=True))
        self.create_store('pathmovers', ObjectStore(paths.PathMover, has_name=True))
        self.create_store('shootingpointselectors',
                          ObjectStore(paths.ShootingPointSelector, has_name=True))
        self.create_store('engines', ObjectStore(paths.DynamicsEngine, has_name=True))
        self.create_store('pathsimulators',
                          ObjectStore(paths.PathSimulator, has_name=True))
        self.create_store('transitions', ObjectStore(paths.Transition, has_name=True))
        self.create_store('networks',
                          ObjectStore(paths.TransitionNetwork, has_name=True))
        self.create_store('schemes',
                          ObjectStore(paths.MoveScheme, has_name=True))

        # nestable objects

        self.create_store('volumes',
                          ObjectStore(paths.Volume, nestable=True, has_name=True))
        self.create_store('ensembles',
                          ObjectStore(paths.Ensemble, nestable=True, has_name=True))
        # special stores
        # self.add('names', paths.storage.NameStore())

    def write_meta(self):
        self.setncattr('storage_format', 'openpathsampling')
        self.setncattr('storage_version', self._ops_version)

    def _initialize(self):
        # Set global attributes.
        setattr(self, 'title', 'OpenPathSampling Storage')
        setattr(self, 'ConventionVersion', '0.2')

        self.set_caching_mode('default')

        template = self._template

        if template.topology is not None:
            self.topology = template.topology
        else:
            raise RuntimeError("A Storage needs a template snapshot with a topology")

        if 'atom' not in self.dimensions:
            self.createDimension('atom', self.topology.n_atoms)

        # spatial dimensions
        if 'spatial' not in self.dimensions:
            self.createDimension('spatial', self.n_spatial)

        # since we want to store stuff we need to finalize stores that have not been initialized yet
        self.finalize_stores()

        # TODO: Might not need to save topology

        logger.info("Saving topology")
        self.topologies.save(self.topology)

        logger.info("Create initial template snapshot")

        # Save the initial configuration
        self.snapshots.save(template)

        self.createVariable('template_idx', 'i4', 'scalar')
        self.variables['template_idx'][:] = self.snapshots.index[template]

    def _restore(self):
        self.set_caching_mode('default')
        self.topology = self.topologies[0]

    def sync_all(self):
        """
        Convenience function to sync `self.cvs` and `self` at once.

        Under most circumstances, you want to sync `self.cvs` and `self` at
        the same time. This just makes it easier to do that.
        """
        self.cvs.sync()
        self.sync()

    def set_caching_mode(self, mode='default'):
        """
        Set default values for all caches

        Parameters
        ----------
        mode : str
            One of the following values is allowed 'default', 'production',
            'analysis', 'off', 'lowmemory' and 'memtest'

        """

        available_cache_sizes = {
            'default': self.default_cache_sizes,
            'analysis': self.analysis_cache_sizes,
            'production': self.production_cache_sizes,
            'off': self.no_cache_sizes,
            'lowmemory': self.lowmemory_cache_sizes,
            'memtest': self.memtest_cache_sizes
        }

        if mode in available_cache_sizes:
            # We need cache sizes as a function. Otherwise we will reuse the same
            # caches for each storage and that will cause problems! Lots of...
            cache_sizes = available_cache_sizes[mode]()
        else:
            raise ValueError(
                "mode '" + mode + "' is not supported. Try one of " +
                str(available_cache_sizes.keys())
            )

        for store_name, caching in cache_sizes.iteritems():
            if hasattr(self, store_name):
                store = getattr(self, store_name)
                store.set_caching(caching)

    def check_version(self):
        super(Storage, self).check_version()
        s1 = self.getncattr('storage_version')
        s2 = self._ops_version_

        cp = self._cmp_version(s1, s2)

        if cp != 0:
            logger.info('Loading different OPS storage version. Installed version is %s and loaded version is %s' % s2, s1)
            if cp > 0:
                logger.info('Loaded version is newer consider upgrading OPS conda package!')
            else:
                logger.info('Loaded version is older. Should be no problem other then missing features and information')

    @staticmethod
    def default_cache_sizes():
        """
        Cache sizes for standard sessions for medium production and analysis.

        """

        return {
            'trajectories': WeakLRUCache(10000),
            'snapshots': WeakLRUCache(10000),
            'configurations': WeakLRUCache(10000),
            'momenta': WeakLRUCache(10000),
            'samples': WeakLRUCache(25000),
            'samplesets': False,
            'cvs': True,
            'pathmovers': True,
            'shootingpointselectors': True,
            'engines': True,
            'pathsimulators': True,
            'volumes': True,
            'ensembles': True,
            'pathmovechanges': False,
            'transitions': True,
            'networks': True,
            'details': False,
            'steps': WeakLRUCache(1000)
        }

    @staticmethod
    def lowmemory_cache_sizes():
        """
        Cache sizes for very low memory

        This uses even less caching than production runs. Mostly used for debugging.
        """

        return {
            'trajectories': WeakLRUCache(10),
            'snapshots': WeakLRUCache(100),
            'configurations': WeakLRUCache(10),
            'momenta': WeakLRUCache(10),
            'samples': WeakLRUCache(25),
            'samplesets': False,
            'cvs': True,
            'pathmovers': True,
            'shootingpointselectors': True,
            'engines': True,
            'pathsimulators': True,
            'volumes': True,
            'ensembles': True,
            'pathmovechanges': False,
            'transitions': True,
            'networks': True,
            'details': False,
            'steps': WeakLRUCache(10)
        }

    @staticmethod
    def memtest_cache_sizes():
        """
        Cache Sizes for memtest debugging sessions

        Memtest will cache everything weak to measure if there is some object left in
        memory that should have been disposed of.

        """
        return {
            'trajectories': WeakLRUCache(10),
            'snapshots': WeakLRUCache(10),
            'configurations': WeakLRUCache(10),
            'momenta': WeakLRUCache(10),
            'samples': WeakLRUCache(10),
            'samplesets': WeakLRUCache(10),
            'cvs': WeakLRUCache(10),
            'pathmovers': WeakLRUCache(10),
            'shootingpointselectors': WeakLRUCache(10),
            'engines': WeakLRUCache(10),
            'pathsimulators': WeakLRUCache(10),
            'volumes': WeakLRUCache(10),
            'ensembles': WeakLRUCache(10),
            'pathmovechanges': WeakLRUCache(10),
            'transitions': WeakLRUCache(10),
            'networks': WeakLRUCache(10),
            'details': WeakLRUCache(10),
            'steps': WeakLRUCache(10)
        }

    #

    @staticmethod
    def analysis_cache_sizes():
        """
        Cache Sizes for analysis sessions

        Analysis caching is very large to allow fast processing

        """
        return {
            'trajectories': WeakLRUCache(500000),
            'snapshots': WeakLRUCache(100000),
            'configurations': WeakLRUCache(10000),
            'momenta': WeakLRUCache(1000),
            'samples': WeakLRUCache(1000000),
            'samplesets': WeakLRUCache(100000),
            'cvs': True,
            'pathmovers': True,
            'shootingpointselectors': True,
            'engines': True,
            'pathsimulators': True,
            'volumes': True,
            'ensembles': True,
            'pathmovechanges': WeakLRUCache(250000),
            'transitions': True,
            'networks': True,
            'details': False,
            'steps': WeakLRUCache(50000)
        }

    @staticmethod
    def production_cache_sizes():
        """
        Cache Sizes for production runs

        Production. No loading assumed, only last 1000 steps and a few other
        objects for error testing

        """
        return {
            'trajectories': WeakLRUCache(100),
            'snapshots': WeakLRUCache(100),
            'configurations': WeakLRUCache(1000),
            'momenta': WeakLRUCache(1000),
            'samples': WeakLRUCache(100),
            'samplesets': False,
            'cvs': False,
            'pathmovers': False,
            'shootingpointselectors': False,
            'engines': False,
            'pathsimulators': False,
            'volumes': False,
            'ensembles': False,
            'pathmovechanges': False,
            'transitions': False,
            'networks': False,
            'details': False,
            'steps': WeakLRUCache(10)
        }

    # No caching (so far only CVs internal storage is there)

    @staticmethod
    def no_cache_sizes():
        """
        Set cache sizes to no caching at all.

        Notes
        -----
        This is VERY SLOW and only used for debugging.
        """
        return {
            'trajectories': False,
            'snapshots': False,
            'configurations': False,
            'momenta': False,
            'samples': False,
            'samplesets': False,
            'cvs': False,
            'pathmovers': False,
            'shootingpointselectors': False,
            'engines': False,
            'pathsimulators': False,
            'volumes': False,
            'ensembles': False,
            'pathmovechanges': False,
            'transitions': False,
            'networks': False,
            'details': False,
            'steps': False
        }


class AnalysisStorage(Storage):
    """
    Open a storage in read-only and do caching useful for analysis.
    """

    def __init__(self, filename):
        """
        Parameters
        ----------
        filename : str
            The filename of the storage to be opened
        """
        super(AnalysisStorage, self).__init__(
            filename=filename,
            mode='r'
        )

        self.set_caching_mode('analysis')

        # Let's go caching
        AnalysisStorage.cache_for_analysis(self)

    @staticmethod
    def cache_for_analysis(storage):
        storage.samples.cache_all()
        storage.samplesets.cache_all()
        storage.cvs.cache_all()
        storage.volumes.cache_all()
        storage.ensembles.cache_all()
        storage.pathmovers.cache_all()
        storage.pathmovechanges.cache_all()
        storage.steps.cache_all()

# storage.trajectories.cache_all()<|MERGE_RESOLUTION|>--- conflicted
+++ resolved
@@ -12,11 +12,6 @@
 logger = logging.getLogger(__name__)
 init_log = logging.getLogger('openpathsampling.initialization')
 
-<<<<<<< HEAD
-import openpathsampling as paths
-from openpathsampling.netcdfplus import NetCDFPlus, WeakLRUCache, ObjectStore
-=======
->>>>>>> d7c21f36
 
 # =============================================================================================
 # OPS SPECIFIC STORAGE
@@ -28,11 +23,9 @@
     simulation. This allows effective storage of shooting trajectories
     """
 
-<<<<<<< HEAD
     _ops_version = '0.1.0'
-=======
+
     USE_FEATURE_SNAPSHOTS = True
->>>>>>> d7c21f36
 
     @property
     def template(self):
