--- conflicted
+++ resolved
@@ -100,11 +100,7 @@
 
         self.engine.current_snapshot = peng.Snapshot.construct(
             coordinates=np.array(testpos) * u.nanometers,
-<<<<<<< HEAD
-            box_vectors=np.identity(3) * u.nanometers,
-=======
             box_vectors=np.array(testbvecs) * u.nanometers,
->>>>>>> 064b0b87
             velocities=np.array(testvel) * u.nanometers / u.picoseconds
         )
         state = self.engine.simulation.context.getState(getPositions=True,
