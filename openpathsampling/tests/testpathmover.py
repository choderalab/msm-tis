'''
@author: David W.H. Swenson
'''

from nose.tools import (assert_equal, assert_not_equal, assert_items_equal,
                        assert_almost_equal, raises)
from nose.plugins.skip import Skip, SkipTest
from test_helpers import (assert_equal_array_array, items_equal,
                          assert_not_equal_array_array,
                          make_1d_traj,
                          CalvinistDynamics,
                          CallIdentity
                         )

from openpathsampling.ensemble import LengthEnsemble
from openpathsampling.pathmover import *

from openpathsampling.sample import Sample, SampleSet

from openpathsampling.shooting import UniformSelector

from openpathsampling.volume import LambdaVolume
from test_helpers import CallIdentity
from openpathsampling.trajectory import Trajectory
from openpathsampling.ensemble import EnsembleFactory as ef
from openpathsampling.collectivevariable import CV_Function, CollectiveVariable

import logging
#logging.getLogger('openpathsampling.pathmover').setLevel(logging.CRITICAL)
logging.getLogger('openpathsampling.initialization').setLevel(logging.CRITICAL)
logging.getLogger('openpathsampling.ensemble').setLevel(logging.CRITICAL)


#logging.getLogger('openpathsampling.pathmover').propagate = False
#logging.getLogger('openpathsampling.initialization').propagate = False

class testMakeListOfPairs(object):
    def setup(self):
        self.correct = [ [0, 1], [2, 3], [4, 5] ]

    @raises(TypeError)
    def test_not_iterable_type_error(self):
        result = make_list_of_pairs(1)
    
    def test_list_of_list_pairs(self):
        result = make_list_of_pairs([[0, 1], [2, 3], [4, 5]])
        assert_equal_array_array(result, self.correct)

    @raises(AssertionError)
    def test_list_of_list_notpairs(self):
        result = make_list_of_pairs([[0], [1], [2]])

    @raises(AssertionError)
    def test_list_not_even(self):
        result = make_list_of_pairs([0, 1, 2, 3, 4])

    def test_list_even(self):
        result = make_list_of_pairs([0, 1, 2, 3, 4, 5])
        assert_equal_array_array(result, self.correct)

    def test_empty(self):
        assert_equal(make_list_of_pairs(None), None)

def assert_sample_set_accepted(sample_set, results):
    for sample, result in zip(sample_set, results):
        assert_equal(sample.details.accepted, result)

def assert_subchanges_set_accepted(change, results):
    for ch, result in zip(change.subchanges, results):
        assert_equal(ch.accepted, result)

class testPathMover(object):
    def setup(self):
        self.l1 = LengthEnsemble(1)
        self.l2 = LengthEnsemble(2)
        self.l3 = LengthEnsemble(3)
        self.repsAll_ensNone = PathMover()
#        self.reps12_ensNone = PathMover(replicas=[1, 2])
        self.repsAll_ens1 = PathMover()
        self.repsAll_ens12 = PathMover()
#        self.reps1_ens2 = PathMover(replicas=1, ensembles=[self.l2])
        self.s1 = Sample(replica=1, ensemble=self.l2)
        self.s2 = Sample(replica=2, ensemble=self.l1)
        self.s3 = Sample(replica=3, ensemble=self.l1)
        self.s4 = Sample(replica=2, ensemble=self.l3)
        self.sset = SampleSet([self.s1, self.s2, self.s3, self.s4])

    def test_legal_sample_set(self):
#        assert_items_equal(self.repsAll_ensNone.legal_sample_set(self.sset),
#                           [self.s1, self.s2, self.s3, self.s4])
#        assert_items_equal(self.repsAll_ens12.legal_sample_set(self.sset),
#                           [self.s1, self.s2, self.s3])
#        assert_items_equal(self.repsAll_ens1.legal_sample_set(self.sset),
#                           [self.s2, self.s3])

        assert_items_equal(
            self.repsAll_ensNone.legal_sample_set(self.sset, ensembles=self.l1),
            [self.s2, self.s3]
        )
        assert_items_equal(
            self.repsAll_ensNone.legal_sample_set(self.sset, ensembles=[self.l1]),
            [self.s2, self.s3]
        )

<<<<<<< HEAD
=======

    def test_select_sample(self):
#        assert_equal(self.reps1_ens2.select_sample(self.sset), self.s1)
        selected = self.repsAll_ens1.select_sample(self.sset)
        try:
            assert_equal(selected, self.s2)
        except AssertionError:
            assert_equal(selected, self.s3)

    def test_is_ensemble_change_mover(self):
        pm = PathMover()
        assert_equal(pm.is_ensemble_change_mover, False)
        assert_equal(pm._is_ensemble_change_mover, None)
        pm._is_ensemble_change_mover = True
        assert_equal(pm.is_ensemble_change_mover, True)

>>>>>>> cd36cc6a
class testShootingMover(object):
    def setup(self):
        self.dyn = CalvinistDynamics([-0.1, 0.1, 0.3, 0.5, 0.7, 
                                      -0.1, 0.2, 0.4, 0.6, 0.8,
                                     ])
        SampleGeneratingMover.engine = self.dyn
        op = CV_Function("myid", fcn=lambda snap :
                             snap.coordinates[0][0])
        stateA = LambdaVolume(op, -100, 0.0)
        stateB = LambdaVolume(op, 0.65, 100)
        self.tps = ef.A2BEnsemble(stateA, stateB)
        init_traj = make_1d_traj(
            coordinates=[-0.1, 0.1, 0.2, 0.3, 0.4, 0.5, 0.6, 0.7],
            velocities=[1.0, 1.0, 1.0, 1.0, 1.0, 1.0, 1.0, 1.0]
        )
        self.init_samp = SampleSet([Sample(
            trajectory=init_traj,
            replica=0,
            ensemble=self.tps
        )])

class testForwardShootMover(testShootingMover):
    def test_move(self):
        mover = ForwardShootMover(
            ensemble=self.tps,
            selector=UniformSelector()
        )
        self.dyn.initialized = True
        change = mover.move(self.init_samp)
        newsamp = self.init_samp + change
        assert_equal(len(newsamp), 1)
        assert_equal(change.accepted, True)
        assert_equal(newsamp[0].ensemble(newsamp[0].trajectory), True)
        assert_equal(newsamp[0].trajectory, change.trials[0].trajectory)

    def test_is_ensemble_change_mover(self):
        mover = ForwardShootMover(UniformSelector(), ensembles=self.tps)
        assert_equal(mover.is_ensemble_change_mover, False)

class testBackwardShootMover(testShootingMover):
    def test_move(self):
        mover = BackwardShootMover(
            ensemble=self.tps,
            selector=UniformSelector()
        )
        self.dyn.initialized = True
        change = mover.move(self.init_samp)
        newsamp = self.init_samp + change
        assert_equal(len(newsamp), 1)
        assert_equal(change.accepted, True)
        assert_equal(newsamp[0].ensemble(newsamp[0].trajectory), True)
        assert_equal(newsamp[0].trajectory, change.trials[0].trajectory)

    def test_is_ensemble_change_mover(self):
        mover = BackwardShootMover(UniformSelector(), ensembles=self.tps)
        assert_equal(mover.is_ensemble_change_mover, False)

class testOneWayShootingMover(testShootingMover):
    def test_mover_initialization(self):
        mover = OneWayShootingMover(
            ensemble=self.tps,
            selector=UniformSelector()
        )
        assert_equal(len(mover.movers), 2)
        assert_equal(isinstance(mover, RandomChoiceMover), True)
        assert_equal(isinstance(mover, OneWayShootingMover), True)
        moverclasses = [m.__class__ for m in mover.movers]
        assert_equal(ForwardShootMover in moverclasses, True)
        assert_equal(BackwardShootMover in moverclasses, True)

class testPathReversalMover(object):
    def setup(self):
        op = CV_Function("myid", fcn=lambda snap :
                             snap.coordinates[0][0])

        volA = LambdaVolume(op, -100, 0.0)
        volB = LambdaVolume(op, 1.0, 100)
        volX = LambdaVolume(op, -100, 0.25)
        self.tis = paths.TISEnsemble(volA, volB, volX)
        self.move = PathReversalMover(ensemble=self.tis)
        self.op = op

    def test_is_ensemble_change_mover(self):
        assert_equal(self.move.is_ensemble_change_mover, False)

    def test_AXA_path(self):
        trajAXA = make_1d_traj(coordinates=[-0.1, 0.75, -0.6],
                               velocities=[0.1, 0.05, -0.05])
        assert_equal(self.tis(trajAXA), True)
        sampAXA = Sample(trajectory=trajAXA,
                         ensemble=self.tis,
                         replica=0)
        gs_AXA = SampleSet([sampAXA])
        change = self.move.move(gs_AXA)
        assert_equal(change.accepted, True)

    def test_A_A_path(self):
        trajA_A = make_1d_traj(coordinates=[-0.3, 0.1, -0.4])
        sampA_A = Sample(trajectory=trajA_A,
                         ensemble=self.tis,
                         replica=0)
        gs_A_A = SampleSet([sampA_A])
        change = self.move.move(gs_A_A)
        assert_equal(change.accepted, False)


    def test_AB_path(self):
        trajAXB = make_1d_traj(coordinates=[-0.2, 0.75, 1.8])
        sampAXB = Sample(trajectory=trajAXB,
                         ensemble=self.tis,
                         replica=0)
        gs_AXB = SampleSet([sampAXB])
        change = self.move.move(gs_AXB)
        assert_equal(change.accepted, False)


    def test_BA_path(self):
        trajBXA = make_1d_traj(coordinates=[1.2, 0.7, -0.25])
        sampBXA = Sample(trajectory=trajBXA,
                         ensemble=self.tis,
                         replica=0)
        gs_BXA = SampleSet([sampBXA])
        change = self.move.move(gs_BXA)
        print [[v.coordinates[0] for v in t.trajectory] for t in change.trials]
        assert_equal(change.accepted, True)


class testReplicaIDChangeMover(object):
    def setup(self):
        pass

    def test_replica_in_sample_set(self):
        raise SkipTest

    def test_replica_not_in_sample_set(self):
        raise SkipTest


class testReplicaExchangeMover(object):
    def setup(self):
        op = CV_Function("myid", fcn=lambda snap :
                             snap.coordinates[0][0])

        state1 = LambdaVolume(op, -100, 0.0)
        state2 = LambdaVolume(op, 1, 100)
        volA = LambdaVolume(op, -100, 0.25)
        volB = LambdaVolume(op, -100, 0.50)
        self.tisA = paths.TISEnsemble(state1, state2, volA)
        self.tisB = paths.TISEnsemble(state1, state2, volB)
        self.traj0 = make_1d_traj([-0.1, 0.2, 0.3, 0.1, -0.2])
        self.traj1 = make_1d_traj([-0.1, 0.1, 0.4, 0.6, 0.3, 0.2, -0.15]) 
        self.traj2 = make_1d_traj([-0.1, 0.2, 0.3, 0.7, 0.6, 0.4, 0.1, -0.15])
        self.sampA0 = Sample(replica=0, trajectory=self.traj0, ensemble=self.tisA)
        self.sampB1 = Sample(replica=1, trajectory=self.traj1, ensemble=self.tisB)
        self.sampA2 = Sample(replica=2, trajectory=self.traj2, ensemble=self.tisA)
        self.gs_B1A2 = SampleSet([self.sampB1, self.sampA2])
        self.gs_A0B1 = SampleSet([self.sampA0, self.sampB1])

    def test_is_ensemble_change_mover(self):
        repex_AB = ReplicaExchangeMover(ensembles=[[self.tisA, self.tisB]])
        assert_equal(repex_AB.is_ensemble_change_mover, True)

    def test_repex_ens_rej(self):
        repex_AB = ReplicaExchangeMover(
            ensemble1=self.tisA,
            ensemble2=self.tisB
        )
        old_sset = self.gs_A0B1
        repex_change = repex_AB.move(old_sset)
        samples = repex_change.results

        assert_equal(len(repex_change.results), 0) # since rejected

        samples_A0B1_ens = repex_change.trials
        assert_equal(len(samples_A0B1_ens), 2)
        assert_equal(repex_change.accepted, False)

        new_sset = old_sset.apply_samples(samples)

        assert_equal(new_sset[0].trajectory, old_sset[0].trajectory)
        assert_equal(new_sset[1].trajectory, old_sset[1].trajectory)

        A0 = [s for s in samples_A0B1_ens if s.ensemble==self.tisA]
        assert_equal(len(A0), 1)
        assert_equal(A0[0].trajectory, self.traj1)
        B1 = [s for s in samples_A0B1_ens if s.ensemble==self.tisB]
        assert_equal(len(B1), 1)
        assert_equal(B1[0].trajectory, self.traj0)

    def test_repex_ens_acc(self):
        repex_12 = ReplicaExchangeMover(
            ensemble1=self.tisA,
            ensemble2=self.tisB
        )
        old_sset = self.gs_B1A2
        samples_B2A1_rep = repex_12.move(old_sset)
        change = samples_B2A1_rep
        samples = change.results
        assert_equal(len(samples), 2)

        assert_equal(change.accepted, True)

        new_sset = old_sset.apply_samples(samples)

        assert_equal(new_sset[1].trajectory, old_sset[1].trajectory)
        assert_equal(new_sset[2].trajectory, old_sset[2].trajectory)

        B2 = [s for s in samples if s.ensemble==self.tisB]
        assert_equal(len(B2), 1)
        assert_equal(B2[0].trajectory, self.traj2)
        A1 = [s for s in samples if s.ensemble==self.tisA]
        assert_equal(len(A1), 1)
        assert_equal(A1[0].trajectory, self.traj1)


class testRandomChoiceMover(object):
    def setup(self):
        traj = Trajectory([-0.5, 0.7, 1.1])
        op = CallIdentity()
        volA = LambdaVolume(op, -100, 0.0)
        volB = LambdaVolume(op, 1.0, 100)
        volX = LambdaVolume(op, -100, 0.25)
        self.tis = paths.TISEnsemble(volA, volB, volX)
        self.tps = ef.A2BEnsemble(volA, volB)
        self.len3 = LengthEnsemble(3)
        self.init_samp = SampleSet([Sample(trajectory=traj,
                                           ensemble=self.len3, 
                                           replica=0)])
        self.hop_to_tis = EnsembleHopMover(
            ensemble=self.len3,
            target_ensemble=self.tis
        )
        self.hop_to_tps = EnsembleHopMover(
            ensemble=self.len3,
            target_ensemble=self.tps
        )
        self.mover = RandomChoiceMover([self.hop_to_tis, self.hop_to_tps])

    def test_is_ensemble_change_mover(self):
        assert_equal(self.mover.is_ensemble_change_mover, True)

    def test_random_choice(self):
        # test that both get selected, but that we always return only one
        # sample
        count = {}
        for t in range(100):
            change = self.mover.move(self.init_samp)
            assert_equal(len(change.results), 1)
#            try:
                # Since self is the root mover, mover_path[-1] is self.
                # That means that mover_path[-2] is the mover that this
                # mover chose.
#                count[samples[0].details.mover_path[-2]] += 1
#            except KeyError:
#                count[samples[0].details.mover_path[-2]] = 1
#        assert_equal(len(count.keys()), 2)

    def test_restricted_by_replica(self):
        raise SkipTest

    def test_restricted_by_ensemble(self):
        raise SkipTest

class testSequentialMover(object):
    def setup(self):
        traj = Trajectory([-0.5, 0.7, 1.1])
        op = CallIdentity()
        volA = LambdaVolume(op, -100, 0.0)
        volB = LambdaVolume(op, 1.0, 100)
        volX = LambdaVolume(op, -100, 0.25)
        tis = paths.TISEnsemble(volA, volB, volX)
        tps = ef.A2BEnsemble(volA, volB)
        len3 = LengthEnsemble(3)
        len2 = LengthEnsemble(2)
        self.hop_to_tis = RandomAllowedChoiceMover(
            map(lambda ens : EnsembleHopMover(*ens),
                [[tis, tis],
                 [tps, tis],
                 [len3, tis],
                 [len2, tis]]
            )
        )
        self.hop_to_tps = RandomAllowedChoiceMover(
            map(lambda ens : EnsembleHopMover(*ens),
                [[tis, tps],
                 [tps, tps],
                 [len3, tps],
                 [len2, tps]]
            )
        )
        self.hop_to_len3 = RandomAllowedChoiceMover(
            map(lambda ens : EnsembleHopMover(*ens),
                [[tis, len3],
                 [tps, len3],
                 [len3, len3],
                 [len2, len3]]
            )
        )
        self.hop_to_len2 = RandomAllowedChoiceMover(
            map(lambda ens : EnsembleHopMover(*ens),
                [[tis, len2],
                 [tps, len2],
                 [len3, len2],
                 [len2, len2]]
            )
        )
        self.init_sample = Sample(trajectory=traj,
                                  ensemble=len3,
                                  replica=0)
        self.tis = tis
        self.tps = tps
        self.len3 = len3
        self.len2 = len2
        self.everything_accepted_movers = [
            self.hop_to_tis, self.hop_to_len3, self.hop_to_tps
        ]
        self.first_rejected_movers = [
            self.hop_to_len2, self.hop_to_len3, self.hop_to_tps
        ]
        self.last_rejected_movers = [
            self.hop_to_tis, self.hop_to_tps, self.hop_to_len2
        ]

    def test_is_ensemble_change_mover(self):
        move = SequentialMover(movers=self.everything_accepted_movers)
        assert_equal(move.is_ensemble_change_mover, True)

    def test_everything_accepted(self):
        move = SequentialMover(movers=self.everything_accepted_movers)
        gs = SampleSet(self.init_sample)
        change = move.move(gs)
        samples = change.results
        assert_equal(len(samples), 3)
        for subchange in change:
            assert_equal(subchange.accepted, True)
        gs = gs + change
        assert_equal(gs[0].ensemble, self.tps)

    def test_first_rejected(self):
        move = SequentialMover(movers=self.first_rejected_movers)
        gs = SampleSet(self.init_sample)
        change = move.move(gs)
        samples = change.results
        # @DWHS: This should have two samples since two are accepted
        # and thus applied
        assert_equal(len(samples), 2)
        assert_equal(change[0].accepted, False)
        assert_equal(change[1].accepted, True)
        assert_equal(change[2].accepted, True)
        gs = gs + change
        assert_equal(gs[0].ensemble, self.tps)

    def test_last_rejected(self):
        move = SequentialMover(movers=self.last_rejected_movers)
        gs = SampleSet(self.init_sample)
        change = move.move(gs)
        samples = change.results
        assert_equal(len(samples), 2)
        # @DWHS: I think if the last is rejected then there should only be two
        # samples to be used, since the last one is not accepted and thus
        # discarded (does not mean that it is not stored!!!)
        assert_equal(change[0].accepted, True)
        assert_equal(change[1].accepted, True)
        assert_equal(change[2].accepted, False)
        gs = gs + change
        assert_equal(gs[0].ensemble, self.tps)

    def test_restricted_by_replica(self):
        raise SkipTest

    def test_restricted_by_ensemble(self):
        raise SkipTest

class testPartialAcceptanceSequentialMover(testSequentialMover):
    def test_everything_accepted(self):
        move = PartialAcceptanceSequentialMover(movers=self.everything_accepted_movers)
        gs = SampleSet(self.init_sample)
        change = move.move(gs)
        samples = change.results
        assert_equal(len(samples), 3)
        for subchange in change:
            assert_equal(subchange.accepted, True)
        assert_equal(len(change.trials,),3)
        gs = gs + change
        assert_equal(gs[0].ensemble, self.tps)

    def test_first_rejected(self):
        move = PartialAcceptanceSequentialMover(movers=self.first_rejected_movers)
        gs = SampleSet(self.init_sample)
        change = move.move(gs)
        samples = change.results
        # returns zero sample since even the first is rejected
        # the first one is still stored
        assert_equal(len(samples), 0)
        allsamp = change.trials
        assert_equal(len(allsamp), 1)
        assert_equal(change[0].accepted, False)
        gs = gs + change
        assert_equal(gs[0].ensemble, self.len3)

    def test_last_rejected(self):
        move = PartialAcceptanceSequentialMover(movers=self.last_rejected_movers)
        gs = SampleSet(self.init_sample)
        change = move.move(gs)
        samples = change.results
        # @see above, this should return 2 samples. Important the third is
        # still run!
        assert_equal(len(samples), 2)
        allsamp = change.trials
        assert_equal(len(allsamp), 3)

        assert_equal(change[0].accepted, True)
        assert_equal(change[1].accepted, True)
        assert_equal(change[2].accepted, False)
        gs = gs + change
        assert_equal(gs[0].ensemble, self.tps)

    def test_restricted_by_replica(self):
        raise SkipTest

    def test_restricted_by_ensemble(self):
        raise SkipTest

class testConditionalSequentialMover(testSequentialMover):
    def test_everything_accepted(self):
        move = ConditionalSequentialMover(movers=self.everything_accepted_movers)
        gs = SampleSet(self.init_sample)
        change = move.move(gs)
        samples = change.results
        assert_equal(len(samples), 3)
        for ch in change:
            assert_equal(change.accepted, True)
        gs = gs + change
        assert_equal(gs[0].ensemble, self.tps)

    def test_first_rejected(self):
        move = ConditionalSequentialMover(movers=self.first_rejected_movers)
        gs = SampleSet(self.init_sample)
        change = move.move(gs)
        samples = change.results
        # should be zero since the move is completely rejected
        assert_equal(len(samples), 0)
        allsamp = change.trials
        assert_equal(len(allsamp), 1)
        assert_equal(change[0].accepted, False)
        gs = gs + change
        assert_equal(gs[0].ensemble, self.len3)

    def test_last_rejected(self):
        move = ConditionalSequentialMover(movers=self.last_rejected_movers)
        gs = SampleSet(self.init_sample)
        change = move.move(gs)
        samples = change.results
        # number of accepted samples is 0 for this type of mover
        assert_equal(len(samples), 0)
        allsamp = change.trials
        assert_equal(len(allsamp), 3)

        # check here if last actual samples was false
        # this actually allows to see later if the single samples were
        # accepted or not, even from the change without loading samples
        assert_equal(change[0].accepted, True)
        assert_equal(change[1].accepted, True)
        assert_equal(change[2].accepted, False)
        gs = gs + change
        assert_equal(gs[0].ensemble, self.len3)

    def test_restricted_by_replica(self):
        raise SkipTest

    def test_restricted_by_ensemble(self):
        raise SkipTest

class SubtrajectorySelectTester(object):

    def setup(self):
        op = CallIdentity()
        vol = paths.LambdaVolume(op, -0.5, 0.5)
        inX = paths.AllInXEnsemble(vol)
        outX = paths.AllOutXEnsemble(vol)
        self.ensemble = paths.SequentialEnsemble([
            inX, outX, inX, outX, inX, outX, inX
        ])
        self.subensemble = paths.SequentialEnsemble([
            paths.SingleFrameEnsemble(inX),
            outX,
            paths.SingleFrameEnsemble(inX)
        ])
        self.traj_with_3_subtrajs = Trajectory(
            [0.0, 0.0, 1.0, 1.0, 0.0, 1.0, 0.0, 0.0, 2.0, 0.0]
        )
        self.subtraj0 = Trajectory([0.0, 1.0, 1.0, 0.0])
        self.subtraj1 = Trajectory([0.0, 1.0, 0.0])
        self.subtraj2 = Trajectory([0.0, 2.0, 0.0])
        self.gs = SampleSet(Sample(
            replica=0,
            ensemble=self.ensemble,
            trajectory=self.traj_with_3_subtrajs
        ))

    def test_paths_in_ensemble(self):
        # more a test of SequentialEnsemble, but also a test of sanity
        # before the real tests
        assert_equal(self.ensemble(self.traj_with_3_subtrajs), True)
        assert_equal(self.subensemble(self.subtraj0), True)
        assert_equal(self.subensemble(self.subtraj1), True)
        assert_equal(self.subensemble(self.subtraj2), True)

class testRandomSubtrajectorySelectMover(SubtrajectorySelectTester):
    def test_accepts_all(self):
        mover = RandomSubtrajectorySelectMover(
            ensemble=self.ensemble,
            sub_ensemble=self.subensemble
        )
        found = {}
        for t in range(100):
            change = mover.move(self.gs)
            samples = change.results
            assert_equal(len(samples), 1)
            assert_equal(self.subensemble, samples[0].ensemble)
            assert_equal(self.subensemble(samples[0].trajectory), True)
            assert_equal(self.ensemble(samples[0].trajectory), False)
            if samples[0].trajectory == self.subtraj0:
                found[0] = True
            elif samples[0].trajectory == self.subtraj1:
                found[1] = True
            elif samples[0].trajectory == self.subtraj2:
                found[2] = True
            else:
                raise RuntimeError("Subtraj unknown!")
        assert_equal(found[0] and found[1] and found[2], True)

    def test_is_ensemble_change_mover(self):
        mover = RandomSubtrajectorySelectMover(self.subensemble)
        assert_equal(mover.is_ensemble_change_mover, True)


    def test_nl_fails(self):
        raise SkipTest

    def test_nothing_allowed(self):
        mover = RandomSubtrajectorySelectMover(
            ensemble=self.ensemble,
            sub_ensemble=self.subensemble
        )
        traj_with_no_subtrajs = Trajectory([0.0, 0.0, 0.0])
        self.gs[0].trajectory = traj_with_no_subtrajs
        change = mover.move(self.gs)
        samples = change.results
        assert_equal(len(samples), 0)
        print change.samples
        assert_equal(len(change.samples), 0)

class testFirstSubtrajectorySelectMover(SubtrajectorySelectTester):
    def test_move(self):
        mover = FirstSubtrajectorySelectMover(
            ensemble=self.ensemble,
            sub_ensemble=self.subensemble
        )
        change = mover.move(self.gs)
        samples = change.results
        assert_equal(len(samples), 1)
        assert_equal(self.subensemble, samples[0].ensemble)
        assert_equal(self.subensemble(samples[0].trajectory), True)
        assert_equal(self.ensemble(samples[0].trajectory), False)
        assert_equal(samples[0].trajectory, self.subtraj0)

class testFinalSubtrajectorySelectMover(SubtrajectorySelectTester):
    def test_move(self):
        mover = FinalSubtrajectorySelectMover(
            ensemble=self.ensemble,
            sub_ensemble=self.subensemble
        )
        change = mover.move(self.gs)
        samples = change.results
        assert_equal(len(samples), 1)
        assert_equal(self.subensemble, samples[0].ensemble)
        assert_equal(self.subensemble(samples[0].trajectory), True)
        assert_equal(self.ensemble(samples[0].trajectory), False)
        assert_equal(samples[0].trajectory, self.subtraj2)

# class testForceEnsembleChangeMover(object):
#     def setup(self):
#         traj = Trajectory([-0.5, 0.7, 1.1])
#         op = CallIdentity()
#         volA = LambdaVolume(op, -100, 0.0)
#         volB = LambdaVolume(op, 1.0, 100)
#         volX = LambdaVolume(op, -100, 0.25)
#         self.tis = paths.TISEnsemble(volA, volB, volX)
#         self.len3 = LengthEnsemble(3)
#         self.len2 = LengthEnsemble(2)
#         self.gs = SampleSet(Sample(
#             trajectory=traj,
#             ensemble=self.tis,
#             replica=0
#         ))
#
#     def test_in_ensemble(self):
#         mover = ForceEnsembleChangeMover(ensembles=[[self.tis, self.len3]])
#         change = mover.move(self.gs)
#         samples = change.results
#         assert_equal(change.details.initial_ensemble(samples[0].trajectory),
#                      True)
#         assert_equal(samples[0].ensemble(samples[0].trajectory), True)
#         assert_equal(samples[0].ensemble, self.len3)
#
#     def test_not_in_ensemble(self):
#         mover = ForceEnsembleChangeMover(ensembles=[[self.tis, self.len2]])
#         change = mover.move(self.gs)
#         samples = change.results
#         assert_equal(change.details.initial_ensemble(samples[0].trajectory),
#                      True)
#         assert_equal(samples[0].ensemble, self.len2)
#         assert_equal(samples[0].ensemble(samples[0].trajectory), False)

class testMinusMover(object):
    def setup(self):
        op = CV_Function("myid", fcn=lambda snap :
                             snap.coordinates[0][0])

        volA = LambdaVolume(op, -100, 0.0)
        volB = LambdaVolume(op, 1.0, 100)
        volX = LambdaVolume(op, -100, 0.25)
        self.dyn = CalvinistDynamics([
            # successful move: (backward extension then forward)
            -0.13, 0.13, 0.33, -0.11, -0.12, 0.12, 0.32, -0.131,
            # never leaves state: 
            -0.15, -0.15, -0.15, -0.15, -0.15, -0.15, -0.15, -0.15, -0.15,
            -0.15, -0.15, -0.15, -0.15, -0.15, -0.15, -0.15, -0.15, -0.15,
            -0.25, 
            -0.15, -0.15, -0.15, -0.15, -0.15, -0.15, -0.15, -0.15, -0.15,
            -0.15, -0.15, -0.15, -0.15, -0.15, -0.15, -0.15, -0.15, -0.15,
            # goes to other state:
            1.16, 1.26, 1.16, -0.16, 1.16, 1.26, 1.16
        ])
        SampleGeneratingMover.engine = self.dyn
        self.dyn.initialized = True
        self.innermost = paths.TISEnsemble(volA, volB, volX)
        self.minus = paths.MinusInterfaceEnsemble(volA, volX)
        self.mover = MinusMover(minus_ensemble=self.minus,
                                innermost_ensemble=self.innermost)
        self.first_segment = [-0.1, 0.1, 0.3, 0.1, -0.15] 
        self.list_innermost = [-0.11, 0.11, 0.31, 0.11, -0.12]
        self.second_segment = [-0.25, 0.2, 0.4, 0.2, -0.2]
        init_minus = make_1d_traj(
            coordinates=self.first_segment + [-0.35] + self.second_segment,
            velocities=[1.0]*11
        )
        self.minus_sample = Sample(
            replica=-1,
            trajectory=init_minus,
            ensemble=self.minus
        )

    def test_is_ensemble_change_mover(self):
        assert_equal(self.mover.is_ensemble_change_mover, True)

    def test_setup_sanity(self):
        # sanity checks to make sure that what we set up makes sense
        assert_equal(self.minus_sample.ensemble(self.minus_sample.trajectory),
                    True)
        first_subtraj = FirstSubtrajectorySelectMover(
            ensemble=self.minus,
            sub_ensemble=self.minus._segment_ensemble
        )
        change = first_subtraj.move(SampleSet(self.minus_sample))
        samples = change.results
        assert_equal(samples[0].ensemble(samples[0].trajectory), True)
        final_subtraj = FinalSubtrajectorySelectMover(
            ensemble=self.minus,
            sub_ensemble=self.minus._segment_ensemble
        )
        change = final_subtraj.move(SampleSet(self.minus_sample))
        samples = change.results
        assert_equal(samples[0].ensemble(samples[0].trajectory), True)
        assert_equal(samples[0].ensemble, self.minus._segment_ensemble)
        

    def test_successful_move(self):
        init_innermost = make_1d_traj(self.list_innermost, [1.0]*5)
        init_sample = Sample(
            replica=0,
            trajectory=init_innermost,
            ensemble=self.innermost
        )
        gs = SampleSet([init_sample, self.minus_sample])

        extend_forward =  self.list_innermost + [0.12, 0.32, -0.131]
        extend_backward = [-0.13, 0.13, 0.33] + self.list_innermost

        assert_equal(self.minus(make_1d_traj(extend_forward)), True)
        assert_equal(self.minus(make_1d_traj(extend_backward)), True)

        seg_dir = {}
        for i in range(100):
            change = self.mover.move(gs)
            samples = change.results
            sub_samples = change.subchange.subchange.results
            assert_equal(len(samples), 2)
            assert_equal(len(sub_samples), 4)
            s_inner = [s for s in sub_samples if s.ensemble==self.innermost]
            s_minus = [s for s in sub_samples if s.ensemble==self.minus]
            s_sub = [s for s in sub_samples if s.ensemble==self.minus._segment_ensemble]
            assert_equal(len(s_inner), 1)
            assert_equal(len(s_minus), 1)
            assert_equal(len(s_sub), 2)

            for c in change:
                assert_equal(c.accepted, True)

            key = ""
            s_inner0_xvals = [s.coordinates[0,0] for s in s_inner[0].trajectory]
            if items_equal(s_inner0_xvals, self.first_segment):
                key += "1"
            elif items_equal(s_inner0_xvals, self.second_segment):
                key += "2"
            else:
                print "s_inner0_xvals:", s_inner0_xvals
                raise RuntimeError("Chosen segment neither first nor last!")

            # final sample s_minus is accepted
            s_minus_xvals = [s.coordinates[0,0] for s in s_minus[-1].trajectory]
            if items_equal(s_minus_xvals, extend_forward):
                key += "f"
            elif items_equal(s_minus_xvals, extend_backward):
                key += "b"
            else:
                print "s_minus_xvals:", s_minus_xvals
                raise RuntimeError("Unexpected minus extension result!")

            try:
                seg_dir[key] += 1
            except KeyError:
                seg_dir[key] = 1
        assert_equal(len(seg_dir.keys()), 4)

    def test_repex_fails_other_ensemble(self):
        innermost_other_ensemble = make_1d_traj([-0.11, 0.1, -0.12])
        samp_other_ensemble = Sample(
            replica=0,
            trajectory=innermost_other_ensemble,
            ensemble=self.innermost
        )
        gs = SampleSet([samp_other_ensemble, self.minus_sample])
        
        change = self.mover.move(gs)
        assert_equal(len(change.trials), 1)

        sub = change.subchange.subchange
        assert_equal(self.innermost(innermost_other_ensemble), False)
        assert_equal(sub[0].accepted, True)
        assert_equal(sub[1].accepted, False)
        assert_equal(len(sub.trials), 3) # stop after failed repex
        # only one sample which is not a segment

    def test_repex_fails_innermost_crosses_state(self):
        innermost_crosses_to_state = make_1d_traj([-0.11, 0.5, 1.8])
        samp_crosses_to_state = Sample(
            replica=0,
            trajectory=innermost_crosses_to_state,
            ensemble=self.innermost
        )
        gs = SampleSet([samp_crosses_to_state, self.minus_sample])
        
        change = self.mover.move(gs)
        assert_equal(len(change.trials), 1) # stop after failed repex

        sub = change.subchange.subchange
        assert_equal(self.innermost(innermost_crosses_to_state), True)
        assert_equal(len(sub.trials), 3) # stop after failed repex
        assert_subchanges_set_accepted(sub, [True, False, False])

    def test_repex_fails_minus_crosses_to_state(self):
        minus_crosses_to_state = make_1d_traj(
            [-0.11, 0.5, 1.8, 0.6, -0.12, 0.7, 1.7, 0.4, -0.13]
        )
        badminus_sample = Sample(
            replica=-1,
            trajectory=minus_crosses_to_state,
            ensemble=self.minus
        )
        init_sample = Sample(
            replica=0,
            trajectory=make_1d_traj(self.list_innermost, [1.0]*5),
            ensemble=self.innermost
        )
        gs = SampleSet([badminus_sample, init_sample])

        assert_equal(self.minus(minus_crosses_to_state), True)

        change = self.mover.move(gs)
        sub = change.subchange.subchange
        assert_equal(len(sub.trials), 3)  # stop after failed repex
        assert_equal(len(change.trials), 1)
        assert_subchanges_set_accepted(sub, [True, False, False])

    def test_extension_fails(self):
        innermost_bad_extension = [-0.25, 0.1, 0.5, 0.1, -0.25]
        traj_bad_extension = make_1d_traj(innermost_bad_extension, [1.0]*5)
        samp_bad_extension = Sample(
            replica=0,
            trajectory=traj_bad_extension,
            ensemble=self.innermost
        )
        
        assert_equal(self.innermost(traj_bad_extension), True)

        gs = SampleSet([self.minus_sample, samp_bad_extension])
        change = self.mover.move(gs)
        assert_equal(change.accepted, False) # whole minus has failed

        sub = change.subchange.subchange
        assert_equal(len(sub.trials), 4)

        # after filtering there are only 2 trials
        assert_equal(len(change.trials), 2)

        assert_subchanges_set_accepted(sub, [True] * 2 + [False])
        # first two work and the extention fails
        # this only happens due to length
        assert_equal(
            len(sub[-1][0].trials[0].trajectory),
            len(traj_bad_extension)+self.dyn.n_frames_max-1
        )<|MERGE_RESOLUTION|>--- conflicted
+++ resolved
@@ -102,8 +102,6 @@
             [self.s2, self.s3]
         )
 
-<<<<<<< HEAD
-=======
 
     def test_select_sample(self):
 #        assert_equal(self.reps1_ens2.select_sample(self.sset), self.s1)
@@ -120,7 +118,6 @@
         pm._is_ensemble_change_mover = True
         assert_equal(pm.is_ensemble_change_mover, True)
 
->>>>>>> cd36cc6a
 class testShootingMover(object):
     def setup(self):
         self.dyn = CalvinistDynamics([-0.1, 0.1, 0.3, 0.5, 0.7, 
