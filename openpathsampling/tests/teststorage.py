'''
@author David W.H. Swenson
'''
import os
from nose.tools import (assert_equal, assert_not_equal, assert_items_equal,
                        assert_almost_equal, raises)
from nose.plugins.skip import Skip, SkipTest
from test_helpers import (true_func,
                          data_filename,
                          assert_equal_array_array,
                          assert_not_equal_array_array,
                          compare_snapshot
                          )

from openpathsampling.openmm_engine import *
from openpathsampling.snapshot import Snapshot
<<<<<<< HEAD
from openpathsampling.storage.todict import ObjectJSON

import simtk.unit as u
import time

def assert_close_unit(v1, v2, *args, **kwargs):
    if type(v1) is u.Quantity:
        assert(v1.unit == v2.unit)
        npt.assert_allclose(v1._value, v2._value, *args, **kwargs)
    else:
        npt.assert_allclose(v1, v2, *args, **kwargs)

def compare_snapshot(snapshot1, snapshot2):
    assert_close_unit(snapshot1.box_vectors, snapshot2.box_vectors, rtol=1e-7, atol=0)
    assert_close_unit(snapshot1.coordinates, snapshot2.coordinates, rtol=1e-7, atol=0)
    assert_close_unit(snapshot1.velocities, snapshot2.velocities, rtol=1e-7, atol=0)

    assert_equal(snapshot1.potential_energy, snapshot2.potential_energy)
    assert_equal(snapshot1.kinetic_energy, snapshot2.kinetic_energy)

def setUp():
    class Object():
        pass
    # Use the standard Alanine to generate snapshots to store for higher testing
    global this

    this = Object()

    this.options = {'temperature' : 300.0 * u.kelvin,
               'collision_rate' : 1.0 / u.picoseconds,
               'timestep' : 1.0 * u.femtoseconds,
               'nsteps_per_frame' : 1,
               'n_frames_max' : 5,
               'start_time' : time.time(),
               'fn_initial_pdb' : data_filename("ala_small_traj.pdb"),
               'platform' : 'fastest',
               'solute_indices' : range(22),
               'forcefield_solute' : 'amber96.xml',
               'forcefield_solvent' : 'tip3p.xml'
              }

    this.template_snapshot = paths.snapshot_from_pdb(data_filename("ala_small_traj.pdb"))

    # and an openmm engine
    this.engine = paths.OpenMMEngine(options=this.options, template=this.template_snapshot)
    this.engine.initialized = True

    # run a small trajectory of a few steps that can be used to save, etc...
    this.traj = this.engine.generate(this.template_snapshot, running=[paths.LengthEnsemble(2).can_append])

    this.filename = data_filename("storage_test.nc")
    this.filename_clone = data_filename("storage_test_clone.nc")
=======
from openpathsampling.storage.object_json import ObjectJSON
>>>>>>> 17c880a3

import mdtraj as md


class testStorage(object):
    def setUp(self):
        self.mdtraj = md.load(data_filename("ala_small_traj.pdb"))
        self.traj = paths.tools.trajectory_from_mdtraj(self.mdtraj)

        self.filename = data_filename("storage_test.nc")
        self.filename_clone = data_filename("storage_test_clone.nc")

        self.simplifier = ObjectJSON()
        self.template_snapshot = self.traj[0]
        self.solute_indices = range(22)

        self.simplifier = ObjectJSON()
        self.template_snapshot = paths.snapshot_from_pdb(data_filename("ala_small_traj.pdb"))


    def teardown(self):
        if os.path.isfile(self.filename):
            os.remove(self.filename)

        if os.path.isfile(self.filename_clone):
            os.remove(self.filename_clone)

    def test_create_template(self):

        store = Storage(filename=self.filename, template=self.template_snapshot, mode='w')
        assert(os.path.isfile(data_filename("storage_test.nc")))
        store.close()

    def test_stored_topology(self):
        store = Storage(filename=self.filename, template=self.template_snapshot, mode='w')
        assert(os.path.isfile(self.filename))
        store.close()

        store = Storage(filename=self.filename, mode='a')
        loaded_topology = store.template.topology

        # check if poth topologies have the same JSON string (this also tests the simplifier for topologies

        assert_equal(
            self.simplifier.to_json(self.template_snapshot.topology),
            self.simplifier.to_json(loaded_topology)
        )

        store.close()

    def test_stored_template(self):
        store = Storage(filename=self.filename, template=self.template_snapshot, mode='w')
        assert(os.path.isfile(self.filename))
        store.close()

        store = Storage(filename=self.filename, mode='a')
        loaded_template = store.template

        compare_snapshot(loaded_template, self.template_snapshot)

        store.close()

    def test_load_save(self):
        store = Storage(filename=self.filename, template=self.template_snapshot, mode='w')
        assert(os.path.isfile(self.filename))

        copy = self.template_snapshot.copy()
        store.save(copy)

        store.close()

        store = Storage(filename=self.filename, mode='a')
        loaded_template = store.template

        compare_snapshot(loaded_template, self.template_snapshot)
        loaded_copy = store.load(Snapshot, 1)

        compare_snapshot(loaded_template, loaded_copy)

        store.close()

    def test_clone(self):
        store = Storage(filename=self.filename, template=self.template_snapshot, mode='w')
        assert(os.path.isfile(self.filename))

        copy = self.template_snapshot.copy()
        store.save(copy)

        store.save(self.traj)

<<<<<<< HEAD
        store.clone(filename=self.filename_clone, subset = self.options['solute_indices'])
=======
        store.clone(filename=self.filename_clone, subset = self.solute_indices)
>>>>>>> 17c880a3

        # clone the storage and reduce the number of atoms to only solute

        store2 = Storage(filename=self.filename_clone, mode='a')

        # do some tests, if this is still the same data

        compare_snapshot(
            store2.snapshots.load(0),
            store.snapshots.load(0).subset(self.solute_indices)
        )

        compare_snapshot(
            store2.snapshots.load(1),
            store.snapshots.load(1).subset(self.solute_indices)
        )
        store.close()
        store2.close()

        pass

    def test_clone_empty(self):
        store = Storage(filename=self.filename, template=self.template_snapshot, mode='w')
        assert(os.path.isfile(self.filename))

        copy = self.template_snapshot.copy()
        store.save(copy)

        store.save(self.traj)
        store.clone_empty(filename=self.filename_clone)

        # clone the storage and reduce the number of atoms to only solute

        store2 = Storage(filename=self.filename_clone, mode='a')

        # do some tests, if this is still the same data

        compare_snapshot(
            store2.snapshots.load(0),
            store.snapshots.load(0)
        )

        print len(store.snapshots), len(store2.snapshots)

        # check if the reversed copy also works
        compare_snapshot(
            store2.snapshots.load(1),
            store.snapshots.load(1)
        )

        assert_equal(len(store2.snapshots), 2)
        assert_equal(len(store2.trajectories), 0)

        store.close()
        store2.close()

        pass<|MERGE_RESOLUTION|>--- conflicted
+++ resolved
@@ -14,62 +14,7 @@
 
 from openpathsampling.openmm_engine import *
 from openpathsampling.snapshot import Snapshot
-<<<<<<< HEAD
-from openpathsampling.storage.todict import ObjectJSON
-
-import simtk.unit as u
-import time
-
-def assert_close_unit(v1, v2, *args, **kwargs):
-    if type(v1) is u.Quantity:
-        assert(v1.unit == v2.unit)
-        npt.assert_allclose(v1._value, v2._value, *args, **kwargs)
-    else:
-        npt.assert_allclose(v1, v2, *args, **kwargs)
-
-def compare_snapshot(snapshot1, snapshot2):
-    assert_close_unit(snapshot1.box_vectors, snapshot2.box_vectors, rtol=1e-7, atol=0)
-    assert_close_unit(snapshot1.coordinates, snapshot2.coordinates, rtol=1e-7, atol=0)
-    assert_close_unit(snapshot1.velocities, snapshot2.velocities, rtol=1e-7, atol=0)
-
-    assert_equal(snapshot1.potential_energy, snapshot2.potential_energy)
-    assert_equal(snapshot1.kinetic_energy, snapshot2.kinetic_energy)
-
-def setUp():
-    class Object():
-        pass
-    # Use the standard Alanine to generate snapshots to store for higher testing
-    global this
-
-    this = Object()
-
-    this.options = {'temperature' : 300.0 * u.kelvin,
-               'collision_rate' : 1.0 / u.picoseconds,
-               'timestep' : 1.0 * u.femtoseconds,
-               'nsteps_per_frame' : 1,
-               'n_frames_max' : 5,
-               'start_time' : time.time(),
-               'fn_initial_pdb' : data_filename("ala_small_traj.pdb"),
-               'platform' : 'fastest',
-               'solute_indices' : range(22),
-               'forcefield_solute' : 'amber96.xml',
-               'forcefield_solvent' : 'tip3p.xml'
-              }
-
-    this.template_snapshot = paths.snapshot_from_pdb(data_filename("ala_small_traj.pdb"))
-
-    # and an openmm engine
-    this.engine = paths.OpenMMEngine(options=this.options, template=this.template_snapshot)
-    this.engine.initialized = True
-
-    # run a small trajectory of a few steps that can be used to save, etc...
-    this.traj = this.engine.generate(this.template_snapshot, running=[paths.LengthEnsemble(2).can_append])
-
-    this.filename = data_filename("storage_test.nc")
-    this.filename_clone = data_filename("storage_test_clone.nc")
-=======
 from openpathsampling.storage.object_json import ObjectJSON
->>>>>>> 17c880a3
 
 import mdtraj as md
 
@@ -86,10 +31,6 @@
         self.template_snapshot = self.traj[0]
         self.solute_indices = range(22)
 
-        self.simplifier = ObjectJSON()
-        self.template_snapshot = paths.snapshot_from_pdb(data_filename("ala_small_traj.pdb"))
-
-
     def teardown(self):
         if os.path.isfile(self.filename):
             os.remove(self.filename)
@@ -98,7 +39,6 @@
             os.remove(self.filename_clone)
 
     def test_create_template(self):
-
         store = Storage(filename=self.filename, template=self.template_snapshot, mode='w')
         assert(os.path.isfile(data_filename("storage_test.nc")))
         store.close()
@@ -160,11 +100,7 @@
 
         store.save(self.traj)
 
-<<<<<<< HEAD
-        store.clone(filename=self.filename_clone, subset = self.options['solute_indices'])
-=======
         store.clone(filename=self.filename_clone, subset = self.solute_indices)
->>>>>>> 17c880a3
 
         # clone the storage and reduce the number of atoms to only solute
 
@@ -207,8 +143,6 @@
             store.snapshots.load(0)
         )
 
-        print len(store.snapshots), len(store2.snapshots)
-
         # check if the reversed copy also works
         compare_snapshot(
             store2.snapshots.load(1),
