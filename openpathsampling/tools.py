--- conflicted
+++ resolved
@@ -35,10 +35,7 @@
     is_ipynb = False
 
 last_output = None
-<<<<<<< HEAD
-=======
 
->>>>>>> f9b3a455
 
 def refresh_output(output_str, print_anyway=True, refresh=True,
                    output_stream=None, ipynb_display_only=False):
@@ -67,11 +64,7 @@
         last_output = None
 
     output_stream.write(output_str)
-<<<<<<< HEAD
-    sys.stdout.flush()
-=======
     output_stream.flush()
->>>>>>> f9b3a455
 
 
 # a little code snippet to wrap strings around for nicer output
