--- conflicted
+++ resolved
@@ -9,22 +9,15 @@
 import weakref
 
 import sys
-<<<<<<< HEAD
-def refresh_output(output_str, print_anyway=True, refresh=True):
-=======
 
 
 def refresh_output(output_str):
->>>>>>> 4ccfa0df
     try:
         import IPython.display
+        IPython.display.clear_output(wait=True)
     except ImportError:
-        if print_anyway:
-            print(output_str)
-    else:
-        if refresh:
-            IPython.display.clear_output(wait=True)
-        print(output_str)
+        pass
+    print(output_str)
     sys.stdout.flush()
 
 
