--- conflicted
+++ resolved
@@ -365,7 +365,6 @@
         segment_labels.append( (last_vol, count) )
         return segment_labels
 
-<<<<<<< HEAD
     def summarize_by_volumes_str(self, label_dict, delimiter="-"):
         """
         Return string version of the volumes visited by this trajectory.
@@ -388,8 +387,6 @@
         summary = self.summarize_by_volumes(label_dict)
         return delimiter.join([str(s[0]) for s in summary])
 
-=======
->>>>>>> a1374d80
 
 
     def pathHamiltonian(self):
