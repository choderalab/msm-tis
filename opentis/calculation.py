<<<<<<< HEAD
import opentis as ops

from opentis.todict import dictable
from opentis.pathmover import PathMover
=======
from pathmover import (PathMover, MoveDetails, ReplicaExchange,
                       EnsembleHopMover)
from sample import SampleSet, Sample
>>>>>>> 6b42d5b8

class Calculation(object):

    calc_name = "Calculation"

    def __init__(self, storage, engine=None):
        self.storage = storage
        self.engine = engine
<<<<<<< HEAD
        self.movers = movers
        self.globalstate = ops.GlobalState(ensembles)

    # TODO: this should be a property
    def set_replicas(self, replicas):
        if type(replicas) is dict:
            for ensemble, trajectory in dict.iteritems():
                self.globalstate[ensemble] = trajectory
        elif type(replicas) is list:
            ensembles = self.globalstate.ensembles
            for idx, trajectory in enumerate(replicas):
                self.globalstate[ensembles[idx]] = trajectory
=======

    def set_replicas(self, samples):
        self.globalstate = SampleSet(samples)
>>>>>>> 6b42d5b8

    def run(self, nsteps):
        print "Running an empty calculation? Try a subclass, maybe!"

<<<<<<< HEAD
@dictable
class BootstrapEnsembleChangeMove(PathMover):
    def move(self, trajectory, ensemble):
        details = ops.MoveDetails()
        details.inputs = [trajectory]
        details.mover = self
        details.final = trajectory
        details.success = True
        details.acceptance = 1.0
        details.result = trajectory

        sample = ops.Sample(
            replica=1,
            trajectory=details.result,
            ensemble=ensemble,
            details=details
        )
=======

class BootstrapPromotionMove(PathMover):
    '''
    Bootstrap promotion is the combination of an EnsembleHop (to the next
    ensemble up) with incrementing the replica ID.
    '''
    def __init__(self, bias=None, shooters=None, 
                 ensembles=None, replicas='all'):
        super(BootstrapPromotionMove, self).__init__(ensembles=ensembles, 
                                                     replicas=replicas)
        self.shooters = shooters
        self.bias = bias

    def move(self, globalstate):
        # the tricky part here is that, if the hop is allowed, we only want
        # to report the sample in the new ensemble. The way we do this is by
        # treating each bootstrap move as a combination of 3 moves: it
        # always starts with a shooting move and a replica hop, and then, if
        # the hop was successful, a replica ID change move

        #print "Starting BootstrapPromotionMove"
        
        # We make extra variables here so that we can easily refactor. The
        # speed cost the negligible, and it makes it easy to change things.
        top_rep = max(globalstate.replica_list())
        ensemble_from = self.ensembles[top_rep]
        ensemble_to = self.ensembles[top_rep+1]
        old_sample = globalstate[top_rep]

        details = MoveDetails()
        details_inputs = [old_sample.trajectory]
        details_mover = self
        details_replica = top_rep

        init_sample_set = SampleSet([old_sample])

        shooter = self.shooters[top_rep]
        hopper = EnsembleHopMover(bias=self.bias,
                                  ensembles=[ensemble_from, ensemble_to],
                                  replicas=top_rep)

        shoot_samp = shooter.move(init_sample_set)
        init_sample_set = init_sample_set.apply_samples(shoot_samp)
        hop_samp = hopper.move(init_sample_set)
        init_sample_set = init_sample_set.apply_samples(hop_samp)

        # bring all the metadata from the submoves into our details
        details.__dict__.update(shoot_samp.details.__dict__)
        details.__dict__.update(hop_samp.details.__dict__)

        # set the rest of the details to their correct values
        details.inputs = details_inputs
        details.mover = details_mover
        details.replica = details_replica
        details.trial = shoot_samp.details.trial # TODO: is it, though?
        # what about hop trial when that happens? may be cleanest if we make
        # this truly sequential

        # the move will be accepted if the shooting move is accepted, no
        # matter what
        details.accepted = (shoot_samp.details.accepted or 
                            hop_samp.details.accepted)

        # result trajectory is whatever came out of hop_samp
        details.result = hop_samp.details.result
        #details.result_ensemble = hop_samp.details.result_ensemble

        setattr(details, 'start_replica', details.replica)
        if hop_samp.details.accepted == True:
            setattr(details, 'result_replica', details.replica+1)
        else:
            setattr(details, 'result_replica', details.replica)
        sample = Sample(replica=details.result_replica,
                        ensemble=details.result_ensemble,
                        trajectory=details.result,
                        details=details)
        #print "BootstrapMover: accepted =", details.accepted
        #print " Shooting part: accepted =", shoot_samp.details.accepted
        #print "  Hopping part: accepted =", hop_samp.details.accepted

        #print sample.trajectory, sample.details.trial, sample.details.result
>>>>>>> 6b42d5b8

        return sample


class Bootstrapping(Calculation):
    """The ensembles for the Bootstrapping calculation must be one ensemble
    set, in increasing order."""

    calc_name = "Bootstrapping"

    def __init__(self, storage, engine=None, movers=None, trajectory=None,
                 ensembles=None):
        super(Bootstrapping, self).__init__(storage, engine)
        self.ensembles = ensembles

        # this is stupid; must be a better way
        init_details = MoveDetails()
        init_details.accepted = True
        init_details.acceptance_probability = 1.0
        init_details.mover = PathMover()
        init_details.mover.name = "Initialization (trajectory)"
        init_details.inputs = [trajectory]
        init_details.trial = trajectory
        init_details.ensemble = self.ensembles[0]
        sample = Sample(replica=0, trajectory=trajectory, 
                        ensemble=self.ensembles[0], details=init_details)

        self.globalstate = SampleSet([sample])
        if self.storage is not None:
            self.globalstate.save_samples(self.storage)
        if movers is None:
            pass # TODO: implement defaults: one per ensemble, uniform sel
        else:
            self.movers = movers

    def run(self, nsteps):
<<<<<<< HEAD

        swapmove = ops.ReplicaExchange()
        bootstrapmove = BootstrapEnsembleChangeMove()
=======
        bootstrapmove = BootstrapPromotionMove(bias=None,
                                               shooters=self.movers,
                                               ensembles=self.ensembles,
                                               replicas='all'
                                              )
>>>>>>> 6b42d5b8

        ens_num = 0
        failsteps = 0
        step_num = 0
        # if we fail nsteps times in a row, kill the job

        while ens_num < len(self.ensembles) - 1 and failsteps < nsteps:
            print step_num, "Ensemble:", ens_num, "  failsteps=", failsteps
            old_rep = max(self.globalstate.replica_list())
            sample = bootstrapmove.move(self.globalstate)
            self.globalstate = self.globalstate.apply_samples(sample, step=step_num)
            #print self.globalstate.samples[0]

            if sample.replica == old_rep:
                failsteps += 1
            else:
                failsteps = 0
                ens_num += 1

            if self.storage is not None:
                self.globalstate.save_samples(self.storage)
                self.globalstate.save(self.storage)
                # TODO NEXT: store self.globalstate itself
            step_num += 1

        for sample in self.globalstate:
            assert sample.ensemble(sample.trajectory) == True, "WTF?"
<|MERGE_RESOLUTION|>--- conflicted
+++ resolved
@@ -1,13 +1,10 @@
-<<<<<<< HEAD
 import opentis as ops
+from pathmover import (PathMover, MoveDetails, ReplicaExchange,
+                       EnsembleHopMover)
+from sample import SampleSet, Sample
 
 from opentis.todict import dictable
 from opentis.pathmover import PathMover
-=======
-from pathmover import (PathMover, MoveDetails, ReplicaExchange,
-                       EnsembleHopMover)
-from sample import SampleSet, Sample
->>>>>>> 6b42d5b8
 
 class Calculation(object):
 
@@ -16,47 +13,13 @@
     def __init__(self, storage, engine=None):
         self.storage = storage
         self.engine = engine
-<<<<<<< HEAD
-        self.movers = movers
-        self.globalstate = ops.GlobalState(ensembles)
-
-    # TODO: this should be a property
-    def set_replicas(self, replicas):
-        if type(replicas) is dict:
-            for ensemble, trajectory in dict.iteritems():
-                self.globalstate[ensemble] = trajectory
-        elif type(replicas) is list:
-            ensembles = self.globalstate.ensembles
-            for idx, trajectory in enumerate(replicas):
-                self.globalstate[ensembles[idx]] = trajectory
-=======
 
     def set_replicas(self, samples):
         self.globalstate = SampleSet(samples)
->>>>>>> 6b42d5b8
 
     def run(self, nsteps):
         print "Running an empty calculation? Try a subclass, maybe!"
 
-<<<<<<< HEAD
-@dictable
-class BootstrapEnsembleChangeMove(PathMover):
-    def move(self, trajectory, ensemble):
-        details = ops.MoveDetails()
-        details.inputs = [trajectory]
-        details.mover = self
-        details.final = trajectory
-        details.success = True
-        details.acceptance = 1.0
-        details.result = trajectory
-
-        sample = ops.Sample(
-            replica=1,
-            trajectory=details.result,
-            ensemble=ensemble,
-            details=details
-        )
-=======
 
 class BootstrapPromotionMove(PathMover):
     '''
@@ -138,7 +101,6 @@
         #print "  Hopping part: accepted =", hop_samp.details.accepted
 
         #print sample.trajectory, sample.details.trial, sample.details.result
->>>>>>> 6b42d5b8
 
         return sample
 
@@ -175,17 +137,11 @@
             self.movers = movers
 
     def run(self, nsteps):
-<<<<<<< HEAD
-
-        swapmove = ops.ReplicaExchange()
-        bootstrapmove = BootstrapEnsembleChangeMove()
-=======
         bootstrapmove = BootstrapPromotionMove(bias=None,
                                                shooters=self.movers,
                                                ensembles=self.ensembles,
                                                replicas='all'
                                               )
->>>>>>> 6b42d5b8
 
         ens_num = 0
         failsteps = 0
