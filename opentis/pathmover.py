--- conflicted
+++ resolved
@@ -10,7 +10,7 @@
 from shooting import ShootingPoint
 from ensemble import ForwardAppendedTrajectoryEnsemble, BackwardPrependedTrajectoryEnsemble
 from ensemble import FullEnsemble
-from opentis.sample import Sample
+from sample import Sample
 from wrapper import storable
 
 def make_list_of_pairs(l):
@@ -301,14 +301,10 @@
                 details.success = True
                 details.result = details.final
 
-<<<<<<< HEAD
         path = Sample(replica=replica,
                       trajectory=details.result, 
                       ensemble=dynamics_ensemble,
                       details=details)
-=======
-        path = Sample(trajectory=details.result, ensemble=self.ensemble, details=details)
->>>>>>> af535e7c
 
         return path
     
@@ -388,7 +384,6 @@
         sample = mover.move(trajectory)
         setattr(sample.details, 'mover_idx', idx)
 
-<<<<<<< HEAD
         # why do we make a new sample here?
         path = Sample(trajectory=sample.trajectory,
                       ensemble=sample.ensemble, 
@@ -461,9 +456,6 @@
                       details=details,
                       replica=replica
                      )
-=======
-        path = Sample(trajectory=sample.trajectory, ensemble=mover.ensemble, details=sample.details)
->>>>>>> af535e7c
         return path
 
 
