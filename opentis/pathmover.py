--- conflicted
+++ resolved
@@ -194,23 +194,13 @@
         print "Shooting backward from frame %d" % details.start_point.index
 
         # Run until one of the stoppers is triggered
-<<<<<<< HEAD
-        partial_trajectory = PathMover.simulator.generate(
+        partial_trajectory = PathMover.engine.generate(
             details.start_point.snapshot.reversed_copy(), 
             running = [BackwardPrependedTrajectoryEnsemble( 
                 self.ensemble, 
                 details.start[details.start_point.index + 1:]).can_prepend, 
                 self.length_stopper.can_prepend]
         )
-=======
-        partial_trajectory = PathMover.engine.generate(
-                                     details.start_point.snapshot.reversed_copy(),
-                                     running = [BackwardPrependedTrajectoryEnsemble(
-                                                     self.ensemble,
-                                                     details.start[details.start_point.index + 1:]
-                                                ).backward, self.length_stopper.backward]
-                                     )
->>>>>>> eb1829b1
 
         details.final = partial_trajectory.reversed + details.start[details.start_point.index + 1:]
         details.final_point = ShootingPoint(self.selector, details.final, partial_trajectory.frames - 1)
