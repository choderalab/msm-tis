'''
Created on 06.07.2014

@author: JDC Chodera
@author: JH Prinz
'''

import netCDF4 as netcdf
import os.path

import numpy
import simtk.unit as u

from object_storage import ObjectStorage
from trajectory_store import TrajectoryStorage, SampleStorage
from snapshot_store import SnapshotStorage, ConfigurationStorage, MomentumStorage
from engine_store import DynamicsEngineStorage
from ensemble_store import EnsembleStorage
from opentis.shooting import ShootingPointSelector, ShootingPoint
from opentis.pathmover import PathMover, MoveDetails
from opentis.globalstate import GlobalState
from orderparameter_store import ObjectDictStorage
from opentis.orderparameter import OrderParameter
from opentis.snapshot import Snapshot

from opentis.storage.util import ObjectJSON
from opentis.tools import units_from_snapshot

#=============================================================================================
# SOURCE CONTROL
#=============================================================================================

__version__ = "$Id: NoName.py 1 2014-07-06 07:47:29Z jprinz $"

#=============================================================================================
# NetCDF Storage for multiple forked trajectories
#=============================================================================================

class Storage(netcdf.Dataset):
    '''
    A netCDF4 wrapper to store trajectories based on snapshots of an OpenMM
    simulation. This allows effective storage of shooting trajectories '''

    def _register_storages(self, store = None):
        if store is None:
            store = self
        self.trajectory = TrajectoryStorage(store).register()
        self.snapshot = SnapshotStorage(store).register()
        self.configuration = ConfigurationStorage(store).register()
        self.momentum = MomentumStorage(store).register()
        self.ensemble = EnsembleStorage(store).register()
        self.sample = SampleStorage(store).register()
        self.pathmover = ObjectStorage(store, PathMover, named=True, json=True, identifier='json').register()
        self.movedetails = ObjectStorage(store, MoveDetails, named=False, json=True, identifier='json').register()
        self.shootingpoint = ObjectStorage(store, ShootingPoint, named=False, json=True).register()
        self.shootingpointselector = ObjectStorage(store, ShootingPointSelector, named=False, json=True, identifier='json').register()
        self.globalstate = ObjectStorage(store, GlobalState, named=True, json=True, identifier='json').register()
        self.engine = DynamicsEngineStorage(store).register()
        self.collectivevariable = ObjectDictStorage(store, OrderParameter, Snapshot).register()
        self.cv = self.collectivevariable

    def _setup_class(self):
        self._storages = {}
        self.links = []
        self.simplifier = ObjectJSON()
        self.units = dict()
        # use no units
        self.dimension_units = {
            'length': u.Unit({}),
            'velocity': u.Unit({}),
            'energy': u.Unit({})
        }
        # use MD units
        self.dimension_units = {
            'length': u.nanometers,
            'velocity': u.nanometers / u.picoseconds,
            'energy': u.kilojoules_per_mole
        }

    def __init__(self, filename, mode=None,
                 template=None, n_atoms=None, units=None):
        '''
        Create a storage for complex objects in a netCDF file
        
        Parameters
        ----------        
        filename : string
            filename of the netcdf file to be used or created
        mode : string, default: None
            the mode of file creation, one of 'w' (write), 'a' (append) or
            None, which will append any existing files.
        template : opentis.Snapshot
            a Snapshot instance that contains a reference to a Topology, the
            number of atoms and used units
        n_atoms : int or None
            If not None overrides the number of atoms in the storage
        units : dict of {str : simtk.unit.Unit } or None
            representing a dict of string representing a dimension ('length', 'velocity', 'energy') pointing to
            the simtk.unit.Unit to be used. If not None overrides the standard units used
        '''

        if mode == None:
            if os.path.isfile(filename):
                mode = 'a'
            else:
                mode = 'w'

        self.filename = filename

        super(Storage, self).__init__(filename, mode)

        self._setup_class()

        if units is not None:
            self.dimension_units.update(units)
        self._register_storages()

        if mode == 'w':
            self._initialize_netCDF()

            if template.topology is not None:
                self.topology = template.topology

            if n_atoms is not None:
                self.atoms = n_atoms
            elif self.topology is not None:
                self.atoms = self.topology.n_atoms
            elif template.coordinates is not None:
                self.atoms = template.coordinates.shape[0]
            else:
                raise RuntimeError("Storage given neither n_atoms nor topology")

            # update the units for dimensions from the template
            self.dimension_units.update(units_from_snapshot(template))
            self._init_storages(units=self.dimension_units)

            # create a json from the mdtraj.Topology() and store it
            self.write_str('topology', self.simplifier.to_json(self.simplifier.topology_to_dict(self.topology)))

            # Save the initial configuration
            self.snapshot.save(template)

            self.createVariable('template_idx', 'i4', 'scalar')
            self.variables['template_idx'][:] = template.idx[self]

            self.sync()

        elif mode == 'a' or mode == 'r+' or mode == 'r':
            self._restore_storages()

            # Create a dict of simtk.Unit() instances for all netCDF.Variable()
            for variable_name in self.variables:
                unit = None
                variable = self.variables[variable_name]
                if hasattr(variable, 'unit_simtk'):
                    unit_dict = self.simplifier.from_json(getattr(variable, 'unit_simtk'))
                    if unit_dict is not None:
                        unit = self.simplifier.unit_from_dict(unit_dict)

                self.units[str(variable_name)] = unit

            # After we have restore the units we can load objects from the storage

            self.topology = self.simplifier.topology_from_dict(self.simplifier.from_json(self.variables['topology'][0]))
            self.atoms = self.topology.n_atoms

    @property
    def template(self):
        """
        Return the template snapshot from the storage

        Returns
        -------
        Snapshot
            the initial snapshot
        """
        return self.snapshot.load(int(self.variables['template_idx'][0]))

    def get_unit(self, dimension):
        """
        Return a simtk.Unit instance from the unit_system the is of the specified dimension, e.g. length, time
        """
        return u.Unit({self.unit_system.base_units[u.BaseDimension(dimension)] : 1.0})

    def __getattr__(self, item):
        return self.__dict__[item]

    def __setattr__(self, key, value):
        self.__dict__[key] = value

    def _init_storages(self, units=None):
        '''
        Run the initialization on all added classes, when the storage is created only!

        Notes
        -----
        Only runs when the storage is created.
        '''

        for storage in self.links:
            # create a member variable which is the associated Class itself
            storage.dimension_units.update(units)
            storage._init()

    def _restore_storages(self):
        '''
        Run restore on all added classes. Usually there is nothing to do.
        '''
#        for storage in self.links:
#            storage._restore()
        pass


    def _initialize_netCDF(self):
        """
        Initialize the netCDF file for storage itself.
        """

        # add shared dimension for everyone. scalar and spatial
        if 'scalar' not in self.dimensions:
            self.createDimension('scalar', 1) # scalar dimension
            
        if 'spatial' not in self.dimensions:
            self.createDimension('spatial', 3) # number of spatial dimensions
        
        # Set global attributes.
        setattr(self, 'title', 'Open-Transition-Interface-Sampling')
        setattr(self, 'application', 'Host-Guest-System')
        setattr(self, 'program', 'run.py')
        setattr(self, 'programVersion', __version__)
        setattr(self, 'Conventions', 'Multi-State Transition Interface TPS')
        setattr(self, 'ConventionVersion', '0.1')

        # Create a string to hold the topology
        self.init_str('topology')
        self.write_str('topology', '')

        # Force sync to disk to avoid data loss.
        self.sync()

    def init_object(self, name):
        '''
        Initialize a netCDF Variable to store a JSON object

        Parameters
        ----------
        name : str
            the name of the variable
        '''
        self.init_str(name)

    def write_as_json(self, name, obj):
        '''
        Write an object as json into a netCDF Variable

        Parameters
        ----------
        name : str
            the name of the variable
        obj : object
            the object to store
        '''
        self.write_str(name, self.simplifier.to_json(obj))

    def restore_object(self, name):
        """
        Restore an object from a netCDF variable

        Parameters
        ----------
        name : str
            the name of the variable

        Returns
        -------
        object
            the restored object
        """
        json_string = self.variables[name][0]
        return self.simplifier.from_json(json_string)

    def write_str(self, name, string):
        '''
        Write a string into a netCDF Variable

        Parameters
        ----------
        name : str
            the name of the variable
        string : str
            the string to store
        '''
        packed_data = numpy.empty(1, 'O')
        packed_data[0] = string
        self.variables[name][:] = packed_data

    def init_str(self, name):
        '''
        Initialize a netCDF Variable to store a single string

        Parameters
        ----------
        name : str
            the name of the variable
        '''
        self.createVariable(name, 'str', 'scalar')


    def idx_dict(self, name):
        print name
        return { s : idx for idx,s in enumerate(self.variables[name][:]) }

    def save(self, obj, *args, **kwargs):
        """
        Save a storable object into the correct Storage in the netCDF file

        Parameters
        ----------
        obj : the object to store

        Returns
        -------
        str
            the class name of the BaseClass of the stored object, which is needed when loading the object
            to identify the correct storage
        """


        if type(obj) is list:
            return [ self.save(part, *args, **kwargs) for part in obj]
        elif type(obj) is tuple:
            return tuple([self.save(part, *args, **kwargs) for part in obj])
        elif type(obj) in self._storages:
            store = self._storages[type(obj)]
            store.save(obj, *args, **kwargs)
            return obj.__class__.__name__
        else:
            # Make sure subclassed objects will also be stored
            # Might come in handy someday
            for ty in self._storages:
                if type(ty) is not str and issubclass(type(obj), ty):
                    store = self._storages[ty]
                    # store the subclass in the _storages member for
                    # faster access next time
                    self._storages[type(obj)] = store
                    store.save(obj, *args, **kwargs)
                    return ty.__name__

        # Could not save this object. Might raise an exception, but return an empty string as type
        return ''

    def load(self, obj_type, *args, **kwargs):
        """
        Load an object of the specified type from the storage

        Parameters
        ----------
        obj_type : str or class
            the string or class of the base object to be loaded.

        Returns
        -------
        object
            the object loaded from the storage

        Notes
        -----
        If you want to load a subclassed Ensemble you need to load using `Ensemble` or `"Ensemble"`
        and not use the subclass
        """
        store = self._storages[obj_type]
        return store.load(*args, **kwargs)

<<<<<<< HEAD

class MultiFileStorage(Storage):

    def __init__(self, filename='trajectory.nc', mode=None,
                 template=None, n_atoms=None, units=None):

        store = Storage(
            filename=filename + '.000',
            mode=mode,
            template=template,
            n_atoms=n_atoms,
            units=units
        )

        self._store = store
        self._current = store
        self._all = [store]
        self._variables = dict()
        self._dimensions = dict()

        for variable in store.variables:
            self._variables[variable] = ScatteredVariable(self._all, variable, [0])

        for dimension in store.dimensions:
            self._dimensions[dimension] = ScatteredDimension(self._all, dimension, [0])

        if mode == None:
            if os.path.isfile(filename):
                mode = 'a'
            else:
                mode = 'w'

        self.filename = filename
        self._setup_class()

        if units is not None:
            self.dimension_units.update(units)

        self._register_storages()

        if mode == 'w':
            self.topology = self._store.topology
            self.atoms = self._store.atoms

            # update the units for dimensions from the template
            self.dimension_units.update(units_from_snapshot(template))
#            self._init_storages(units=self.dimension_units)

        elif mode == 'a' or mode == 'r+' or mode == 'r':
            self._restore_storages()

            # Create a dict of simtk.Unit() instances for all netCDF.Variable()
            for variable_name in self.variables:
                unit = None
                variable = self.variables[variable_name]
                if hasattr(variable, 'unit_simtk'):
                    unit_dict = self.simplifier.from_json(getattr(variable, 'unit_simtk'))
                    if unit_dict is not None:
                        unit = self.simplifier.unit_from_dict(unit_dict)

                self.units[str(variable_name)] = unit

            # After we have restore the units we can load objects from the storage
            self.topology = self.simplifier.topology_from_dict(self.simplifier.from_json(self.variables['topology'][0]))
            self.atoms = self.topology.n_atoms

    @property
    def variables(self):
        return self._variables

    @property
    def dimensions(self):
        return self._dimensions

    def idx_dict(self, name):
        # lets load from all storages. Since we mimic a big scattered store
        # the user needs to purge stuff from memory (or we help with this)

        d = dict()

        for store_idx, storage in enumerate(self._all):
            shift = self.variables[name]._min[store_idx]
            d.update({ s : idx + shift for idx,s in enumerate(storage.variables[name][:]) })

        return d

    def freeze_and_split(self):
        """
        In multi file support this will (almost) close the current file and start writing all following
        objects to a new file with the ending .[xx].nc.

        NOTES
        -----
        We need to close the file to not have too many files open at a time. This means that
        if for snapshots in the closed part are missing orderparameter computations, we cannot add them
        later (I have this actually implemented, but this would require to put some data to all
        closed files and this does not seem wise). I would say to keep this simple that we will only
        allow one open file at a time. This also means that we cannot (or should not) add more
        orderparameters after the first file is closed. Although in the current implementation this
        works. It just means that the specific orderparameter is not present in all files.
        Afterwards we need to reconstruct the full arrays by comparing the actual orderparameter name.
        All of this has to do with the specific way orderparameters are saved. It seemed wise to
        save them as a variable that is attached to the snapshot number so that it will be easy
        to read for other programs!
        """

        filename = self.filename
        next_storage = Storage(filename)



class ScatteredVariable(netcdf.Variable):
    def __init__(self, storages, name, min_dict):
        self._min = min_dict
        self._name = name
        self.storages = storages

    def __getattr__(self, item):
        return self.__dict__[item]

    def __setattr__(self, key, value):
        self.__dict__[key] = value

    def __getitem__(self, pos):

        print pos

        idx = pos[0]
        store_idx = self.store(idx)

        lst = list(pos)
        lst[0] -= self.min[store_idx]

        var = self.storages[store_idx].variables[self._name]
        return var.__getitem__(tuple(lst))

    def __setitem__(self, pos, value):

        idx = pos[0]
        store_idx = self.store(idx)

        lst = list(pos)
        lst[0] -= self.min[store_idx]

        var = self.storages[store_idx].variables[self._name]
        var.__setitem__(tuple(lst), value)

    def store(self, idx):
        store_idx = 0
        while self._min[store_idx] < idx:
            store_idx += 1

        return store_idx

    def min(self, idx):
        return self.storage.all[idx]

class ScatteredDimension(netcdf.Dimension):
    def __init__(self, storages, name, min_dict):
        self._min = min_dict
        self._name = name
        self.storages = storages

    def __len__(self):
        return super(ScatteredDimension, self).__len__() + self._min[0]
=======
    def idx_list(self, name):
         return { name : idx for idx, name in enumerate(self.variables[name][:]) }
>>>>>>> c4e9d99d
<|MERGE_RESOLUTION|>--- conflicted
+++ resolved
@@ -371,7 +371,10 @@
         store = self._storages[obj_type]
         return store.load(*args, **kwargs)
 
-<<<<<<< HEAD
+    def idx_list(self, name):
+         return { name : idx for idx, name in enumerate(self.variables[name][:]) }
+        return store.load(*args, **kwargs)
+
 
 class MultiFileStorage(Storage):
 
@@ -536,8 +539,4 @@
         self.storages = storages
 
     def __len__(self):
-        return super(ScatteredDimension, self).__len__() + self._min[0]
-=======
-    def idx_list(self, name):
-         return { name : idx for idx, name in enumerate(self.variables[name][:]) }
->>>>>>> c4e9d99d
+        return super(ScatteredDimension, self).__len__() + self._min[0]