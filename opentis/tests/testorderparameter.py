"""
@author David W.H. Swenson
"""

<<<<<<< HEAD
from nose.tools import assert_equal
import mdtraj as md

from duckpunching import SimulationDuckPunch

import opentis.trajectory as trajectory
from opentis.storage import Storage
import opentis.orderparameter as op
=======
import os
import sys
from nose.tools import assert_equal, assert_not_equal, raises
from nose.plugins.skip import Skip, SkipTest
from test_helpers import AtomCounter, SimulationDuckPunch

from nose.tools import assert_equal
import mdtraj as md

sys.path.append(os.path.abspath('../'))
import snapshot
import trajectory
from storage import Storage
import orderparameter as op
>>>>>>> cc7861fd


class testOP_Function(object):

    def setUp(self):
        # setUp is just reading in some alanine dipeptide frames: this is an
        # ugly hack
        self.storage = Storage(topology_file=None,
                               filename="../data/trajectory.nc",
                               mode="a"
                              )

        topol = md.load("../data/Alanine_solvated.pdb").top.to_openmm()
        self.simulation = SimulationDuckPunch(topol, None)

        trajectory.Trajectory.simulator = self
        trajectory.Trajectory.storage = self.storage


    def teardown(self):
        pass

    def test_dihedral_op(self):
        """ Create a dihedral order parameter """
        psi_atoms = [6,8,14,16]
        dihedral_op = op.OP_Function("psi", md.compute_dihedrals,
                                    trajdatafmt="mdtraj",
                                    indices=[psi_atoms])
        mdtraj_version = self.storage.trajectory.load(1).md()
        md_dihed = md.compute_dihedrals(mdtraj_version, indices=[psi_atoms])
        traj = self.storage.trajectory.load(1)

        my_dihed =  dihedral_op( traj )
        for (truth, beauty) in zip(md_dihed, my_dihed):
            assert_equal(truth, beauty)<|MERGE_RESOLUTION|>--- conflicted
+++ resolved
@@ -2,16 +2,6 @@
 @author David W.H. Swenson
 """
 
-<<<<<<< HEAD
-from nose.tools import assert_equal
-import mdtraj as md
-
-from duckpunching import SimulationDuckPunch
-
-import opentis.trajectory as trajectory
-from opentis.storage import Storage
-import opentis.orderparameter as op
-=======
 import os
 import sys
 from nose.tools import assert_equal, assert_not_equal, raises
@@ -21,12 +11,11 @@
 from nose.tools import assert_equal
 import mdtraj as md
 
-sys.path.append(os.path.abspath('../'))
-import snapshot
-import trajectory
-from storage import Storage
-import orderparameter as op
->>>>>>> cc7861fd
+from duckpunching import SimulationDuckPunch
+
+import opentis.trajectory as trajectory
+from opentis.storage import Storage
+import opentis.orderparameter as op
 
 
 class testOP_Function(object):
